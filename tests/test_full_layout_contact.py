--- conflicted
+++ resolved
@@ -92,7 +92,7 @@
     assert gv.status.msg == 'Bathroom must expose door to living room.'
 
 
-<<<<<<< HEAD
+
 def test_living_room_too_narrow():
     gv = make_generate_view((2.0, 2.0), living_dims=(3.0, 1.0))
     with pytest.raises(ValueError):
@@ -108,7 +108,7 @@
 def test_living_room_dims_ok():
     gv = make_generate_view((2.0, 2.0), living_dims=(6.0, 1.0))
     gv._validate_living_dims()  # should not raise
-=======
+
 def test_missing_bathroom_living_door():
     gv = make_generate_view((2.0, 2.0), living_dims=(6.0, 2.0))
     gv.bath_liv_openings = None
@@ -118,5 +118,4 @@
     gv.bath_openings.door_wall = WALL_LEFT
 
     assert not gv._apply_openings_from_ui()
-    assert gv.status.msg == 'Bathroom must expose door to living room.'
->>>>>>> a63e2160
+    assert gv.status.msg == 'Bathroom must expose door to living room.'