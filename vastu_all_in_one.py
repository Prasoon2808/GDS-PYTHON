import tkinter as tk
from tkinter import ttk, messagebox, filedialog
from collections import deque, defaultdict, Counter
from math import ceil, sqrt, floor
from typing import Optional, Dict, Tuple, List, Set
import time, json, random, os, itertools, re
import numpy as np
import warnings
from copy import deepcopy
from ui.overlays import ColumnGridOverlay, LegendPopover

BED_RULES_FILE = os.path.join(os.path.dirname(__file__), "rules.bedroom.json")
BATH_RULES_FILE = os.path.join(os.path.dirname(__file__), "rules.bathroom.json")
LIV_RULES_FILE = os.path.join(os.path.dirname(__file__), "rules.livingroom.json")
KITCH_RULES_FILE = os.path.join(os.path.dirname(__file__), "rules.kitchen.json")

def load_rules(path: str) -> Dict:
    """
    Load rule configuration from ``path``. If the file is missing or invalid
    an empty dictionary is returned so that built-in defaults remain in effect.
    """
    try:
        with open(path, "r") as f:
            text = f.read()
        text = re.sub(r"//.*?$|/\*.*?\*/", "", text, flags=re.MULTILINE | re.DOTALL)
        return json.loads(text)
    except Exception:
        return {}

RULES = load_rules(BED_RULES_FILE)
BATH_RULES = load_rules(BATH_RULES_FILE)
LIV_RULES = load_rules(LIV_RULES_FILE)
KITCH_RULES = load_rules(KITCH_RULES_FILE)

"""
VASTU – Sketch + Generate (Bedroom) – ALL-IN-ONE ADVANCED – FINAL (Aug-2025)

What’s new in this build
- Clearances: zero-gap from furniture/element edges (no empty-cell gap).
- Bold visibility: walls/door/windows stroke ≈3× thicker.
- Human simulation: visible “block” that sprints the full scribble path (every empty cell + access targets).
  Logs collisions/unreachables; animates in hyperspeed.
- Access faces:
  • BED: 3 faces accessible (all except wall face)
  • BST/WRD/DRS/DESK/TVU: face opposite the wall accessible
- Learning:
  • Rehydrate from all logs; per-feature & overall feedback; sim outcomes.
  • Deep MLP preference model + TransformerPreference (self-attention over feature tokens) – NumPy only.
  • Q-learning for rapid policy nudges (state from sim metrics → actions adjust solver weights).
- Furniture size restrictions vs room area.
- Batch sensitivities applied before Generate.
 - Window controls: first window defaults to the top wall in both bedroom and bathroom.
- Strategic data capture in feedback/simulation JSONL log.

Files (in working dir)
- solver_weights.json
- solver_feedback.jsonl
- solver_simulations.jsonl
- solver_nn.npz
- solver_transformer.npz
- solver_rl.json
"""

# -----------------------
# Constants / units
# -----------------------

IN_TO_M = 0.0254
FT_TO_M = 0.3048
# Use a single cell size for bedroom, bathroom, living room, and kitchen grids so each
# cell represents the same physical dimension regardless of which plan
# it belongs to.  Bedroom rules take precedence, falling back to the
# bathroom then living room, then kitchen rules (or a 0.25 m default) if unspecified.
BED_CELL_M = RULES.get("units", {}).get("CELL_M")
BATH_CELL_M = BATH_RULES.get("units", {}).get("CELL_M")
LIV_CELL_M = LIV_RULES.get("units", {}).get("CELL_M")
KITCH_CELL_M = KITCH_RULES.get("units", {}).get("CELL_M")
CELL_M = BED_CELL_M or BATH_CELL_M or LIV_CELL_M or KITCH_CELL_M or 0.25
BATH_RULES.setdefault("units", {})["CELL_M"] = CELL_M
LIV_RULES.setdefault("units", {})["CELL_M"] = CELL_M
KITCH_RULES.setdefault("units", {})["CELL_M"] = CELL_M
PATH_WIDTH_CELLS = RULES.get("solver", {}).get("PATH_WIDTH_CELLS", 2)
LEARNING_RATE = RULES.get("learning", {}).get("LEARNING_RATE", 0.06)
WINDOW_CLEARANCE_M = 0.40

SIM_FILE = 'solver_simulations.jsonl'
WEIGHT_FILE='solver_weights.json'
FEEDBACK_FILE='solver_feedback.jsonl'
NN_FILE = 'solver_nn.npz'
TRF_FILE = 'solver_transformer.npz'
RL_FILE = 'solver_rl.json'

# Supervised/Unsupervised ensemble files
SUP_FILE = 'solver_supervised.npz'   # classification + regression head
KM_FILE  = 'solver_kmeans.npz'       # unsupervised clusters
ENS_FILE = 'solver_ensemble.npz'     # light wrapper metadata


# Additional model files (heavy-weight ensemble)
AE_FILE  = 'solver_autoencoder.npz'
CNN_FILE = 'solver_cnn.npz'
RNN_FILE = 'solver_rnn.npz'
GAN_FILE = 'solver_gan.npz'

# --- ultra-light cross-process file lock (works well for many local users) ---
def _acquire_lock(path: str, timeout: float = 1.5, poll: float = 0.05):
    """
    Create <path>.lock atomically. Returns lock file path or None on timeout.
    Safe on macOS/Linux; avoids concurrent writes when multiple app instances run.
    """
    lock = path + '.lock'
    t0 = time.time()
    while True:
        try:
            fd = os.open(lock, os.O_CREAT | os.O_EXCL | os.O_WRONLY)
            os.write(fd, str(os.getpid()).encode())
            os.close(fd)
            return lock
        except FileExistsError:
            if time.time() - t0 > timeout:
                return None
            time.sleep(poll)

def _release_lock(lockpath: Optional[str]):
    if not lockpath: return
    try: os.unlink(lockpath)
    except Exception: pass


AREA_UNIT_TO_M2 = {
    "m²": 1.0,
    "ft²": (FT_TO_M ** 2),
    "yd²": (0.9144 ** 2),
    "cm²": 1e-4,
    "mm²": 1e-6,
    "acre": 4046.8564224,
    "hectare": 10000.0,
}
LENGTH_UNIT_LABELS = ["m", "ft"]

# -----------------------
# Catalog (book sizes only)
# -----------------------

DEFAULT_BEDROOM_BOOK = {
    "BEDS": {
        "SINGLE": {"w": 3 * FT_TO_M, "d": (6 + 6/12) * FT_TO_M},
        "TWIN":   {"w": (3 + 3/12) * FT_TO_M, "d": (6 + 6/12) * FT_TO_M},
        "THREE_Q_SMALL": {"w": 4 * FT_TO_M, "d": (6 + 6/12) * FT_TO_M},
        "DOUBLE": {"w": (4 + 6/12) * FT_TO_M, "d": (6 + 6/12) * FT_TO_M},
    },
    "NIGHT_TABLE": {
        "BST_18": {"w": (1 + 6/12) * FT_TO_M, "d": (1 + 6/12) * FT_TO_M},
        "BST_24": {"w": 2 * FT_TO_M, "d": (1 + 6/12) * FT_TO_M},
    },
    "WARDROBE": {
        "WRD_H_180": {"w": 1.80, "d": 0.60, "front_rec": 0.60, "front_min": 0.50, "type": "hinged"},
        "WRD_S_210": {"w": 2.10, "d": 0.65, "front_rec": 0.80, "front_min": 0.70, "type": "sliding"},
        "WRD_S_180": {"w": 1.80, "d": 0.65, "front_rec": 0.80, "front_min": 0.70, "type": "sliding"},
        "WRD_H_150": {"w": 1.50, "d": 0.60, "front_rec": 0.60, "front_min": 0.50, "type": "hinged"},
    },
    "DRESSER": {
        "CHEST_SM": {"w": 3 * FT_TO_M, "d": (1 + 6/12) * FT_TO_M, "front_rec": 0.90, "front_min": 0.75},
        "DRS_4FT": {"w": 4 * FT_TO_M, "d": 2 * FT_TO_M, "front_rec": 0.90, "front_min": 0.75},
    },
    "DESK": {
        "DESK_120": {"w": 1.20, "d": 0.60, "front_rec": 0.90, "front_min": 0.75},
        "DESK_100": {"w": 1.00, "d": 0.55, "front_rec": 0.90, "front_min": 0.75},
    },
    "TVU": {"TVU_120": {"w": 1.20, "d": 0.45}},
    "CLEAR": {
        "side_rec": (3 + 6/12) * FT_TO_M,
        "side_min": 2 * FT_TO_M,
        "foot_rec": 3 * FT_TO_M,
        "foot_min": (1 + 6/12) * FT_TO_M,
        "unit_gap": 3 * IN_TO_M,
    },
}

BEDROOM_BOOK = RULES.get("bedroom_book") or RULES.get("BEDROOM_BOOK") or DEFAULT_BEDROOM_BOOK


def kitchen_book_from_rules(rules: dict) -> dict:
    """Construct a small kitchen catalog from a ``rules`` dictionary.

    Only a subset of modules is currently included.  Width, depth and
    clearance values are pulled directly from ``rules['furniture']`` so that
    any custom rule file can override the defaults without editing the code.
    """

    furn = rules.get("furniture", {})

    def _variants(module: str) -> dict:
        mod = furn.get(module, {})
        variants = mod.get("variants", {})
        out = {}
        for name, dims in variants.items():
            out[name.upper()] = {k: dims.get(k) for k in ("w", "d") if k in dims}
        return out

    clear = furn.get("CLEAR", {})
    return {
        "SINK": _variants("SINK"),
        "COOK": _variants("COOK"),
        "REF": _variants("REF"),
        "CLEAR": {
            "side_rec": clear.get("side_rec"),
            "side_min": clear.get("side_min"),
            "front_rec": clear.get("front_rec"),
            "front_min": clear.get("front_min"),
            "unit_gap": clear.get("unit_gap_m"),
        },
    }


DEFAULT_KITCHEN_BOOK = kitchen_book_from_rules(KITCH_RULES)
KITCHEN_BOOK = KITCH_RULES.get("kitchen_book") or DEFAULT_KITCHEN_BOOK

# -----------------------
# Theme
# -----------------------

def apply_modern_theme(root: tk.Misc) -> None:
    style = ttk.Style(root)
    try:
        if 'aqua' in style.theme_names():
            style.theme_use('aqua')
        else:
            style.theme_use('clam')
    except Exception:
        pass
    style.configure('Primary.TButton', padding=(14, 7), font=('SF Pro Text', 12, 'bold'))
    style.configure('Secondary.TButton', padding=(14, 7), font=('SF Pro Text', 12))
    style.configure('TLabel', font=('SF Pro Text', 12))
    style.configure('TEntry', font=('SF Pro Text', 12))
    style.configure('TCombobox', font=('SF Pro Text', 12))
    style.configure('TScale', troughcolor='#ddd')

def clamp(v, lo, hi):
    return lo if v < lo else hi if v > hi else v

# -----------------------
# Weights / learning
# -----------------------

def load_weights()->Dict[str,float]:
    try:
        with open(WEIGHT_FILE,'r') as f: return json.load(f)
    except Exception:
        return {
            'bst_pair': 3.0,
            'has_wr': 0.9,
            'has_dr': 0.7,
            'privacy': 0.7,
            'symmetry': 0.5,
            'paths_ok': 1.2,
            'use_rec_clear': 0.5,
            'bed_not_bottom': 0.2,
            'coverage': 1.0,
            'reach_windows': 1.0,
            'door_align': 0.6,
            'longedge_wall': 0.4,
            'near_window_desk': 0.3,
            'adjacency': 0.6,
            'short_time': 0.0,
            'sim_len': -30.0
        }

def save_weights(w:Dict[str,float]):
    lock = _acquire_lock(WEIGHT_FILE)
    try:
        open(WEIGHT_FILE,'w').write(json.dumps(w))
    except Exception:
        pass
    finally:
        _release_lock(lock)

# -----------------------
# Robust file I/O (atomic + cross-process locks)
# -----------------------
try:
    import fcntl  # POSIX lock
    def _lock(f):  fcntl.flock(f.fileno(), fcntl.LOCK_EX)
    def _unlock(f): fcntl.flock(f.fileno(), fcntl.LOCK_UN)
except Exception:
    def _lock(f):  ...
    def _unlock(f): ...

def append_jsonl_locked(path:str, obj:dict)->None:
    os.makedirs(os.path.dirname(path) or '.', exist_ok=True)
    with open(path, 'a') as f:
        try: _lock(f)
        except Exception: pass
        try:
            f.write(json.dumps(obj) + "\n")
        finally:
            try: _unlock(f)
            except Exception: pass

def np_savez_atomic(path:str, **named)->None:
    tmp = path + ".tmp"
    np.savez(tmp, **named)
    try: os.replace(tmp, path)
    except Exception:
        try: os.remove(tmp)
        except Exception: pass


# Safe global dot product between weight dict and feature dict
def dot_score(w: Dict[str, float], f: Dict[str, float]) -> float:
    try:
        return float(sum(w.get(k, 0.0) * float(v) for k, v in f.items()))
    except Exception:
        # Be robust to any odd types in f
        total = 0.0
        for k, v in f.items():
            try:
                total += w.get(k, 0.0) * float(v)
            except Exception:
                continue
        return float(total)


def update_weights(weights:Dict[str,float], features:Dict[str,float], sign:int, lr:float=LEARNING_RATE)->Dict[str,float]:
    for k, v in features.items():
        weights[k] = weights.get(k, 0.0) + lr * sign * v
    save_weights(weights)
    return weights


# -----------------------
# Deep models (NumPy): MLP + Transformer
# -----------------------

class NeuralPreference:
    """Deeper MLP with two hidden layers for non-linear preference modeling."""
    def __init__(self, input_keys: List[str], h1=24, h2=16, lr=0.01, seed=42):
        self.keys = input_keys
        self.lr = lr
        rng = np.random.default_rng(seed)
        self.W1 = rng.normal(0, 0.2, (len(self.keys), h1))
        self.b1 = np.zeros((h1,))
        self.W2 = rng.normal(0, 0.2, (h1, h2))
        self.b2 = np.zeros((h2,))
        self.W3 = rng.normal(0, 0.2, (h2, 1))
        self.b3 = np.zeros((1,))

    def _vec(self, feat: Dict[str,float]):
        return np.array([float(feat.get(k,0.0)) for k in self.keys], dtype=np.float32)

    def predict(self, feat: Dict[str,float]) -> float:
        x = self._vec(feat)
        h1 = np.tanh(x @ self.W1 + self.b1)
        h2 = np.tanh(h1 @ self.W2 + self.b2)
        y_arr = (h2 @ self.W3 + self.b3).reshape(-1)
        return float(y_arr.item())


    def fit_batch(self, X: List[Dict[str,float]], y: List[float], epochs=8):
        if not X: return
        Xv = np.stack([self._vec(f) for f in X])
        yv = np.array(y, dtype=np.float32).reshape(-1,1)
        for _ in range(epochs):
            h1 = np.tanh(Xv @ self.W1 + self.b1)
            h2 = np.tanh(h1 @ self.W2 + self.b2)
            yhat = h2 @ self.W3 + self.b3
            err = yhat - yv
            # backprop
            dW3 = h2.T @ err / len(Xv)
            db3 = np.mean(err, axis=0)
            dh2 = err @ self.W3.T
            dh2_raw = (1 - h2**2) * dh2
            dW2 = h1.T @ dh2_raw / len(Xv)
            db2 = np.mean(dh2_raw, axis=0)
            dh1 = dh2_raw @ self.W2.T
            dh1_raw = (1 - h1**2) * dh1
            dW1 = Xv.T @ dh1_raw / len(Xv)
            db1 = np.mean(dh1_raw, axis=0)
            # update
            self.W3 -= self.lr * dW3; self.b3 -= self.lr * db3
            self.W2 -= self.lr * dW2; self.b2 -= self.lr * db2
            self.W1 -= self.lr * dW1; self.b1 -= self.lr * db1

    def save(self, path):
        np.savez(path, W1=self.W1, b1=self.b1, W2=self.W2, b2=self.b2, W3=self.W3, b3=self.b3, keys=np.array(self.keys, dtype=object))

    @staticmethod
    def load(path):
        """
        Safe loader:
        - Returns None if file missing, old schema, or unreadable.
        - Renames corrupt file to *.bad to avoid repeated crashes.
        """
        try:
            if not os.path.exists(path):
                return None
            d = np.load(path, allow_pickle=True)
            required = {'keys', 'W1', 'b1', 'W2', 'b2', 'W3', 'b3'}
            if not required.issubset(set(d.files)):
                # old or partial file -> ignore and quarantine
                try: os.replace(path, path + ".bad")
                except Exception: pass
                return None
            keys = list(d['keys'])
            mdl = NeuralPreference(keys)
            mdl.W1, mdl.b1 = d['W1'], d['b1']
            mdl.W2, mdl.b2 = d['W2'], d['b2']
            mdl.W3, mdl.b3 = d['W3'], d['b3']
            return mdl
        except Exception:
            # unreadable -> quarantine
            try: os.replace(path, path + ".bad")
            except Exception: pass
            return None


class TransformerPreference:
    """
    Minimal self-attention over feature tokens to capture correlations.
    Sequence = sorted feature keys; token embedding = value * learned key vector.
    Two encoder layers -> pooled vector -> linear score.
    """
    def __init__(self, keys: List[str], d_model=32, n_heads=4, lr=0.01, seed=7):
        self.keys = keys
        self.lr = lr
        self.d = d_model
        self.h = n_heads
        rng = np.random.default_rng(seed)
        # token embeddings (for keys)
        self.E = rng.normal(0, 0.2, (len(keys), d_model))
        # two layers of MHSA + FFN
        self.Wq1 = rng.normal(0, 0.2, (d_model, d_model))
        self.Wk1 = rng.normal(0, 0.2, (d_model, d_model))
        self.Wv1 = rng.normal(0, 0.2, (d_model, d_model))
        self.Wo1 = rng.normal(0, 0.2, (d_model, d_model))
        self.F1_1 = rng.normal(0, 0.2, (d_model, d_model*2))
        self.F1_2 = rng.normal(0, 0.2, (d_model*2, d_model))

        self.Wq2 = rng.normal(0, 0.2, (d_model, d_model))
        self.Wk2 = rng.normal(0, 0.2, (d_model, d_model))
        self.Wv2 = rng.normal(0, 0.2, (d_model, d_model))
        self.Wo2 = rng.normal(0, 0.2, (d_model, d_model))
        self.F2_1 = rng.normal(0, 0.2, (d_model, d_model*2))
        self.F2_2 = rng.normal(0, 0.2, (d_model*2, d_model))

        self.W_out = rng.normal(0, 0.2, (d_model, 1))
        self.b_out = 0.0

    def _seq(self, feat: Dict[str,float]):
        # sequence of token vectors: value * embedding
        vals = np.array([float(feat.get(k,0.0)) for k in self.keys]).reshape(-1,1)
        X = vals * self.E
        return X  # (T,d)

    def _mhsa(self, X, Wq, Wk, Wv, Wo):
        # simple single-head per attention head and concat
        T, d = X.shape
        H = self.h
        dh = d // H
        Q = X @ Wq; K = X @ Wk; V = X @ Wv
        heads=[]
        for i in range(H):
            q = Q[:, i*dh:(i+1)*dh]
            k = K[:, i*dh:(i+1)*dh]
            v = V[:, i*dh:(i+1)*dh]
            att = (q @ k.T) / np.sqrt(dh)
            att = np.exp(att - att.max(axis=1, keepdims=True))
            att = att / (att.sum(axis=1, keepdims=True)+1e-8)
            h = att @ v
            heads.append(h)
        Hcat = np.concatenate(heads, axis=1)
        return Hcat @ Wo

    def _encoder(self, X, Wq, Wk, Wv, Wo, F1, F2):
        # MHSA + residual + FFN + residual
        A = self._mhsa(X, Wq, Wk, Wv, Wo)
        X1 = X + A
        Z = np.tanh(X1 @ F1)
        Z = Z @ F2
        return X1 + Z

    def predict(self, feat: Dict[str,float]) -> float:
        X = self._seq(feat)
        H1 = self._encoder(X, self.Wq1,self.Wk1,self.Wv1,self.Wo1,self.F1_1,self.F1_2)
        H2 = self._encoder(H1, self.Wq2,self.Wk2,self.Wv2,self.Wo2,self.F2_1,self.F2_2)
        pooled = H2.mean(axis=0)
        y_arr = (pooled @ self.W_out).reshape(-1)
        return float(y_arr.item() + float(self.b_out))

    def fit_batch(self, X_list: List[Dict[str,float]], y: List[float], epochs=5):
        # lightweight training by finite-difference gradient approximation (for stability)
        if not X_list: return
        eps = 1e-3
        lr = self.lr
        for _ in range(epochs):
            # random sample a minibatch
            idx = np.random.default_rng().choice(len(X_list), size=min(16, len(X_list)), replace=False)
            loss = 0.0
            for k in idx:
                yhat = self.predict(X_list[k])
                loss += 0.5*(yhat - y[k])**2
            # update only output layer (cheap) + a tiny nudge to embeddings
            # gradient wrt output approx
            for _j in range(8):
                j = int(np.random.randint(0, len(self.keys)))
                base = self.E[j].copy()
                self.E[j] = base + eps
                y_plus = np.mean([self.predict(X_list[k]) for k in idx])
                self.E[j] = base - eps
                y_minus = np.mean([self.predict(X_list[k]) for k in idx])
                self.E[j] = base
                gE = (y_plus - y_minus)/(2*eps)
                self.E[j] -= lr * gE
            # update output layer by simple regression on pooled features
            pooled = []
            for k in idx:
                X = self._seq(X_list[k])
                H1 = self._encoder(X, self.Wq1,self.Wk1,self.Wv1,self.Wo1,self.F1_1,self.F1_2)
                H2 = self._encoder(H1, self.Wq2,self.Wk2,self.Wv2,self.Wo2,self.F2_1,self.F2_2)
                pooled.append(H2.mean(axis=0))
            P = np.vstack(pooled)                          # (B,d)
            yv = np.array([y[k] for k in idx]).reshape(-1,1)
            yhat = P @ self.W_out + self.b_out
            err = yhat - yv
            dW = P.T @ err / len(idx)
            db = float(np.mean(err))
            self.W_out -= lr * dW
            self.b_out  -= lr * db

    def save(self, path):
        np.savez(path,
                 E=self.E, Wq1=self.Wq1, Wk1=self.Wk1, Wv1=self.Wv1, Wo1=self.Wo1,
                 F11=self.F1_1, F12=self.F1_2,
                 Wq2=self.Wq2, Wk2=self.Wk2, Wv2=self.Wv2, Wo2=self.Wo2,
                 F21=self.F2_1, F22=self.F2_2,
                 W_out=self.W_out, b_out=self.b_out, keys=np.array(self.keys, dtype=object))

    @staticmethod
    def load(path):
        """
        Safe loader for transformer:
        - Returns None if file missing/old schema.
        - Quarantines unreadable files to *.bad.
        """
        try:
            if not os.path.exists(path):
                return None
            d = np.load(path, allow_pickle=True)
            required = {'keys','E',
                        'Wq1','Wk1','Wv1','Wo1','F11','F12',
                        'Wq2','Wk2','Wv2','Wo2','F21','F22',
                        'W_out','b_out'}
            if not required.issubset(set(d.files)):
                try: os.replace(path, path + ".bad")
                except Exception: pass
                return None
            keys = list(d['keys'])
            mdl = TransformerPreference(keys)
            mdl.E   = d['E']
            mdl.Wq1 = d['Wq1']; mdl.Wk1 = d['Wk1']; mdl.Wv1 = d['Wv1']; mdl.Wo1 = d['Wo1']
            mdl.F1_1= d['F11']; mdl.F1_2= d['F12']
            mdl.Wq2 = d['Wq2']; mdl.Wk2 = d['Wk2']; mdl.Wv2 = d['Wv2']; mdl.Wo2 = d['Wo2']
            mdl.F2_1= d['F21']; mdl.F2_2= d['F22']
            mdl.W_out = d['W_out']
            mdl.b_out = float(d['b_out'])
            return mdl
        except Exception:
            try: os.replace(path, path + ".bad")
            except Exception: pass
            return None

# -----------------------
# Supervised (cls + reg), Unsupervised (KMeans), and an Ensemble
# -----------------------

class SupervisedHead:
    """Logistic (classification) + Ridge (regression) on feature vectors."""
    def __init__(self, keys: List[str], lr=0.05, reg=1e-3):
        self.keys = keys; self.lr = lr; self.reg = reg
        d = len(keys)
        self.W  = np.zeros((d, 1), dtype=np.float32); self.b  = 0.0   # logistic
        self.Wr = np.zeros((d, 1), dtype=np.float32); self.br = 0.0   # ridge

    def _vec(self, feat: Dict[str,float]):
        return np.array([float(feat.get(k,0.0)) for k in self.keys], dtype=np.float32).reshape(-1,1)

    def fit(self, X_list: List[Dict[str,float]], y_cls: List[float], y_reg: List[float], epochs=40):
        if not X_list: return
        y_cls = [float(x) for x in y_cls]; y_reg = [float(x) for x in y_reg]
        for _ in range(epochs):
            for f, yc, yr in zip(X_list, y_cls, y_reg):
                x = self._vec(f)
                # logistic step
                z = (x.T @ self.W + self.b).item(); p = 1.0/(1.0 + np.exp(-z)); e = (p - yc)
                self.W  -= self.lr * (e * x + self.reg * self.W)
                self.b  -= self.lr * e
                # ridge step
                pred = (x.T @ self.Wr + self.br).item(); err = (pred - yr)
                self.Wr -= self.lr * (err * x + self.reg * self.Wr)
                self.br -= self.lr * err

    def predict_proba(self, feat: Dict[str,float]) -> float:
        x=self._vec(feat); z=(x.T @ self.W + self.b).item()
        return 1.0/(1.0 + np.exp(-z))

    def predict_reg(self, feat: Dict[str,float]) -> float:
        x=self._vec(feat); return (x.T @ self.Wr + self.br).item()

    def score(self, feat: Dict[str,float]) -> float:
        p = self.predict_proba(feat)             # [0,1]
        r = self.predict_reg(feat)               # normalized-ish reward
        return 0.6*(2.0*p - 1.0) + 0.4*r

    def save(self, path:str):
        np_savez_atomic(path, keys=np.array(self.keys, dtype=object),
                        W=self.W, b=np.array([self.b]),
                        Wr=self.Wr, br=np.array([self.br]))

    @staticmethod
    def load(path:str):
        if not os.path.exists(path): return None
        try:
            d = np.load(path, allow_pickle=True)
            m = SupervisedHead(list(d['keys']))
            m.W  = d['W'];  m.b  = float(d['b'][0])
            m.Wr = d['Wr']; m.br = float(d['br'][0])
            return m
        except Exception:
            return None


class KMeansLite:
    """Tiny KMeans with z-norm; marks the 'good' centroid by mean target."""
    def __init__(self, keys: List[str], k=4, seed=0):
        self.keys = keys; self.k = k; self.centers=None
        self.mu=None; self.sigma=None; self.good_idx=0; self.seed=seed

    def _vec(self, feat: Dict[str,float]):
        return np.array([float(feat.get(k,0.0)) for k in self.keys], dtype=np.float32)

    def fit(self, X_list: List[Dict[str,float]], y_quality: Optional[List[float]]=None, iters=30):
        if not X_list: return
        X = np.stack([self._vec(f) for f in X_list])
        self.mu = X.mean(axis=0); self.sigma = X.std(axis=0) + 1e-6
        Xn = (X - self.mu) / self.sigma
        rng = np.random.default_rng(self.seed)
        idx = rng.choice(len(Xn), size=min(self.k, len(Xn)), replace=False)
        C = Xn[idx]
        for _ in range(iters):
            D = ((Xn[:,None,:]-C[None,:,:])**2).sum(axis=2)
            labels = D.argmin(axis=1)
            for j in range(C.shape[0]):
                pts = Xn[labels==j]
                if len(pts)>0: C[j] = pts.mean(axis=0)
        self.centers = C
        if y_quality is not None and len(y_quality)==len(Xn):
            D = ((Xn[:,None,:]-C[None,:,:])**2).sum(axis=2)
            labels = D.argmin(axis=1)
            means = []
            for j in range(C.shape[0]):
                ys = [y_quality[i] for i in range(len(Xn)) if labels[i]==j]
                means.append(np.mean(ys) if ys else -1e9)
            self.good_idx = int(np.argmax(means))

    def score(self, feat: Dict[str,float]) -> float:
        if self.centers is None: return 0.0
        x = (self._vec(feat) - self.mu) / self.sigma
        dists = np.sqrt(((self.centers - x)**2).sum(axis=1))
        best = float(np.min(dists)); good = float(dists[self.good_idx])
        return (dists.mean() - good) / (1.0 + best)

    def save(self, path:str):
        if self.centers is None: return
        np_savez_atomic(path, keys=np.array(self.keys, dtype=object),
                        centers=self.centers, mu=self.mu, sigma=self.sigma,
                        good=np.array([self.good_idx]))

    @staticmethod
    def load(path:str):
        if not os.path.exists(path): return None
        try:
            d = np.load(path, allow_pickle=True)
            m = KMeansLite(list(d['keys']), k=int(d['centers'].shape[0]))
            m.centers = d['centers']; m.mu = d['mu']; m.sigma = d['sigma']; m.good_idx = int(d['good'][0])
            return m
        except Exception:
            return None


class MultiLearnerEnsemble:
    """Mix supervised + unsupervised scores."""
    def __init__(self, keys: List[str], sup: Optional[SupervisedHead], km: Optional[KMeansLite]):
        self.keys = keys; self.sup = sup; self.km = km

    def score(self, feat: Dict[str,float]) -> float:
        s = 0.0
        if self.sup: s += 0.7 * self.sup.score(feats=feat) if hasattr(self, 'score') else 0.7 * self.sup.score(feat)
        if self.km:  s += 0.3 * self.km.score(feat)
        return float(s)

    def save(self, path:str):
        np_savez_atomic(path, keys=np.array(self.keys, dtype=object))

    @staticmethod
    def load(path:str):
        if not os.path.exists(path): return None
        try:
            d = np.load(path, allow_pickle=True)
            keys = list(d['keys'])
            sup = SupervisedHead.load(SUP_FILE)
            km  = KMeansLite.load(KM_FILE)
            if sup is None and km is None: return None
            return MultiLearnerEnsemble(keys, sup, km)
        except Exception:
            return None


# -----------------------
# Additional deep models (NumPy-only)
# -----------------------

class AutoencoderPreference:
    """
    Small AE to learn compact feature embeddings.
    Score = -reconstruction_error + linear head on latent.
    """
    def __init__(self, keys: List[str], h=16, z=8, lr=0.02, seed=3):
        self.keys = keys; self.lr = lr
        rng = np.random.default_rng(seed)
        d = len(keys)
        self.W1 = rng.normal(0,0.2,(d,h)); self.b1 = np.zeros((h,))
        self.Wz = rng.normal(0,0.2,(h,z)); self.bz = np.zeros((z,))
        self.Wd1 = rng.normal(0,0.2,(z,h)); self.bd1= np.zeros((h,))
        self.Wout= rng.normal(0,0.2,(h,d)); self.bout=np.zeros((d,))
        self.Whead = rng.normal(0,0.2,(z,1)); self.bhead = np.zeros((1,))
    def _vec(self,f): return np.array([float(f.get(k,0.0)) for k in self.keys], dtype=np.float32)
    def encode(self,x):
        h = np.tanh(x@self.W1 + self.b1)
        z = np.tanh(h@self.Wz + self.bz); return z, h
    def decode(self,z):
        h = np.tanh(z@self.Wd1 + self.bd1)
        xr = h@self.Wout + self.bout; return xr
    def predict(self, feat):  # returns scalar
        x = self._vec(feat)
        z,_ = self.encode(x)
        xr = self.decode(z)
        recon = float(np.mean((xr - x)**2))
        y = float(z @ self.Whead + self.bhead)
        return float(y - recon)
    def fit_batch(self, X, y=None, epochs=8):
        if not X: return
        Xv = np.stack([self._vec(f) for f in X])
        for _ in range(epochs):
            z,h = self.encode(Xv)
            xr = self.decode(z)
            # recon loss
            err = xr - Xv
            dWout = h.T @ err / len(Xv); dbout = err.mean(axis=0)
            dh = err @ self.Wout.T * (1-h**2)
            dWd1 = z.T @ dh / len(Xv); dbd1 = dh.mean(axis=0)
            dz = dh @ self.Wd1.T * (1-z**2)
            dWz = h.T @ dz / len(Xv); dbz = dz.mean(axis=0)
            dW1 = Xv.T @ ((dz @ self.Wz.T)*(1-h**2)) / len(Xv)
            db1 = ((dz @ self.Wz.T)*(1-h**2)).mean(axis=0)
            # head (optional regression on y)
            if y is not None and len(y)==len(X):
                yv = np.array(y, dtype=np.float32).reshape(-1,1)
                pred = z @ self.Whead + self.bhead
                derr = (pred - yv) / len(Xv)
                dWh = z.T @ derr; dbh = derr.mean(axis=0)
                self.Whead -= self.lr * dWh; self.bhead -= self.lr * dbh
            # updates
            self.Wout -= self.lr*dWout; self.bout -= self.lr*dbout
            self.Wd1  -= self.lr*dWd1;  self.bd1  -= self.lr*dbd1
            self.Wz   -= self.lr*dWz;   self.bz   -= self.lr*dbz
            self.W1   -= self.lr*dW1;   self.b1   -= self.lr*db1
    def save(self,path):
        np.savez(path, keys=np.array(self.keys,dtype=object),
                 W1=self.W1,b1=self.b1,Wz=self.Wz,bz=self.bz,
                 Wd1=self.Wd1,bd1=self.bd1,Wout=self.Wout,bout=self.bout,
                 Whead=self.Whead,bhead=self.bhead)
    @staticmethod
    def load(path):
        try:
            if not os.path.exists(path): return None
            d=np.load(path,allow_pickle=True)
            req={'keys','W1','b1','Wz','bz','Wd1','bd1','Wout','bout','Whead','bhead'}
            if not req.issubset(set(d.files)): return None
            m=AutoencoderPreference(list(d['keys']))
            m.W1,dummy = d['W1'],None; m.b1=d['b1']
            m.Wz,m.bz = d['Wz'],d['bz']
            m.Wd1,m.bd1=d['Wd1'],d['bd1']
            m.Wout,m.bout=d['Wout'],d['bout']
            m.Whead,m.bhead=d['Whead'],d['bhead']
            return m
        except Exception: return None

class CNNPreference:
    """
    Tiny 2D conv net for grid snapshots (downsampled occupancy).
    Input: (H,W) ints -> one-hot channels 0..K; Conv3x3 -> ReLU -> GlobalAvgPool -> Linear.
    """
    def __init__(self, n_classes=8, d=16, lr=0.02, seed=11):
        self.K=n_classes; self.lr=lr
        rng=np.random.default_rng(seed)
        self.F = rng.normal(0,0.15,(3,3,self.K,d))  # 3x3xK->d
        self.W = rng.normal(0,0.15,(d,1)); self.b=0.0
    def _one_hot(self, G):
        H,W = G.shape; X = np.zeros((H,W,self.K), dtype=np.float32)
        Gc = np.clip(G,0,self.K-1)
        for k in range(self.K): X[:,:,k]=(Gc==k).astype(np.float32)
        return X
    def _conv(self,X):
        H,W,K = X.shape; d = self.F.shape[-1]
        Y = np.zeros((H-2,W-2,d), dtype=np.float32)
        for i in range(H-2):
            xs = X[i:i+3,:,:]
            for j in range(W-2):
                patch = xs[:,j:j+3,:]
                Y[i,j,:] = np.tensordot(patch, self.F, axes=((0,1,2),(0,1,2)))
        return np.maximum(0.0, Y)  # ReLU
    def predict(self, grid):
        if grid is None: return 0.0
        X=self._one_hot(grid)
        H=self._conv(X)
        v = H.mean(axis=(0,1))
        y = float(v @ self.W[:,0] + self.b)
        return y
    def fit_batch(self, grids, y, epochs=6):
        if not grids: return
        yv = np.array(y, dtype=np.float32).reshape(-1,1)
        for _ in range(epochs):
            idx = np.random.default_rng().choice(len(grids), size=min(8,len(grids)), replace=False)
            dW = np.zeros_like(self.W); db=0.0; dF = np.zeros_like(self.F)
            for k in idx:
                G = grids[k]; X = self._one_hot(G); H = self._conv(X)
                v = H.mean(axis=(0,1)).reshape(-1,1)
                pred = v.T @ self.W + self.b
                err = (pred - yv[k:k+1])
                dW += v * err
                db += float(err)
                # very rough gradient to F via linear backprop on active ReLU positions
                mask = (H>0).astype(np.float32)
                gradH = (err * self.W.reshape(1,1,-1)) * mask / (H.shape[0]*H.shape[1])
                for i in range(H.shape[0]):
                    for j in range(H.shape[1]):
                        patch = X[i:i+3, j:j+3, :]
                        dF += np.tensordot(patch, gradH[i,j,:], axes=0)
            self.W -= self.lr * dW / max(1,len(idx))
            self.b -= self.lr * db / max(1,len(idx))
            self.F -= self.lr * dF / max(1,len(idx))
    def save(self,path): np.savez(path, F=self.F,W=self.W,b=self.b)
    @staticmethod
    def load(path):
        try:
            if not os.path.exists(path): return None
            d=np.load(path,allow_pickle=True)
            m=CNNPreference()
            m.F,m.W,m.b=d['F'],d['W'],float(d['b'])
            return m
        except Exception: return None

class GRUPreference:
    """
    Tiny GRU on movement sequences (from simulation path deltas).
    """
    def __init__(self, d_in=4, d_h=16, lr=0.02, seed=21):
        rng=np.random.default_rng(seed)
        self.dh=d_h; self.lr=lr
        # input embed
        self.E = rng.normal(0,0.2,(d_in,d_h))
        # GRU params (update/reset/new)
        self.Wz=rng.normal(0,0.2,(d_h,d_h)); self.Uz=rng.normal(0,0.2,(d_h,d_h)); self.bz=np.zeros((d_h,))
        self.Wr=rng.normal(0,0.2,(d_h,d_h)); self.Ur=rng.normal(0,0.2,(d_h,d_h)); self.br=np.zeros((d_h,))
        self.Wh=rng.normal(0,0.2,(d_h,d_h)); self.Uh=rng.normal(0,0.2,(d_h,d_h)); self.bh=np.zeros((d_h,))
        self.Wo=rng.normal(0,0.2,(d_h,1)); self.bo=0.0
    def _step(self, x, h):
        z = 1/(1+np.exp(- (x@self.Wz + h@self.Uz + self.bz)))
        r = 1/(1+np.exp(- (x@self.Wr + h@self.Ur + self.br)))
        h_t = np.tanh(x@self.Wh + (r*h)@self.Uh + self.bh)
        h_new = (1-z)*h + z*h_t
        return h_new
    def predict(self, seq):
        if not seq: return 0.0
        h=np.zeros((self.dh,), dtype=np.float32)
        for t in seq:
            x=self.E[t]
            h=self._step(x,h)
        return float(h @ self.Wo[:,0] + self.bo)
    def fit_batch(self, seqs, y, epochs=6):
        if not seqs: return
        yv=np.array(y,dtype=np.float32).reshape(-1,1)
        for _ in range(epochs):
            idx=np.random.default_rng().choice(len(seqs), size=min(12,len(seqs)), replace=False)
            dWo=np.zeros_like(self.Wo); dbo=0.0  # (no full BPTT to keep it light)
            for k in idx:
                seq=seqs[k]
                if not seq: continue
                h=np.zeros((self.dh,), dtype=np.float32)
                for t in seq:
                    h=self._step(self.E[t], h)
                pred = h @ self.Wo[:,0] + self.bo
                err = pred - float(yv[k])
                dWo += h.reshape(-1,1) * err; dbo += err
            self.Wo -= self.lr * dWo / max(1,len(idx)); self.bo -= self.lr * dbo / max(1,len(idx))
    def save(self,path): np.savez(path, E=self.E,Wz=self.Wz,Uz=self.Uz,bz=self.bz,Wr=self.Wr,Ur=self.Ur,br=self.br,Wh=self.Wh,Uh=self.Uh,bh=self.bh,Wo=self.Wo,bo=self.bo)
    @staticmethod
    def load(path):
        try:
            if not os.path.exists(path): return None
            d=np.load(path,allow_pickle=True); m=GRUPreference()
            m.E=d['E']; m.Wz=d['Wz']; m.Uz=d['Uz']; m.bz=d['bz']
            m.Wr=d['Wr']; m.Ur=d['Ur']; m.br=d['br']
            m.Wh=d['Wh']; m.Uh=d['Uh']; m.bh=d['bh']
            m.Wo=d['Wo']; m.bo=float(d['bo']); return m
        except Exception: return None

class TinyFeatureGAN:
    """
    Very small discriminator on features; generator is implicit noise->linear.
    We use it as a learned 'realism' prior: D(x) high for good layouts.
    """
    def __init__(self, keys: List[str], lr=0.02, seed=4):
        self.keys=keys; self.lr=lr
        rng=np.random.default_rng(seed)
        self.W = rng.normal(0,0.2,(len(keys),1)); self.b=0.0
    def _vec(self,f): return np.array([float(f.get(k,0.0)) for k in self.keys], dtype=np.float32).reshape(-1,1)
    def predict(self, f):  # sigmoid score
        z = float(self._vec(f).T @ self.W + self.b)
        return 1.0/(1.0+np.exp(-z))
    def fit_batch(self, X_pos, X_neg, epochs=6):
        if not X_pos or not X_neg: return
        for _ in range(epochs):
            batch = np.random.default_rng().choice(len(X_pos), size=min(16,len(X_pos)), replace=False)
            dW=np.zeros_like(self.W); db=0.0
            for i in batch:
                xp = self._vec(X_pos[i]); xn = self._vec(X_neg[np.random.randint(0,len(X_neg))])
                for x, y in ((xp,1.0),(xn,0.0)):
                    z = float(x.T @ self.W + self.b); p = 1/(1+np.exp(-z)); e = (p - y)
                    dW += x * e; db += e
            self.W -= self.lr * dW / max(1,len(batch)); self.b -= self.lr * db / max(1,len(batch))
    def save(self,path): np.savez(path, keys=np.array(self.keys,dtype=object), W=self.W,b=self.b)
    @staticmethod
    def load(path):
        try:
            if not os.path.exists(path): return None
            d=np.load(path,allow_pickle=True)
            m=TinyFeatureGAN(list(d['keys'])); m.W=d['W']; m.b=float(d['b']); return m
        except Exception: return None

class EnsemblePreference:
    """Blend available models; missing ones are ignored."""
    def __init__(self, mlp=None, trf=None, ae=None, cnn=None, rnn=None, gan=None):
        self.mlp=mlp; self.trf=trf; self.ae=ae; self.cnn=cnn; self.rnn=rnn; self.gan=gan
    def predict(self, feats:Dict[str,float], grid=None, seq=None):
        score=0.0; wsum=0.0
        if self.mlp: score+=0.35*self.mlp.predict(feats); wsum+=0.35
        if self.trf: score+=0.45*self.trf.predict(feats); wsum+=0.45
        if self.ae:  score+=0.25*self.ae.predict(feats);  wsum+=0.25
        if self.cnn and grid is not None: score+=0.20*self.cnn.predict(grid); wsum+=0.20
        if self.rnn and seq: score+=0.15*self.rnn.predict(seq); wsum+=0.15
        if self.gan: score+=0.10*(self.gan.predict(feats)-0.5); wsum+=0.10
        return score if wsum==0.0 else score



# -----------------------
# RL – lightweight Q-learning over weight-nudge actions
# -----------------------

RL_ACTIONS = [
    {"coverage": +0.5}, {"coverage": -0.5},
    {"reach_windows": +0.5}, {"reach_windows": -0.5},
    {"paths_ok": +0.5}, {"paths_ok": -0.5},
    {"adjacency": +0.5}, {"adjacency": -0.5},
]

def rl_load():
    if os.path.exists(RL_FILE):
        try: return json.load(open(RL_FILE,'r'))
        except Exception: pass
    return {}

def rl_save(data):
    try: json.dump(data, open(RL_FILE,'w'))
    except Exception: pass

def rl_state_from_metrics(coverage, adjacency_hits, end_is_window):
    # Discretize to a small state space
    c = 2 if coverage>=0.98 else (1 if coverage>=0.9 else 0)
    a = 1 if adjacency_hits==0 else 0
    w = 1 if end_is_window else 0
    return f"c{c}_a{a}_w{w}"

def rl_choose_action(Q, state, epsilon=0.2):
    if random.random() < epsilon or state not in Q:
        return random.randrange(len(RL_ACTIONS))
    return int(np.argmax(Q[state]))

def rl_update(Q, state, action, reward, next_state, alpha=0.3, gamma=0.85):
    # tabular Q-learning
    if state not in Q: Q[state] = [0.0]*len(RL_ACTIONS)
    if next_state not in Q: Q[next_state] = [0.0]*len(RL_ACTIONS)
    best_next = max(Q[next_state])
    Q[state][action] += alpha * (reward + gamma * best_next - Q[state][action])
    return Q

def rl_apply_action_to_weights(W, action_idx, scale=0.2):
    for k,delta in RL_ACTIONS[action_idx].items():
        W[k] = W.get(k,0.0) + scale*delta
    save_weights(W)

# -----------------------
# Dialogs
# -----------------------

class ModeDialog(tk.Toplevel):
    def __init__(self, parent: tk.Misc):
        super().__init__(parent)
        self.title('Start a new design')
        self.transient(parent); self.grab_set(); self.resizable(False, False)
        self.result=None
        w,h=440,220; self._center(parent,w,h)
        f=ttk.Frame(self, padding=24); f.pack(fill=tk.BOTH, expand=True)
        ttk.Label(f, text='Choose mode', font=('SF Pro Text', 14, 'bold')).pack(anchor='w')
        ttk.Label(f, text='You can still edit after starting.').pack(anchor='w', pady=(0,12))
        b=ttk.Frame(f); b.pack(fill=tk.X, pady=12)
        ttk.Button(b, text='✏️  Sketch Design', style='Primary.TButton', command=lambda:self._ok('sketch')).pack(side=tk.LEFT, expand=True, fill=tk.X, padx=(0,8))
        ttk.Button(b, text='⚙️  Generate Design', style='Secondary.TButton', command=lambda:self._ok('generate')).pack(side=tk.LEFT, expand=True, fill=tk.X)
        ttk.Button(f, text='Cancel', command=self._cancel).pack(anchor='e', pady=(8,0))
        self.wait_visibility(); self.focus_set()
    def _center(self, parent, w, h):
        self.update_idletasks()
        try:
            x = parent.winfo_rootx() + max(0,(parent.winfo_width()-w)//2)
            y = parent.winfo_rooty() + max(0,(parent.winfo_height()-h)//2)
            self.geometry(f"{w}x{h}+{x}+{y}")
        except Exception:
            sw,sh=self.winfo_screenwidth(), self.winfo_screenheight()
            self.geometry(f"{w}x{h}+{(sw-w)//2}+{(sh-h)//2}")
    def _ok(self, mode): self.result=mode; self.destroy()
    def _cancel(self): self.result=None; self.destroy()


class OpeningDialog(tk.Toplevel):
    """Floating dialog to edit a door or window opening."""

    def __init__(self, parent: tk.Misc, info: dict, on_apply=None):
        super().__init__(parent)
        self.title(f"Edit {info.get('type', 'opening').title()}")
        self.transient(parent)
        self.grab_set()
        self.resizable(False, False)
        self.info = info
        self.on_apply = on_apply

        openings = info.get('openings')
        kind = info.get('type')
        idx = info.get('index')
        wall_names = ['Bottom', 'Right', 'Top', 'Left']

        if kind == 'door':
            wall = openings.door_wall
            length = openings.door_width
            center = openings.door_center
            length_label = 'Width'
        else:
            wall, start, length = openings.windows[idx]
            center = start + length / 2
            length_label = 'Length'

        self.wall_var = tk.StringVar(value=wall_names[wall])
        self.length_var = tk.DoubleVar(value=length)
        self.center_var = tk.DoubleVar(value=center)

        f = ttk.Frame(self, padding=12)
        f.pack(fill=tk.BOTH, expand=True)
        ttk.Label(f, text='Wall').grid(row=0, column=0, sticky='w')
        ttk.Combobox(
            f, textvariable=self.wall_var, values=wall_names, state='readonly', width=10
        ).grid(row=0, column=1, sticky='ew')
        ttk.Label(f, text=length_label).grid(row=1, column=0, sticky='w')
        ttk.Entry(f, textvariable=self.length_var, width=8).grid(row=1, column=1, sticky='ew')
        ttk.Label(f, text='Center').grid(row=2, column=0, sticky='w')
        ttk.Entry(f, textvariable=self.center_var, width=8).grid(row=2, column=1, sticky='ew')
        ttk.Button(f, text='OK', command=self._apply).grid(row=3, column=0, columnspan=2, pady=(8, 0))
        f.grid_columnconfigure(1, weight=1)
        self.wait_visibility()
        self.focus_set()

    def _apply(self):
        wall_map = {'Bottom': 0, 'Right': 1, 'Top': 2, 'Left': 3}
        wall = wall_map.get(self.wall_var.get(), 0)
        length = float(self.length_var.get())
        center = float(self.center_var.get())
        openings = self.info.get('openings')

        if self.info.get('type') == 'door':
            openings.door_wall = wall
            openings.door_width = length
            openings.door_center = center
        else:
            start = max(0.0, center - 0.5 * length)
            idx = self.info.get('index', 0)
            if 0 <= idx < len(openings.windows):
                openings.windows[idx] = [wall, start, length]

        if callable(self.on_apply):
            self.on_apply()
        self.destroy()

class AreaDialog(tk.Toplevel):
    UNITS=["m²","ft²","yd²","cm²","mm²","acre","hectare"]
    def __init__(self, parent: tk.Misc, mode_label: str, include_bed: bool = True):
        super().__init__(parent)
        self.title('Room Inputs')
        self.transient(parent); self.grab_set(); self.resizable(False, False)
        self.result=None
        self.include_bed = include_bed
        w,h=640,380; self._center(parent,w,h)
        f=ttk.Frame(self, padding=24); f.pack(fill=tk.BOTH, expand=True)
        ttk.Label(f, text=f'{mode_label}: set room inputs', font=('SF Pro Text', 14, 'bold')).pack(anchor='w')
        body=ttk.Frame(f); body.pack(fill=tk.X, pady=(10,0))
        self.method=tk.StringVar(value='area')
        ttk.Radiobutton(body, text='Area', variable=self.method, value='area').grid(row=0, column=0, sticky='w')
        ttk.Radiobutton(body, text='W × H', variable=self.method, value='dims').grid(row=0, column=1, sticky='w', padx=10)
        ttk.Label(body, text='Area').grid(row=1, column=0, sticky='w')
        self.area=tk.StringVar(value='12'); ttk.Entry(body, textvariable=self.area, width=10).grid(row=2, column=0, sticky='we')
        ttk.Label(body, text='Units').grid(row=1, column=1, sticky='w')
        self.area_units=tk.StringVar(value='m²'); ttk.Combobox(body, textvariable=self.area_units, values=self.UNITS, state='readonly', width=10).grid(row=2, column=1)
        ttk.Label(body, text='W (for W×H)').grid(row=1, column=2, sticky='w')
        self.W=tk.StringVar(value='4.2'); ttk.Entry(body, textvariable=self.W, width=10).grid(row=2, column=2)
        ttk.Label(body, text='H (for W×H)').grid(row=1, column=3, sticky='w')
        self.H=tk.StringVar(value='3.0'); ttk.Entry(body, textvariable=self.H, width=10).grid(row=2, column=3)
        ttk.Label(body, text='Len units').grid(row=1, column=4, sticky='w')
        self.len_units=tk.StringVar(value='m'); ttk.Combobox(body, textvariable=self.len_units, values=LENGTH_UNIT_LABELS, state='readonly', width=6).grid(row=2, column=4)
        for i in range(5): body.grid_columnconfigure(i, weight=1)

        if include_bed:
            opts=ttk.Frame(f); opts.pack(fill=tk.X, pady=(10,0))
            ttk.Label(opts, text='Bed Size').grid(row=0, column=0, sticky='w')
            self.bed=tk.StringVar(value='Auto')
            ttk.Combobox(opts, textvariable=self.bed,
                         values=['Auto','SINGLE','TWIN','THREE_Q_SMALL','DOUBLE'], state='readonly', width=16).grid(row=1, column=0, sticky='w')
        else:
            self.bed=None
        a=ttk.Frame(f); a.pack(fill=tk.X, pady=(12,0))
        ttk.Button(a, text='Continue', style='Primary.TButton', command=self._ok).pack(side=tk.RIGHT)
        ttk.Button(a, text='Cancel', command=self._cancel).pack(side=tk.RIGHT, padx=(0,8))
        self.wait_visibility(); self.focus_set()
    def _center(self, parent, w, h):
        self.update_idletasks()
        try:
            x = parent.winfo_rootx() + max(0,(parent.winfo_width()-w)//2)
            y = parent.winfo_rooty() + max(0,(parent.winfo_height()-h)//2)
            self.geometry(f"{w}x{h}+{x}+{y}")
        except Exception:
            sw,sh=self.winfo_screenwidth(), self.winfo_screenheight()
            self.geometry(f"{w}x{h}+{(sw-w)//2}+{(sh-h)//2}")
    def _ok(self):
        try:
            if self.method.get()=='area':
                A=float(self.area.get()); assert A>0
                bed_val = self.bed.get() if self.bed is not None else 'Auto'
                self.result={"mode":"area","area":A,"area_units":self.area_units.get(),"bed":bed_val}
            else:
                W=float(self.W.get()); H=float(self.H.get()); assert W>0 and H>0
                bed_val = self.bed.get() if self.bed is not None else 'Auto'
                self.result={"mode":"dims","W":W,"H":H,"len_units":self.len_units.get(),"bed":bed_val}
        except Exception:
            self.bell(); self.title('Room Inputs – enter valid numbers'); return
        self.destroy()
    def _cancel(self): self.result=None; self.destroy()

class AreaDialogCombined(tk.Toplevel):
    """Dialog for capturing bedroom, bathroom, living room and kitchen dimensions."""
    UNITS = AreaDialog.UNITS
    def __init__(self, parent: tk.Misc, mode_label: str):
        super().__init__(parent)
        self.title('Room Inputs')
        self.transient(parent); self.grab_set(); self.resizable(True, True)
        self.result=None
        w,h=640,1020; self._center(parent,w,h)
        f=ttk.Frame(self, padding=24); f.pack(fill=tk.BOTH, expand=True)
        ttk.Label(f, text=f'{mode_label}: set room inputs', font=('SF Pro Text', 14, 'bold')).pack(anchor='w')

        ttk.Label(f, text='Bedroom', font=('SF Pro Text', 12, 'bold')).pack(anchor='w', pady=(10,0))
        bed_body=ttk.Frame(f); bed_body.pack(fill=tk.X, pady=(5,0))
        self.bed_method=tk.StringVar(value='area')
        ttk.Radiobutton(bed_body, text='Area', variable=self.bed_method, value='area').grid(row=0, column=0, sticky='w')
        ttk.Radiobutton(bed_body, text='W × H', variable=self.bed_method, value='dims').grid(row=0, column=1, sticky='w', padx=10)
        ttk.Label(bed_body, text='Area').grid(row=1, column=0, sticky='w')
        self.bed_area=tk.StringVar(value='12'); ttk.Entry(bed_body, textvariable=self.bed_area, width=10).grid(row=2, column=0, sticky='we')
        ttk.Label(bed_body, text='Units').grid(row=1, column=1, sticky='w')
        self.bed_area_units=tk.StringVar(value='m²'); ttk.Combobox(bed_body, textvariable=self.bed_area_units, values=self.UNITS, state='readonly', width=10).grid(row=2, column=1)
        ttk.Label(bed_body, text='W (for W×H)').grid(row=1, column=2, sticky='w')
        self.bed_W=tk.StringVar(value='4.2'); ttk.Entry(bed_body, textvariable=self.bed_W, width=10).grid(row=2, column=2)
        ttk.Label(bed_body, text='H (for W×H)').grid(row=1, column=3, sticky='w')
        self.bed_H=tk.StringVar(value='3.0'); ttk.Entry(bed_body, textvariable=self.bed_H, width=10).grid(row=2, column=3)
        ttk.Label(bed_body, text='Len units').grid(row=1, column=4, sticky='w')
        self.bed_len_units=tk.StringVar(value='m'); ttk.Combobox(bed_body, textvariable=self.bed_len_units, values=LENGTH_UNIT_LABELS, state='readonly', width=6).grid(row=2, column=4)
        for i in range(5): bed_body.grid_columnconfigure(i, weight=1)
        bed_opts=ttk.Frame(f); bed_opts.pack(fill=tk.X, pady=(5,0))
        ttk.Label(bed_opts, text='Bed Size').grid(row=0, column=0, sticky='w')
        self.bed_size=tk.StringVar(value='Auto')
        ttk.Combobox(
            bed_opts,
            textvariable=self.bed_size,
            values=['Auto','SINGLE','TWIN','THREE_Q_SMALL','DOUBLE'],
            state='readonly',
            width=16,
        ).grid(row=1, column=0, sticky='w')
        ttk.Label(bed_opts, text='Door Wall').grid(row=0, column=1, sticky='w')
        self.bed_door_wall = tk.StringVar(value='Right')
        ttk.Combobox(
            bed_opts,
            textvariable=self.bed_door_wall,
            values=['Right'],
            state='readonly',
            width=16,
        ).grid(row=1, column=1, sticky='w')
        for i in range(2):
            bed_opts.grid_columnconfigure(i, weight=1)

        ttk.Label(f, text='Bathroom', font=('SF Pro Text', 12, 'bold')).pack(anchor='w', pady=(20,0))
        bath_body=ttk.Frame(f); bath_body.pack(fill=tk.X, pady=(5,0))
        self.bath_method=tk.StringVar(value='area')
        ttk.Radiobutton(bath_body, text='Area', variable=self.bath_method, value='area').grid(row=0, column=0, sticky='w')
        ttk.Radiobutton(bath_body, text='W × H', variable=self.bath_method, value='dims').grid(row=0, column=1, sticky='w', padx=10)
        ttk.Label(bath_body, text='Area').grid(row=1, column=0, sticky='w')
        self.bath_area=tk.StringVar(value='4'); ttk.Entry(bath_body, textvariable=self.bath_area, width=10).grid(row=2, column=0, sticky='we')
        ttk.Label(bath_body, text='Units').grid(row=1, column=1, sticky='w')
        self.bath_area_units=tk.StringVar(value='m²'); ttk.Combobox(bath_body, textvariable=self.bath_area_units, values=self.UNITS, state='readonly', width=10).grid(row=2, column=1)
        ttk.Label(bath_body, text='W (for W×H)').grid(row=1, column=2, sticky='w')
        self.bath_W=tk.StringVar(value='2.4'); ttk.Entry(bath_body, textvariable=self.bath_W, width=10).grid(row=2, column=2)
        ttk.Label(bath_body, text='H (for W×H)').grid(row=1, column=3, sticky='w')
        self.bath_H=tk.StringVar(value='1.8'); ttk.Entry(bath_body, textvariable=self.bath_H, width=10).grid(row=2, column=3)
        ttk.Label(bath_body, text='Len units').grid(row=1, column=4, sticky='w')
        self.bath_len_units=tk.StringVar(value='m'); ttk.Combobox(bath_body, textvariable=self.bath_len_units, values=LENGTH_UNIT_LABELS, state='readonly', width=6).grid(row=2, column=4)
        for i in range(5): bath_body.grid_columnconfigure(i, weight=1)

        ttk.Label(f, text='Living Room', font=('SF Pro Text', 12, 'bold')).pack(anchor='w', pady=(20,0))
        liv_body=ttk.Frame(f); liv_body.pack(fill=tk.X, pady=(5,0))
        self.liv_method=tk.StringVar(value='area')
        ttk.Radiobutton(liv_body, text='Area', variable=self.liv_method, value='area').grid(row=0, column=0, sticky='w')
        ttk.Radiobutton(liv_body, text='W × H', variable=self.liv_method, value='dims').grid(row=0, column=1, sticky='w', padx=10)
        ttk.Label(liv_body, text='Area').grid(row=1, column=0, sticky='w')
        self.liv_area=tk.StringVar(value='16'); ttk.Entry(liv_body, textvariable=self.liv_area, width=10).grid(row=2, column=0, sticky='we')
        ttk.Label(liv_body, text='Units').grid(row=1, column=1, sticky='w')
        self.liv_area_units=tk.StringVar(value='m²'); ttk.Combobox(liv_body, textvariable=self.liv_area_units, values=self.UNITS, state='readonly', width=10).grid(row=2, column=1)
        ttk.Label(liv_body, text='W (for W×H)').grid(row=1, column=2, sticky='w')
        self.liv_W=tk.StringVar(value='4.0'); ttk.Entry(liv_body, textvariable=self.liv_W, width=10).grid(row=2, column=2)
        ttk.Label(liv_body, text='H (for W×H)').grid(row=1, column=3, sticky='w')
        self.liv_H=tk.StringVar(value='4.0'); ttk.Entry(liv_body, textvariable=self.liv_H, width=10).grid(row=2, column=3)
        ttk.Label(liv_body, text='Len units').grid(row=1, column=4, sticky='w')
        self.liv_len_units=tk.StringVar(value='m'); ttk.Combobox(liv_body, textvariable=self.liv_len_units, values=LENGTH_UNIT_LABELS, state='readonly', width=6).grid(row=2, column=4)
        for i in range(5): liv_body.grid_columnconfigure(i, weight=1)

        ttk.Label(f, text='Kitchen', font=('SF Pro Text', 12, 'bold')).pack(anchor='w', pady=(20,0))
        kitch_body=ttk.Frame(f); kitch_body.pack(fill=tk.X, pady=(5,0))
        self.kitch_method=tk.StringVar(value='area')
        ttk.Radiobutton(kitch_body, text='Area', variable=self.kitch_method, value='area').grid(row=0, column=0, sticky='w')
        ttk.Radiobutton(kitch_body, text='W × H', variable=self.kitch_method, value='dims').grid(row=0, column=1, sticky='w', padx=10)
        ttk.Label(kitch_body, text='Area').grid(row=1, column=0, sticky='w')
        self.kitch_area=tk.StringVar(value='9'); ttk.Entry(kitch_body, textvariable=self.kitch_area, width=10).grid(row=2, column=0, sticky='we')
        ttk.Label(kitch_body, text='Units').grid(row=1, column=1, sticky='w')
        self.kitch_area_units=tk.StringVar(value='m²'); ttk.Combobox(kitch_body, textvariable=self.kitch_area_units, values=self.UNITS, state='readonly', width=10).grid(row=2, column=1)
        ttk.Label(kitch_body, text='W (for W×H)').grid(row=1, column=2, sticky='w')
        self.kitch_W=tk.StringVar(value='3.0'); ttk.Entry(kitch_body, textvariable=self.kitch_W, width=10).grid(row=2, column=2)
        ttk.Label(kitch_body, text='H (for W×H)').grid(row=1, column=3, sticky='w')
        self.kitch_H=tk.StringVar(value='3.0'); ttk.Entry(kitch_body, textvariable=self.kitch_H, width=10).grid(row=2, column=3)
        ttk.Label(kitch_body, text='Len units').grid(row=1, column=4, sticky='w')
        self.kitch_len_units=tk.StringVar(value='m'); ttk.Combobox(kitch_body, textvariable=self.kitch_len_units, values=LENGTH_UNIT_LABELS, state='readonly', width=6).grid(row=2, column=4)
        for i in range(5): kitch_body.grid_columnconfigure(i, weight=1)

        a=ttk.Frame(f); a.pack(fill=tk.X, pady=(12,0))
        ttk.Button(a, text='Continue', style='Primary.TButton', command=self._ok).pack(side=tk.RIGHT)
        ttk.Button(a, text='Cancel', command=self._cancel).pack(side=tk.RIGHT, padx=(0,8))
        self.wait_visibility(); self.focus_set()

    def _center(self, parent, w, h):
        self.update_idletasks()
        try:
            x = parent.winfo_rootx() + max(0,(parent.winfo_width()-w)//2)
            y = parent.winfo_rooty() + max(0,(parent.winfo_height()-h)//2)
            self.geometry(f"{w}x{h}+{x}+{y}")
        except Exception:
            sw,sh=self.winfo_screenwidth(), self.winfo_screenheight()
            self.geometry(f"{w}x{h}+{(sw-w)//2}+{(sh-h)//2}")

    def _ok(self):
        try:
            if self.bed_method.get()=='area':
                A=float(self.bed_area.get()); assert A>0
                bed_res={"mode":"area","area":A,"area_units":self.bed_area_units.get(),"bed":self.bed_size.get(),"door_wall":self.bed_door_wall.get()}
            else:
                W=float(self.bed_W.get()); H=float(self.bed_H.get()); assert W>0 and H>0
                bed_res={"mode":"dims","W":W,"H":H,"len_units":self.bed_len_units.get(),"bed":self.bed_size.get(),"door_wall":self.bed_door_wall.get()}
            if self.bath_method.get()=='area':
                A=float(self.bath_area.get()); assert A>0
                bath_res={"mode":"area","area":A,"area_units":self.bath_area_units.get(),"bed":"Auto"}
            else:
                W=float(self.bath_W.get()); H=float(self.bath_H.get()); assert W>0 and H>0
                bath_res={"mode":"dims","W":W,"H":H,"len_units":self.bath_len_units.get(),"bed":"Auto"}
            if self.liv_method.get()=='area':
                A=float(self.liv_area.get()); assert A>0
                liv_res={"mode":"area","area":A,"area_units":self.liv_area_units.get(),"bed":"Auto"}
            else:
                W=float(self.liv_W.get()); H=float(self.liv_H.get()); assert W>0 and H>0
                liv_res={"mode":"dims","W":W,"H":H,"len_units":self.liv_len_units.get(),"bed":"Auto"}
            if self.kitch_method.get()=='area':
                A=float(self.kitch_area.get()); assert A>0
                kitch_res={"mode":"area","area":A,"area_units":self.kitch_area_units.get(),"bed":"Auto"}
            else:
                W=float(self.kitch_W.get()); H=float(self.kitch_H.get()); assert W>0 and H>0
                kitch_res={"mode":"dims","W":W,"H":H,"len_units":self.kitch_len_units.get(),"bed":"Auto"}
            self.result={"bedroom":bed_res,"bathroom":bath_res,"livingroom":liv_res,"kitchen":kitch_res}
        except Exception:
            self.bell(); self.title('Room Inputs – enter valid numbers'); return
        self.destroy()

    def _cancel(self): self.result=None; self.destroy()

# -----------------------
# Sketch grid (quick painter)
# -----------------------

class SketchGrid:
    DEFAULT_FILL = "#404040"
    ROOM_TYPES = [("Living","#f2b632"),("Bedroom","#4aa3a2"),("Kitchen","#ef6f6c"),("Dining","#7f86ff"),("Bath","#6cc24a"),("Other","#a77dc2")]
    def __init__(self, master: tk.Misc, n_cells: int, unit_label: str, on_back=None):
        self.on_back=on_back
        self.master=master; self.unit_label=unit_label
        self.n_cells=max(1,int(n_cells)); self.W,self.H=self._best_grid_dims(self.n_cells)
        self.margin=40; self.box=24; self.sx=self.sy=0
        self.colors=[[self.DEFAULT_FILL for _ in range(self.W)] for _ in range(self.H)]
        self.current_label,self.current_color=self.ROOM_TYPES[0]
        self.wrap=ttk.Frame(master); self.wrap.pack(fill=tk.BOTH, expand=True)
        tb=ttk.Frame(self.wrap, style='Toolbar.TFrame'); tb.pack(fill=tk.X)
        ttk.Button(tb, text='← Back', command=self._back).pack(side=tk.LEFT, padx=6, pady=4)
        self.canvas=tk.Canvas(self.wrap, bg="#1A1A1A", highlightthickness=0); self.canvas.pack(fill=tk.BOTH, expand=True)
        self.status=ttk.Frame(self.wrap); self.status.pack(fill=tk.X, side=tk.BOTTOM)
        self.count_labels={}; self._build_statusbar()
        self.sel_start=None; self.sel_rect_id=None
        self.menu=tk.Menu(self.canvas, tearoff=0)
        for idx,(name,color) in enumerate(self.ROOM_TYPES, start=1):
            self.menu.add_command(label=f"{idx}. {name}", command=lambda n=name,c=color:self.choose_color(n,c))
        self.menu.add_separator(); self.menu.add_command(label="Erase (empty)", command=lambda:self.choose_color("Empty", self.DEFAULT_FILL))
        self._bind_events(); self._reflow()
    def _back(self):
        try: self.wrap.destroy()
        except: pass
        if callable(self.on_back): self.on_back()
    def _best_grid_dims(self, n):
        if n<=0: return (1,1)
        r=int(sqrt(n)); best=None
        for h in range(1,r+1):
            if n%h==0:
                w=n//h
                if best is None or abs(w-h)<abs(best[0]-best[1]): best=(w,h)
        if best: return best
        w=int(ceil(sqrt(n))); h=int(ceil(n/w)); return (w,h)
    def _bind_events(self):
        self.canvas.bind('<Configure>', lambda e:self._reflow())
        self.canvas.bind('<Button-1>', self._on_drag_start)
        self.canvas.bind('<B1-Motion>', self._on_drag_move)
        self.canvas.bind('<ButtonRelease-1>', self._on_drag_end)
        for seq in ('<Button-3>','<Button-2>','<Control-Button-1>'): self.canvas.bind(seq, self._on_right_click)
        self.master.bind('<Escape>', lambda e:self._clear_selection())
    def _build_statusbar(self):
        self.current_var=tk.StringVar(value=f"Current: {self.current_label}")
        ttk.Label(self.status, textvariable=self.current_var).pack(side=tk.LEFT, padx=(8,12))
        self.count_labels['Empty']=ttk.Label(self.status, text="Empty: 0"); self.count_labels['Empty'].pack(side=tk.RIGHT, padx=6)
        for name,_ in reversed(self.ROOM_TYPES):
            lbl=ttk.Label(self.status, text=f"{name}: 0"); lbl.pack(side=tk.RIGHT, padx=6); self.count_labels[name]=lbl
        self._refresh_counts()
    def _reflow(self):
        cw=self.canvas.winfo_width() or 1; ch=self.canvas.winfo_height() or 1
        avail_w=max(1,cw-2*self.margin); avail_h=max(1,ch-2*self.margin)
        self.box=max(1,int(min(avail_w/self.W, avail_h/self.H)))
        grid_w=self.box*self.W; grid_h=self.box*self.H
        self.sx=(cw-grid_w)//2; self.sy=(ch-grid_h)//2
        self._redraw()
    def _redraw(self):
        c=self.canvas; c.delete('all')
        for i in range(self.H):
            y0=self.sy+i*self.box; y1=y0+self.box
            for j in range(self.W):
                x0=self.sx+j*self.box; x1=x0+self.box
                fill=self.colors[i][j]
                c.create_rectangle(x0,y0,x1,y1, fill=fill, outline="#2a2a2a")
        if self.sel_start and self.sel_rect_id: self.canvas.tag_raise(self.sel_rect_id)
    def _xy_to_ij(self, x,y):
        if not (self.sx<=x<self.sx+self.W*self.box and self.sy<=y<self.sy+self.H*self.box): return (None,None)
        j=int((x-self.sx)//self.box); i=int((y-self.sy)//self.box)
        return (clamp(i,0,self.H-1), clamp(j,0,self.W-1))
    def _on_drag_start(self, e):
        i,j=self._xy_to_ij(e.x,e.y);
        if i is None: return
        self.sel_start=(i,j); self._update_sel_rect(i,j,i,j)
    def _on_drag_move(self, e):
        if not self.sel_start: return
        i0,j0=self.sel_start; i1,j1=self._xy_to_ij(e.x,e.y)
        if i1 is None: return
        self._update_sel_rect(i0,j0,i1,j1)
    def _on_drag_end(self, e):
        if not self.sel_start: return
        i0,j0=self.sel_start; i1,j1=self._xy_to_ij(e.x,e.y)
        if i1 is None: self._clear_selection(); return
        imin,imax=sorted((i0,i1)); jmin,jmax=sorted((j0,j1))
        for i in range(imin,imax+1):
            for j in range(jmin,jmax+1): self.colors[i][j]=self.current_color
        self._clear_selection(); self._refresh_counts(); self._redraw()
    def _on_right_click(self, e):
        try: self.menu.tk_popup(e.x_root,e.y_root)
        finally: self.menu.grab_release()
    def choose_color(self,label,color):
        self.current_label,self.current_color=label,color
        self.current_var.set(f"Current: {label}")
    def _update_sel_rect(self,i0,j0,i1,j1):
        imin,imax=sorted((i0,i1)); jmin,jmax=sorted((j0,j1))
        x0=self.sx+jmin*self.box; y0=self.sy+imin*self.box
        x1=self.sx+(jmax+1)*self.box; y1=self.sy+(imax+1)*self.box
        if self.sel_rect_id is None:
            self.sel_rect_id=self.canvas.create_rectangle(x0,y0,x1,y1, outline="#fff", dash=(4,3), width=1)
        else:
            self.canvas.coords(self.sel_rect_id, x0,y0,x1,y1)
    def _clear_selection(self):
        if self.sel_rect_id is not None: self.canvas.delete(self.sel_rect_id); self.sel_rect_id=None
        self.sel_start=None
    def _refresh_counts(self):
        counts={name:0 for name,_ in self.ROOM_TYPES}; empty=0
        for i in range(self.H):
            for j in range(self.W):
                c=self.colors[i][j]; hit=False
                for name,col in self.ROOM_TYPES:
                    if c==col: counts[name]+=1; hit=True; break
                if not hit: empty+=1
        for name,_ in self.ROOM_TYPES: pass

# -----------------------
# Generate model
# -----------------------


class ColumnGrid:
    """Helper to map grid coordinates to spreadsheet-style labels.

    Vertical grid lines are labelled alphabetically (A, B, ...), while
    horizontal lines use numbers (1, 2, ...).  Labels reference the intersection
    at the lower-left corner of a cell, allowing cells to be addressed via a
    combined label such as ``B3``.
    """

    def __init__(self, gw: int, gh: int):
        self.gw = gw
        self.gh = gh

    @staticmethod
    def col_label(idx: int) -> str:
        label = ""
        n = idx
        while True:
            label = chr(ord("A") + (n % 26)) + label
            n = n // 26 - 1
            if n < 0:
                break
        return label

    @staticmethod
    def _col_index(label: str) -> int:
        n = 0
        for ch in label:
            n = n * 26 + (ord(ch) - ord("A") + 1)
        return n - 1

    @staticmethod
    def row_label(idx: int) -> str:
        return str(idx + 1)

    def coord_to_label(self, i: int, j: int) -> str:
        return f"{self.col_label(i)}{self.row_label(j)}"

    def label_to_coord(self, label: str) -> Tuple[int, int]:
        import re

        m = re.fullmatch(r"([A-Z]+)(\d+)", label)
        if not m:
            raise ValueError(f"Invalid label: {label}")
        col_s, row_s = m.groups()
        i = self._col_index(col_s)
        j = int(row_s) - 1
        return i, j


class GridPlan:
    def __init__(self, Wm: float, Hm: float, column_grid: ColumnGrid = None,
                 x_offset: int = 0, y_offset: int = 0):
        self.Wm = Wm
        self.Hm = Hm
        self.cell = CELL_M
        self.gw = max(1, int(round(Wm / self.cell)))
        self.gh = max(1, int(round(Hm / self.cell)))
        self.occ = [[None for _ in range(self.gw)] for _ in range(self.gh)]
        # clearzones: (x,y,w,h,kind,owner)
        self.clearzones: List[Tuple[int, int, int, int, str, str]] = []
        self.column_grid = column_grid
        self.x_offset = x_offset
        self.y_offset = y_offset

    def coord_to_label(self, i: int, j: int) -> str:
        if not self.column_grid:
            raise ValueError("ColumnGrid not attached")
        return self.column_grid.coord_to_label(i + self.x_offset, j + self.y_offset)

    def label_to_coord(self, label: str) -> Tuple[int, int]:
        if not self.column_grid:
            raise ValueError("ColumnGrid not attached")
        i, j = self.column_grid.label_to_coord(label)
        return i - self.x_offset, j - self.y_offset
    def fits(self, x:int,y:int,w:int,h:int)->bool:
        if x<0 or y<0 or x+w>self.gw or y+h>self.gh: return False
        for j in range(y,y+h):
            for i in range(x,x+w):
                if self.occ[j][i] is not None: return False
        for cx, cy, cw, ch, kind, _ in self.clearzones:
            if kind == 'DOOR_CLEAR' and not (
                x + w <= cx or cx + cw <= x or y + h <= cy or cy + ch <= y
            ):
                return False
        return True
    def place(self, x:int,y:int,w:int,h:int, code:str):
        if not self.fits(x, y, w, h):
            raise ValueError("placement does not fit")
        for j in range(y,y+h):
            for i in range(x,x+w):
                self.occ[j][i]=code
        return (x,y,w,h)
    def clear(self, x:int,y:int,w:int,h:int):
        for j in range(y,y+h):
            for i in range(x,x+w): self.occ[j][i]=None
    def mark_clear(self, x:float, y:float, w:float, h:float, kind:str, owner:str):
        # Zero-gap: start exactly at element edge (caller must pass adjacent coords)
        x0 = max(0, int(floor(x)))
        y0 = max(0, int(floor(y)))
        x1 = min(self.gw, int(ceil(x + w)))
        y1 = min(self.gh, int(ceil(y + h)))
        w_int = max(0, x1 - x0)
        h_int = max(0, y1 - y0)
        if w_int > 0 and h_int > 0:
            cleared = set()
            for j in range(y0, y0 + h_int):
                for i in range(x0, x0 + w_int):
                    code = self.occ[j][i]
                    if code is None or code in cleared:
                        continue
                    cleared.add(code)
                    Q = [(i, j)]
                    cells = []
                    seen = {(i, j)}
                    while Q:
                        cx, cy = Q.pop()
                        cells.append((cx, cy))
                        for dx, dy in ((1,0),(-1,0),(0,1),(0,-1)):
                            nx, ny = cx + dx, cy + dy
                            if 0 <= nx < self.gw and 0 <= ny < self.gh \
                               and (nx, ny) not in seen and self.occ[ny][nx] == code:
                                seen.add((nx, ny))
                                Q.append((nx, ny))
                    xs = [c[0] for c in cells]
                    ys = [c[1] for c in cells]
                    bx0, by0 = min(xs), min(ys)
                    bx1, by1 = max(xs) + 1, max(ys) + 1
                    self.clear(bx0, by0, bx1 - bx0, by1 - by0)
            self.clearzones.append((x, y, w, h, kind, owner))
    def meters_to_cells(self, m:float)->int:
        return max(1, int(ceil(m/self.cell)))

WALL_BOTTOM = 0
WALL_RIGHT = 1
WALL_TOP = 2
WALL_LEFT = 3


def opposite_wall(w: int) -> int:
    """Return the wall opposite to ``w``."""
    return (w + 2) % 4


class Openings:
    def __init__(self, plan:GridPlan):
        self.p=plan
        self.door_wall=WALL_LEFT  # default orientation
        self.door_center=0.25*plan.Hm
        self.door_width=0.90
        # Default door swing depth: 1 grid cell
        self.swing_depth = CELL_M
        # (wall, start_m, length_m)
        self.windows=[[1, plan.Hm*0.40, 1.20], [-1,0.0,0.0]]
        self.ext_rect = None
    def door_rect_cells(self)->Tuple[int,int,int,int]:
        p=self.p; swing=p.meters_to_cells(self.swing_depth); w=p.meters_to_cells(self.door_width)
        if self.door_wall==0:
            x=max(0, min(p.gw-w, int(round(self.door_center/p.cell))-w//2)); return (x, 0, w, swing)
        if self.door_wall==2:
            x=max(0, min(p.gw-w, int(round(self.door_center/p.cell))-w//2)); return (x, p.gh-swing, w, swing)
        if self.door_wall==3:
            y=max(0, min(p.gh-w, int(round(self.door_center/p.cell))-w//2)); return (0, y, swing, w)
        y=max(0, min(p.gh-w, int(round(self.door_center/p.cell))-w//2)); return (p.gw-swing, y, swing, w)
    def door_span_cells(self)->Tuple[int,int,int]:
        p=self.p; w=p.meters_to_cells(self.door_width)
        if self.door_wall in (WALL_BOTTOM, WALL_TOP):
            x=max(0, min(p.gw-w, int(round(self.door_center/p.cell))-w//2))
            return (self.door_wall, x, w)
        y=max(0, min(p.gh-w, int(round(self.door_center/p.cell))-w//2))
        return (self.door_wall, y, w)
    def window_spans_cells(self)->List[Tuple[int,int,int]]:
        res=[]; p=self.p
        for wall,start_m,length_m in self.windows:
            if wall<0 or length_m<=0: continue
            L = p.gw if wall in (0,2) else p.gh
            start_c=max(0,min(L-1,int(round(start_m/p.cell)))); length_c=max(1,int(round(length_m/p.cell)))
            res.append((wall,start_c,length_c))
        return res

def components_by_code(plan, code:str):
    """Return list of (x,y,w,h,wall) rects for contiguous components of given base code."""
    gw, gh = plan.gw, plan.gh
    seen = set()
    comps = []
    def infer_wall(x,y,w,h):
        if y == 0: return 0
        if y + h == gh: return 2
        if x == 0: return 3
        if x + w == gw: return 1
        return -1
    for j in range(gh):
        for i in range(gw):
            if (i,j) in seen: continue
            cell = plan.occ[j][i]
            if cell is None: continue
            base = cell.split(':')[0] if isinstance(cell,str) else cell
            if base != code: continue
            Q=[(i,j)]; seen.add((i,j)); cells=[]
            while Q:
                x,y = Q.pop(); cells.append((x,y))
                for di,dj in ((1,0),(-1,0),(0,1),(0,-1)):
                    nx,ny = x+di, y+dj
                    if 0<=nx<gw and 0<=ny<gh and (nx,ny) not in seen and plan.occ[ny][nx] == plan.occ[j][i]:
                        seen.add((nx,ny)); Q.append((nx,ny))
            xs=[c[0] for c in cells]; ys=[c[1] for c in cells]
            x0=min(xs); y0=min(ys); x1=max(xs); y1=max(ys)
            w=x1-x0+1; h=y1-y0+1
            comps.append((x0,y0,w,h,infer_wall(x0,y0,w,h)))
    return comps

# -----------------------
# Learning utilities (rehydrate + train deep nets)
# -----------------------

def rehydrate_from_feedback():
    """
    Replays historical feedback + simulation runs and trains:
      - Weights (per-feature)
      - Deep MLP + Transformer (regression)
      - SupervisedHead (classification + regression)
      - KMeansLite (unsupervised structure)
      - Semi-supervised: pseudo-labels on unlabeled feature snapshots
    Returns: (W, mlp, trf, None, None, None, None, ensemble)
    """
    W = load_weights()
    co_pos=defaultdict(int); co_neg=defaultdict(int)

    # labeled
    feats_reg: List[Dict[str,float]] = []
    y_reg:   List[float] = []
    feats_cls: List[Dict[str,float]] = []
    y_cls:   List[float] = []

    # unlabeled pool
    unlabeled_feats: List[Dict[str,float]] = []

    # feedback.jsonl
    try:
        with open(FEEDBACK_FILE, 'r') as f:
            for ln in f:
                try: ev = json.loads(ln)
                except Exception: continue
                if ev.get('event') == 'feedback_feature':
                    key = ev.get('feature'); sign = +1 if ev.get('sign') == 'up' else -1
                    val = float(ev.get('value', 1.0))
                    update_weights(W, {key: val}, sign)
                elif ev.get('event') == 'feedback':
                    sign = +1 if ev.get('feedback') in ('up','+','pos','👍') else -1
                    feats = ev.get('features', {})
                    update_weights(W, {'paths_ok': 0.4, 'coverage': 0.4, 'symmetry': 0.2}, sign)
                    if feats:
                        feats_cls.append(feats); y_cls.append(1.0 if sign>0 else 0.0)
                        feats_reg.append(feats); y_reg.append(1.0 if sign>0 else -1.0)
                        for a,b in itertools.combinations(sorted(feats.keys()),2):
                            (co_pos if sign>0 else co_neg)[(a,b)] += 1
    except FileNotFoundError:
        pass

    # simulations.jsonl
    try:
        with open(SIM_FILE, 'r') as f:
            for ln in f:
                try: sim = json.loads(ln)
                except Exception: continue
                if sim.get('event') == 'solve_result':
                    unl = sim.get('features', {})
                    if unl: unlabeled_feats.append(unl)
                    continue
                if sim.get('event') == 'simulate_full_coverage':
                    collisions = int(sim.get('collisions', 0))
                    coverage   = float(sim.get('coverage_free', sim.get('coverage', 0.0)))
                    unmet_adj  = int(sim.get('unmet_adjacency', 0))
                    win_ok     = bool(sim.get('end_is_window', True))
                    reward = (coverage*2.0) + (1.0 if win_ok else -1.0) + (-0.8*unmet_adj) + (-0.2*collisions)
                    feats = {'coverage':coverage,'reach_windows':1.0 if win_ok else 0.0,
                             'paths_ok': 1.0 if collisions==0 else 0.0,
                             'adjacency': 1.0 if unmet_adj==0 else 0.0}
                    feats_reg.append(feats); y_reg.append(reward)
    except FileNotFoundError:
        pass

    # correlation nudges
    for (a,b),cnt in co_pos.items():
        if cnt>0: update_weights(W, {a:0.05,b:0.05}, +1)
    for (a,b),cnt in co_neg.items():
        if cnt>0: update_weights(W, {a:0.05,b:0.05}, -1)

    # Deep models (existing)
    mlp = None; trf = None
    if feats_reg:
        all_keys=set()
        for f in feats_reg: all_keys|=set(f.keys())
        keys=sorted(list(all_keys))
        yv = np.array(y_reg, dtype=np.float32)
        if yv.std()>1e-6:
            yv = (yv - yv.mean()) / (abs(yv).max()+1e-6)
        y_list = list(yv)
        mlp = NeuralPreference.load(NN_FILE) or NeuralPreference(keys, h1=32, h2=20, lr=0.03, seed=12)
        Xexp=[{k:f.get(k,0.0) for k in keys} for f in feats_reg]
        mlp.fit_batch(Xexp, y_list, epochs=12); mlp.save(NN_FILE)
        trf = TransformerPreference.load(TRF_FILE) or TransformerPreference(keys, d_model=48, n_heads=4, lr=0.01, seed=9)
        trf.fit_batch(Xexp, y_list, epochs=8); trf.save(TRF_FILE)

    # Supervised + Unsupervised + Semi-supervised
    ensemble = None
    if feats_reg or feats_cls or unlabeled_feats:
        keys=set()
        for f in feats_reg: keys|=set(f.keys())
        for f in feats_cls: keys|=set(f.keys())
        for f in unlabeled_feats: keys|=set(f.keys())
        keys=sorted(list(keys))
        def align(lst): return [{k:f.get(k,0.0) for k in keys} for f in lst]
        Xr = align(feats_reg); yr = list(np.array(y_reg, dtype=np.float32))
        Xc = align(feats_cls); yc = [float(v) for v in y_cls] if y_cls else []

        sup = SupervisedHead(keys, lr=0.05, reg=1e-3)
        if not Xc: Xc, yc = (Xr, [(1.0 if y>0 else 0.0) for y in yr])
        if not Xr: Xr, yr = (Xc, [1.0 if y>0.5 else -1.0 for y in yc])
        sup.fit(Xc, yc, yr, epochs=40)

        # semi-supervised: confident pseudo labels
        if unlabeled_feats:
            Xu = align(unlabeled_feats)
            probs = [sup.predict_proba(f) for f in Xu]
            pseudo = []
            for f, p in zip(Xu, probs):
                if p>=0.85 or p<=0.15:
                    pseudo.append((f, 1.0 if p>0.5 else 0.0, float(2.0*p-1.0)))
            if pseudo:
                Xp, ycp, yrp = zip(*pseudo)
                Xc2 = list(Xc) + list(Xp)
                yc2 = list(yc) + list(ycp)
                yr2 = list(yr) + list(yrp)
                sup.fit(Xc2, yc2, yr2, epochs=20)

        km = KMeansLite(keys, k=4, seed=7)
        q = yr if yr else [1.0 if y>0.5 else -1.0 for y in yc]
        km.fit(list(Xr or Xc), list(q), iters=30)

        sup.save(SUP_FILE); km.save(KM_FILE)
        ensemble = MultiLearnerEnsemble(keys, sup, km)
        try: ensemble.save(ENS_FILE)
        except Exception: pass

    save_weights(W)
    return W, mlp, trf, None, None, None, None, ensemble

# -----------------------
# Seeds / filters by room area
# -----------------------

def area_based_filters(Wm:float, Hm:float):
    A=Wm*Hm
    allow_large_wr = A>=11.0
    allow_double   = A>=11.0
    allow_twin     = A>=9.0
    return {
        "bed_choices": ['SINGLE','THREE_Q_SMALL','TWIN','DOUBLE'] if allow_double else (['SINGLE','THREE_Q_SMALL','TWIN'] if allow_twin else ['SINGLE','THREE_Q_SMALL']),
        "wardrobe_order": (['WRD_S_210','WRD_S_180','WRD_H_180','WRD_H_150'] if allow_large_wr else ['WRD_H_180','WRD_H_150','WRD_S_180'])
    }

def seed_templates(plan:'GridPlan', bed_key:str)->List[Dict]:
    bw=plan.meters_to_cells(BEDROOM_BOOK['BEDS'][bed_key]['w'])
    bd=plan.meters_to_cells(BEDROOM_BOOK['BEDS'][bed_key]['d'])
    g=plan.gw; h=plan.gh
    seeds=[]
    for wall in (0,2,3,1):
        if wall in (0,2):
            seeds.append({'wall':wall,'beds':[ (g//2-bw//2, 0 if wall==0 else h-bd, bw, bd) ]})
        else:
            seeds.append({'wall':wall,'beds':[ (0 if wall==3 else g-bd, h//2-bw//2, bd, bw) ]})
    offs=[-g//6, g//6]
    for dx in offs:
        seeds.append({'wall':0,'beds':[ (clamp(g//2-bw//2+dx,0,g-bw), 0, bw, bd) ]})
        seeds.append({'wall':2,'beds':[ (clamp(g//2-bw//2+dx,0,g-bw), h-bd, bw, bd) ]})
    offs=[-h//6, h//6]
    for dy in offs:
        seeds.append({'wall':3,'beds':[ (0, clamp(h//2-bw//2+dy,0,h-bw), bd, bw) ]})
        seeds.append({'wall':1,'beds':[ (g-bd, clamp(h//2-bw//2+dy,0,h-bw), bd, bw) ]})
    if bed_key=='TWIN':
        t_bw=bw; t_bd=bd
        seeds.append({'wall':0,'beds':[ (g//2-t_bw-1,0,t_bw,t_bd), (g//2+1,0,t_bw,t_bd) ]})
        seeds.append({'wall':2,'beds':[ (g//2-t_bw-1,h-t_bd,t_bw,t_bd), (g//2+1,h-t_bd,t_bw,t_bd) ]})
    return seeds

# -----------------------
# Solver
# -----------------------

def default_furniture_sets(extra_sets: Optional[List[Tuple[str, ...]]] = None) -> List[Tuple[str, ...]]:
    """Return the default search order for required furniture combinations.

    Each tuple represents a multiset of codes that must be present.  The
    ordering is ascending in complexity so callers may ``reversed`` it to try
    the most demanding combination first.  ``extra_sets`` allows future callers
    to extend the search without modifying the core routine.
    """
    base: List[Tuple[str, ...]] = [
        ("BED",),
        ("BED", "BST"),
        ("BED", "BST", "BST"),
        ("BED", "DRS"),
        ("BED", "BST", "DRS"),
        ("BED", "BST", "BST", "DRS"),
        ("BED", "WRD"),
        ("BED", "BST", "WRD"),
        ("BED", "BST", "BST", "WRD"),
        ("BED", "DRS", "WRD"),
        ("BED", "BST", "DRS", "WRD"),
        ("BED", "BST", "BST", "DRS", "WRD"),
    ]
    if extra_sets:
        base.extend(extra_sets)
    return base


def default_kitchen_sets(extra_sets: Optional[List[Tuple[str, ...]]] = None) -> List[Tuple[str, ...]]:
    """Return the default search order for kitchen appliance combinations.

    The ordering progresses from the simplest requirement (a single
    appliance) to the full work triangle of refrigerator, sink, and
    cooktop.  ``extra_sets`` permits callers to extend the search without
    modifying the core routine.
    """
    base: List[Tuple[str, ...]] = [
        ("SINK",),
        ("COOK",),
        ("REF",),
        ("SINK", "COOK"),
        ("SINK", "REF"),
        ("COOK", "REF"),
        ("SINK", "COOK", "REF"),
    ]
    if extra_sets:
        base.extend(extra_sets)
    return base

class BedroomSolver:
    def __init__(self,
                 plan:GridPlan,
                 openings:Openings,
                 bed_key:Optional[str],
                 rng:random.Random,
                 weights:Dict[str,float],
                 mlp=None,
                 transformer=None,
                 ensemble=None,
                 pref=None,
                 force_bst_pair: bool = False):
        self.p=plan; self.op=openings; self.rng=rng; self.weights=weights
        self.mlp = mlp
        # unify attribute name used by run(); keep alias for any legacy refs
        self.transformer = transformer
        self.trf = transformer
        self.ensemble = ensemble
        self.c = BEDROOM_BOOK['CLEAR']
        filters=area_based_filters(plan.Wm, plan.Hm)
        self.allowed_beds=filters["bed_choices"]
        self.wr_order=filters["wardrobe_order"]
        self.bed_key = (bed_key if (bed_key and bed_key in self.allowed_beds) else self.autopick_bed())
        self.force_bst_pair = bool(force_bst_pair)

    def autopick_bed(self)->str:
        Wm=self.p.Wm; Hm=self.p.Hm; A=Wm*Hm
        options=self.allowed_beds
        if 'DOUBLE' in options and (min(Wm,Hm)>=3.1 and A>=12): return 'DOUBLE'
        if 'THREE_Q_SMALL' in options: return 'THREE_Q_SMALL'
        return options[0]

    def run(self,
            iters: int = 900,
            time_budget_ms: int = 520,
            max_attempts: int = 3,
            furniture_sets: Optional[List[Tuple[str, ...]]] = None
            ) -> Tuple[Optional[GridPlan], Dict]:
        sets = furniture_sets or default_furniture_sets()
        # search from most demanding combination to least
        for req in reversed(sets):
            needed = Counter(req)
            for _ in range(max_attempts):
                t0 = time.time()
                best = None; best_meta = {}; best_score = -1e9
                seeds = seed_templates(self.p, self.bed_key)
                beam = []
                tries = 0
                while (time.time() - t0) * 1000 < time_budget_ms and tries < iters:
                    tries += 1
                    seed = self.rng.choice(seeds)
                    res, meta, feats = self._attempt(seed)
                    if not res:
                        continue
                    base_score = dot_score(self.weights, feats)
                    adj = self._adjacency_score(res)
                    feats['adjacency'] = adj
                    base_score += self.weights.get('adjacency', 0.6) * adj
                    if self.mlp:
                        base_score += 0.35 * self.mlp.predict(feats)
                    if self.transformer:
                        base_score += 0.45 * self.transformer.predict(feats)
                    if getattr(self, 'ensemble', None):
                        try:
                            base_score += 0.40 * self.ensemble.score(feats)
                        except Exception:
                            pass
                    beam.append((base_score, res, {**meta, 'features': feats, 'score': base_score}))
                    beam.sort(key=lambda x: -x[0])
                    beam = beam[:6]
                if beam:
                    best_score, best, best_meta = beam[0]
                if best and all(len(list(components_by_code(best, code))) >= count
                                 for code, count in needed.items()):
                    return best, best_meta
        return None, {'status': 'no_bed'}

    def _attempt(self, seed:Dict):
        res,meta,feats=self._try_seed(seed)
        if res: return res,meta,feats
        for relax in [0.0, 0.4, 0.8]:
            for wall in (seed['wall'], 0,2,3,1):
                for shift in (-3,-2,-1,0,1,2,3):
                    s2=self._shifted_seed(seed, wall, shift)
                    res,meta,feats=self._try_seed(s2, relax)
                    if res: return res,meta,feats
        return None,{},{}

    def _grid_snapshot(self, plan:'GridPlan', max_hw: int = 16):
        """Downsample occupancy to a small int grid for CNN/analytics."""
        mapping = {
            'BED': 1, 'BST': 2, 'WRD': 3, 'DRS': 4, 'DESK': 5, 'TVU': 6,
            'SINK': 7, 'COOK': 8, 'REF': 9, 'DW': 10, 'ISLN': 11,
            'BASE': 12, 'WALL': 13, 'HOOD': 14, 'OVEN': 15, 'MICRO': 16
        }
        H = min(max_hw, plan.gh); W = min(max_hw, plan.gw)
        sx = max(1, plan.gw // W); sy = max(1, plan.gh // H)
        G = np.zeros((H,W), dtype=np.int8)
        jj=0
        for y in range(0, plan.gh, sy):
            ii=0
            for x in range(0, plan.gw, sx):
                c = plan.occ[y][x]
                if c:
                    base = c.split(':')[0]
                    G[jj,ii] = mapping.get(base,17)
                ii+=1
                if ii>=W: break
            jj+=1
            if jj>=H: break
        return G


    def _shifted_seed(self, seed:Dict, wall:int, shift:int)->Dict:
        beds=[]
        for (x,y,w,h) in seed['beds']:
            if wall in (0,2):
                beds.append((clamp(x+shift,0,self.p.gw-w), 0 if wall==0 else self.p.gh-h, w,h))
            elif wall==3:
                beds.append((0, clamp(y+shift,0,self.p.gh-h), w,h))
            else:
                beds.append((self.p.gw-w, clamp(y+shift,0,self.p.gh-h), w,h))
        return {'wall':wall,'beds':beds}

    def _try_seed(self, seed:Dict, relax_factor:float=0.0):
        p=GridPlan(self.p.Wm,self.p.Hm)
        # Door block
        dx,dy,dw,dh=self.op.door_rect_cells()
        for j in range(dy, dy+dh):
            for i in range(dx, dx+dw): p.occ[j][i]='DOOR'
        self._add_door_clearance(p, owner='DOOR')

        # Place bed(s)
        beds=[]
        for (x,y,w,h) in seed['beds']:
            jx=max(0,min(p.gw-w, x + self.rng.randint(-1,1)))
            jy=max(0,min(p.gh-h, y + self.rng.randint(-1,1)))
            if not p.fits(jx,jy,w,h): return None,{},{}
            if not self._bed_touches_wall(jx,jy,w,h,seed['wall']): return None,{},{}
            side=p.meters_to_cells(self.c['side_rec']*(1.0-relax_factor) + self.c['side_min']*relax_factor)
            side=max(0, side-2)
            foot=p.meters_to_cells(self.c['foot_rec']*(1.0-relax_factor) + self.c['foot_min']*relax_factor)
            if not self._clear_ok(p,jx,jy,w,h,seed['wall'],side,foot): return None,{},{}
            p.place(jx,jy,w,h,f'BED:{self.bed_key}')
            # zero-gap clearances at edges
            if seed['wall'] in (0,2):
                p.mark_clear(jx-side, jy, side, h, 'SIDE', 'BED')
                p.mark_clear(jx+w, jy, side, h, 'SIDE', 'BED')
                if seed['wall']==0: p.mark_clear(jx, jy+h, w, foot, 'FOOT', 'BED')
                else:               p.mark_clear(jx, jy-foot, w, foot, 'FOOT', 'BED')
            else:
                p.mark_clear(jx, jy-side, w, side, 'SIDE', 'BED')
                p.mark_clear(jx, jy+h, w, side, 'SIDE', 'BED')
                if seed['wall']==3:
                    p.mark_clear(jx+w, jy, foot, h, 'FOOT', 'BED')
                else:
                    p.mark_clear(jx-foot, jy, foot, h, 'FOOT', 'BED')
            beds.append((jx,jy,w,h,seed['wall']))

        # Discard candidates that failed to place any bed
        if not beds:
            return None, {}, {}

        # Night tables (strict)
        bst=BEDROOM_BOOK['NIGHT_TABLE']['BST_18']
        tw=p.meters_to_cells(bst['w']); td=p.meters_to_cells(bst['d'])
        placed_bst=0
        for (bx,by,bw,bd,bedwall) in beds:
            placed_bst += self._place_bst_pair_strict(p, bedwall, bx,by,bw,bd, tw,td)

        # If user requires a pair for each bed, enforce it hard
        if getattr(self, 'force_bst_pair', False) and placed_bst < 2*len(beds):
            return None, {}, {}


        # Windows clearances
        self._add_window_clearances(p)

        # Wardrobe + Dresser
        wr = self._place_wall_unit(p, 'WRD')
        dr = self._place_wall_unit(p, 'DRS')
        if self.force_bst_pair and placed_bst < 2*len(beds):
            return None, {}, {}

        # Path feasibility & coverage (coarse)
        ok, coverage, reach_windows = self._paths_and_coverage(p)
        if not ok: return None,{},{}

        # Ensure at least one bed remains after all placements
        final_beds = components_by_code(p, 'BED')
        if not final_beds:
            return None, {}, {}
        expected = sorted((bw, bh) for (_, _, bw, bh, _) in beds)
        actual = sorted((w, h) for (_, _, w, h, _) in final_beds)
        if actual != expected:
            return None, {}, {}

        # features
        def desk_near_window():
            desks = components_by_code(p, 'DESK')
            if not desks:
                return 0.0
            win_spans = self.op.window_spans_cells()
            for (x,y,w,h,wall) in desks:
                if wall < 0: continue
                if wall in (0,2):
                    a0,a1=x,x+w
                    for ww,s,lenv in win_spans:
                        if ww==wall:
                            b0,b1=s,s+lenv
                            if not (a1<=b0 or b1<=a0): return 1.0
                else:
                    a0,a1=y,y+h
                    for ww,s,lenv in win_spans:
                        if ww==wall:
                            b0,b1=s,s+lenv
                            if not (a1<=b0 or b1<=a0): return 1.0
            return 0.0

        feats = {
            'bst_pair': 1.0 if placed_bst >= 2*len(beds) else 0.5 if placed_bst > 0 else 0.0,
            'has_wr': 1.0 if wr else 0.0,
            'has_dr': 1.0 if dr else 0.0,
            'privacy': 1.0 if seed['wall'] != 0 else 0.5,
            'symmetry': 1.0 if placed_bst in (0,2,4) else 0.5,
            'paths_ok': 1.0,
            'use_rec_clear': 1.0 if relax_factor == 0.0 else 0.0,
            'bed_not_bottom': 1.0 if seed['wall'] != 0 else 0.0,
            'coverage': coverage,
            'reach_windows': 1.0 if reach_windows else 0.0,
            'door_align': 1.0,
            'longedge_wall': 1.0,
            'near_window_desk': desk_near_window()
        }

        meta={'placed_bst':placed_bst,'has_wr':bool(wr),'has_dr':bool(dr),'wall':seed['wall'],
              'coverage':coverage,'reach_windows':reach_windows}
        p.clearzones = merge_clearances(p.clearzones)
        return p, meta, feats

    # --- helpers

    def _bed_touches_wall(self,x,y,w,h,wall)->bool:
        if wall==0: return y==0
        if wall==2: return (y+h)==self.p.gh
        if wall==3: return x==0
        return (x+w)==self.p.gw

    def _clear_ok(self, p:GridPlan,x:int,y:int,w:int,h:int, wall:int, side:int, foot:int)->bool:
        if wall in (0,2):
            if x-side<0 or x+w+side>p.gw: return False
            if wall==0 and y+h+foot>p.gh: return False
            if wall==2 and y-foot<0: return False
        else:
            if y-side<0 or y+h+side>p.gh: return False
            if wall==3 and x+w+foot>p.gw: return False
            if wall==1 and x-foot<0: return False
        return True

    def _span_blocks_opening(self, wall:int, start:int, width:int, x:int,y:int,w:int,h:int)->bool:
        if wall in (0,2) and y==(0 if wall==0 else self.p.gh-h):
            a0=x; a1=x+w; b0=start; b1=start+width
            return not (a1<=b0 or b1<=a0)
        if wall in (3,1) and x==(0 if wall==3 else self.p.gw-w):
            a0=y; a1=y+h; b0=start; b1=start+width
            return not (a1<=b0 or b1<=a0)
        return False

    def _place_bst_pair_strict(self, p:GridPlan, bed_wall:int, bx:int,by:int,bw:int,bd:int, tw:int,td:int)->int:
        """
        Place up to two bedside tables adjacent to the bed's accessible sides.

        Works for all bed-wall orientations:
          - Bed on top/bottom wall → place tables to the left & right, flush to that wall.
          - Bed on left/right wall → place tables above & below, flush to that wall.

        Pass 1: strict (avoid door + avoid windows)
        Pass 2: relaxed (avoid door, ignore windows)
        Pass 3: inset by 1 cell from the wall (still avoid door)
        """
        # Treat bw/bd as the ACTUAL placed rect size (bw = bed width in cells, bd = bed height in cells).
        bed_w, bed_h = bw, bd

        dwall, dstart, dwidth = self.op.door_span_cells()
        win_spans = self.op.window_spans_cells()

        # Compute the door clearance rectangle (swing area) to avoid blocking access
        swing = max(1, p.meters_to_cells(self.op.swing_depth))
        if dwall == 0:
            door_clear = (dstart, 0, dwidth, swing)
        elif dwall == 2:
            door_clear = (dstart, p.gh - swing, dwidth, swing)
        elif dwall == 3:
            door_clear = (0, dstart, swing, dwidth)
        else:
            door_clear = (p.gw - swing, dstart, swing, dwidth)

        bath_door_span = None
        if getattr(self, 'bath_openings', None):
            bwall, bstart, bwidth = self.bath_openings.door_span_cells()
            if bwall == 3:   # shared left wall
                bath_door_span = (bstart, bwidth)

        def touches_opening(x, y, w, h, avoid_windows: bool) -> bool:
            # identify which wall the candidate touches
            if y == 0: wall = 0
            elif y + h == p.gh: wall = 2
            elif x == 0: wall = 3
            elif x + w == p.gw: wall = 1
            else: wall = -1

            if wall == dwall and self._span_blocks_opening(wall, max(0, dstart-1), max(1, dwidth+2), x, y, w, h):
                return True
            if avoid_windows and wall >= 0:
                for ww, start, L in win_spans:
                    if ww == wall and self._span_blocks_opening(wall, start, L, x, y, w, h):
                        return True
            return False

        def try_pass(avoid_windows: bool, inset: int) -> int:
            placed = 0
            if bed_wall in (0, 2):
                # bedside tables along same top/bottom wall → y anchored to the wall
                y = (0 if bed_wall == 0 else (p.gh - td))
                y = y + (inset if bed_wall == 0 else -inset)
                candidates = [
                    (bx - tw,      y, tw, td),               # left of bed
                    (bx + bed_w,   y, tw, td),               # right of bed
                ]
            else:
                # bedside tables along same left/right wall → x anchored to the wall
                x = (0 if bed_wall == 3 else (p.gw - tw))
                x = x + (inset if bed_wall == 3 else -inset)
                candidates = [
                    (x, by - td,        tw, td),             # above bed
                    (x, by + bed_h,     tw, td),             # below bed
                ]

            for (x, y, w, h) in candidates:
                # keep inside bounds and empty
                if x < 0 or y < 0 or x + w > p.gw or y + h > p.gh:
                    continue
                # Skip if door clearance area is on the same wall and overlaps
                if bed_wall == dwall:
                    dcx, dcy, dcw, dch = door_clear
                    if not (x + w <= dcx or dcx + dcw <= x or y + h <= dcy or dcy + dch <= y):
                        continue
                if bath_door_span and x == 0:
                    bstart, bwidth = bath_door_span
                    if not (y + h <= bstart or bstart + bwidth <= y):
                        continue
                if not p.fits(x, y, w, h):
                    continue

                # demand true side adjacency to the bed rectangle
                # (rectangles share a side and overlap along the other axis)
                side_adjacent = (
                    # left of bed
                    (x + w == bx and not (y + h <= by or by + bed_h <= y)) or
                    # right of bed
                    (x == bx + bed_w and not (y + h <= by or by + bed_h <= y)) or
                    # above bed
                    (y + h == by and not (x + w <= bx or bx + bed_w <= x)) or
                    # below bed
                    (y == by + bed_h and not (x + w <= bx or bx + bed_w <= x))
                )
                if not side_adjacent:
                    continue

                if touches_opening(x, y, w, h, avoid_windows):
                    continue

                p.place(x, y, w, h, 'BST')
                placed += 1
                if placed == 2:
                    break
            return placed

        total = 0
        total += try_pass(avoid_windows=True,  inset=0)
        if total < 2:
            total += try_pass(avoid_windows=False, inset=0)
        if total < 2:
            total += try_pass(avoid_windows=False, inset=1)

        return min(total, 2)

    def _place_wall_unit(self, p:GridPlan, kind:str):
        if kind=='WRD': specs = self.wr_order
        else: specs = ['DRS_4FT','CHEST_SM']
        dwall,dstart,dwidth=self.op.door_span_cells()
        win_spans=self.op.window_spans_cells()
        bath_door_span = None
        if getattr(self, "bath_openings", None):
            bwall, bstart, bwidth = self.bath_openings.door_span_cells()
            if bwall == 3:
                bath_door_span = (bstart, bwidth)
        swing = max(1, p.meters_to_cells(self.op.swing_depth))
        if dwall == 0:
            door_clear = (dstart, 0, dwidth, swing)
        elif dwall == 2:
            door_clear = (dstart, p.gh - swing, dwidth, swing)
        elif dwall == 3:
            door_clear = (0, dstart, swing, dwidth)
        else:
            door_clear = (p.gw - swing, dstart, swing, dwidth)
        for name in specs:
            spec = BEDROOM_BOOK['WARDROBE'][name] if kind=='WRD' else BEDROOM_BOOK['DRESSER'][name]
            W=p.meters_to_cells(spec['w']); D=p.meters_to_cells(spec['d'])
            orient_sizes = []
            ww,hh=(max(W,D), min(W,D))
            orient_sizes += [(0, ww, hh), (2, ww, hh)]
            orient_sizes += [(3, hh, ww), (1, hh, ww)]
            self.rng.shuffle(orient_sizes)
            for wall, ww, hh in orient_sizes:
                options=[]
                if wall==0: y=0; xs=range(0, p.gw-ww+1); options += [(x,y,ww,hh) for x in xs]
                elif wall==2: y=p.gh-hh; xs=range(0, p.gw-ww+1); options += [(x,y,ww,hh) for x in xs]
                elif wall==3: x=0; ys=range(0, p.gh-hh+1); options += [(x,y,ww,hh) for y in ys]
                else: x=p.gw-ww; ys=range(0, p.gh-hh+1); options += [(x,y,ww,hh) for y in ys]
                self.rng.shuffle(options)
                for x,y,w,h in options:
                    if wall==dwall:
                        if self._span_blocks_opening(wall,max(0,dstart-1),max(1,dwidth+2),x,y,w,h): continue
                        dcx,dcy,dcw,dch = door_clear
                        if not (x + w <= dcx or dcx + dcw <= x or y + h <= dcy or dcy + dch <= y):
                            continue
                    bad=False
                    for wwspan,start,lenv in win_spans:
                        if wall==wwspan and self._span_blocks_opening(wall,start,lenv,x,y,w,h): bad=True; break
                    if bad: continue
                    if bath_door_span and wall == 3:
                        bstart, bwidth = bath_door_span
                        if self._span_blocks_opening(3, max(0, bstart - 1),
                                                     max(1, bwidth + 2), x, y, w, h):
                            continue
                    if not p.fits(x,y,w,h): continue
                    p.place(x,y,w,h, kind)
                    if 'front_rec' in spec:
                        fc = p.meters_to_cells(spec['front_rec'])
                        if kind == 'WRD' and fc == 4:
                            fc = 2
                        clear_w, clear_x = w, x
                        clear_h, clear_y = h, y
                        if kind == 'WRD' and wall in (0, 2) and w > 1:
                            clear_w = w - 1
                            clear_x = x + 0.5
                        elif kind == 'DRS':
                            fc = 2 if fc == 4 else 5 if fc == 3 else fc
                            rect_w = 5
                            rect_d = 2
                            clear_w = rect_w
                            clear_h = rect_w
                            clear_x = x + (w - rect_w) / 2
                            clear_y = y + (h - rect_w) / 2
                            if wall == 0:
                                p.mark_clear(clear_x, y + h, rect_w, rect_d, 'FRONT', kind)
                            elif wall == 2:
                                p.mark_clear(clear_x, y - rect_d, rect_w, rect_d, 'FRONT', kind)
                            elif wall == 3:
                                p.mark_clear(x + w, clear_y, rect_d, rect_w, 'FRONT', kind)
                            else:
                                p.mark_clear(x - rect_d, clear_y, rect_d, rect_w, 'FRONT', kind)
                            return (x, y, w, h)
                        if wall == 0:
                            p.mark_clear(clear_x, y + h, clear_w, fc, 'FRONT', kind)
                        elif wall == 2:
                            p.mark_clear(clear_x, y - fc, clear_w, fc, 'FRONT', kind)
                        elif wall == 3:
                            p.mark_clear(x + w, clear_y, fc, clear_h, 'FRONT', kind)
                        else:
                            p.mark_clear(x - fc, clear_y, fc, clear_h, 'FRONT', kind)
                    return (x,y,w,h)
        return None

    def _add_door_clearance(self, p: GridPlan, owner: str):
        """Mark door clearance on both sides of the doorway.

        The interior clearance rectangle is computed as before. A mirrored
        rectangle on the opposite side of the door is then derived by
        reflecting across the door line (``y`` for walls 0/2 and ``x`` for
        walls 1/3). Both rectangles are recorded via ``p.mark_clear`` using
        ``DOOR_CLEAR`` with distinct owners (``INSIDE`` and ``OUTSIDE``).

        The mirrored rectangle is returned in ``p``'s cell units so that callers
        (e.g. a bathroom planner) may convert it to metres and apply it to an
        adjacent room if needed.
        """
        wall, start, width = self.op.door_span_cells()
        depth = p.meters_to_cells(self.op.swing_depth)
        pw = max(1, PATH_WIDTH_CELLS)

        if wall == WALL_BOTTOM:  # door along bottom wall
            inside = (start, depth, width, pw)
            line = 0
            outside = (start, 2 * line - (depth + pw), width, pw)
        elif wall == WALL_TOP:  # door along top wall
            inside = (start, p.gh - depth - pw, width, pw)
            line = p.gh
            outside = (start, 2 * line - (inside[1] + pw), width, pw)
        elif wall == WALL_LEFT:  # door along left wall
            inside = (depth, start, pw, width)
            line = 0
            outside = (2 * line - (depth + pw), start, pw, width)
        else:  # WALL_RIGHT
            inside = (p.gw - depth - pw, start, pw, width)
            line = p.gw
            outside = (2 * line - (inside[0] + pw), start, pw, width)

        p.mark_clear(*inside, 'DOOR_CLEAR', 'INSIDE')
        p.mark_clear(*outside, 'DOOR_CLEAR', 'OUTSIDE')

        return outside

    def _add_window_clearances(self, p:GridPlan):
        depth = max(1, p.meters_to_cells(0.40))
        for wall,start,length in self.op.window_spans_cells():
            if wall==0:   p.mark_clear(start, depth, length, 1, 'WIN_CLEAR','WINDOW')
            elif wall==2: p.mark_clear(start, p.gh-1-depth, length, 1, 'WIN_CLEAR','WINDOW')
            elif wall==3: p.mark_clear(1, start, 1, length, 'WIN_CLEAR','WINDOW')
            else:         p.mark_clear(p.gw-2, start, 1, length, 'WIN_CLEAR','WINDOW')

    def _paths_and_coverage(self, p:GridPlan)->Tuple[bool,float,bool]:
        gw,gh=p.gw,p.gh
        blocked=[[p.occ[j][i] is not None and p.occ[j][i] != 'DOOR' for i in range(gw)] for j in range(gh)]
        free=sum(1 for j in range(gh) for i in range(gw) if not blocked[j][i])
        dx,dy,dw,dh=self.op.door_rect_cells()
        if self.op.door_wall==0: start=(dx+dw//2, dh)
        elif self.op.door_wall==2: start=(dx+dw//2, gh-dh-1)
        elif self.op.door_wall==3: start=(dw, dy+dh//2)
        else: start=(gw-dw-1, dy+dh//2)
        if not (0<=start[0]<gw and 0<=start[1]<gh): return False,0.0,False
        blocked[start[1]][start[0]]=False

        Q=deque([start]); seen={start}
        while Q:
            i,j=Q.popleft()
            for di,dj in ((1,0),(-1,0),(0,1),(0,-1)):
                ni=i+di; nj=j+dj
                if 0<=ni<gw and 0<=nj<gh and not blocked[nj][ni] and (ni,nj) not in seen:
                    seen.add((ni,nj)); Q.append((ni,nj))
        coverage=len(seen)/max(1,free)

        targets=[]
        for wall,start,lenv in self.op.window_spans_cells():
            mid=start+max(0,lenv//2)
            if wall==0: targets.append((mid, 1))
            elif wall==2: targets.append((mid, gh-2))
            elif wall==3: targets.append((1, mid))
            else: targets.append((gw-2, mid))
        reach_windows=all(t in seen for t in targets) if targets else True
        ok = (coverage>0.60 and reach_windows)
        return ok, coverage, reach_windows

    def _adjacency_score(self, plan:GridPlan) -> float:
        """
        Coarse adjacency score using simple matrix; higher is better.
        """
        A = {
            'BED': {'BST': +2.0, 'WRD': +0.8, 'DRS': +0.6, 'DESK': +0.4},
            'DESK': {'WIN': +1.5},  # desk near windows
        }
        def boxes(code):
            comps = components_by_code(plan, code)
            if comps:
                x,y,w,h,_ = comps[0]
                return (x,y,x+w-1,y+h-1)
            return None
        score = 0.0
        bbed = boxes('BED')
        if bbed:
            bx0, by0, bx1, by1 = bbed
            for other, wt in A['BED'].items():
                b = boxes(other)
                if not b: continue
                ox0, oy0, ox1, oy1 = b
                dx = max(0, max(ox0 - bx1, bx0 - ox1))
                dy = max(0, max(oy0 - by1, by0 - oy1))
                score += wt * (1.0 / (1.0 + dx + dy))
        # desk near window
        bdesk = boxes('DESK')
        if bdesk:
            dx0, dy0, dx1, dy1 = bdesk
            for wall, s, L in self.op.window_spans_cells():
                if wall in (0,2):
                    a0, a1 = dx0, dx1
                    b0, b1 = s, s+L
                    if not (a1<b0 or b1<a0):
                        score += A['DESK']['WIN']; break
        return score


class KitchenSolver:
    def __init__(self,
                 plan: GridPlan,
                 openings: Openings,
                 rng: random.Random,
                 weights: Dict[str, float],
                 book: Dict[str, Dict] = KITCHEN_BOOK):
        self.p = plan
        self.op = openings
        self.rng = rng
        self.weights = weights
        self.book = book
        self.c = KITCHEN_BOOK['CLEAR']

    def run(self,
            appliance_sets: Optional[List[Tuple[str, ...]]] = None,
            iters: int = 200,
            time_budget_ms: int = 520,
            max_attempts: int = 3) -> Tuple[Optional[GridPlan], Dict]:
        sets = appliance_sets or default_kitchen_sets()
        for req in reversed(sets):
            needed = Counter(req)
            plan = deepcopy(self.p)
            success = True
            for code, cnt in needed.items():
                existing = list(components_by_code(plan, code))
                missing = cnt - len(existing)
                for _ in range(missing):
                    spot = self._find_placement(plan, code)
                    if spot is None:
                        success = False
                        break
                    x, y, w, h = spot
                    plan.place(x, y, w, h, code)
                if not success:
                    break
            if success:
                feats = {'work_triangle_bonus': self._work_triangle_bonus(plan)}
                adj = self._adjacency_score(plan)
                feats['adjacency'] = adj
                score = dot_score(self.weights, feats)
                score += self.weights.get('adjacency', 0.6) * adj
                return plan, {'features': feats, 'score': score}
        return None, {'status': 'missing_appliance'}

    def _find_placement(self, plan: GridPlan, code: str) -> Optional[Tuple[int, int, int, int]]:
        """Return a valid (x,y,w,h) placement for ``code`` or ``None``."""
        variants = self.book.get(code, {})
        if not variants:
            defaults = {'SINK': (0.6, 0.6), 'COOK': (0.6, 0.6), 'REF': (0.9, 0.76)}
            w_m, d_m = defaults.get(code, (0.6, 0.6))
            variants = {'_': {'w': w_m, 'd': d_m}}
        for dims in variants.values():
            w = plan.meters_to_cells(dims.get('w', 0.6))
            h = plan.meters_to_cells(dims.get('d', 0.6))
            for w0, h0 in ((w, h), (h, w)):
                for y in range(plan.gh - h0 + 1):
                    for x in range(plan.gw - w0 + 1):
                        if plan.fits(x, y, w0, h0):
                            return x, y, w0, h0
        return None

    def _work_triangle_bonus(self, plan: GridPlan) -> float:
        nodes = ['SINK', 'COOK', 'REF']
        coords = []
        for code in nodes:
            comps = list(components_by_code(plan, code))
            if not comps:
                return 0.0
            x, y, w, h, _ = comps[0]
            coords.append((x + w / 2.0, y + h / 2.0))
        return 1.0

    def _adjacency_score(self, plan: GridPlan) -> float:
        A = {
            'SINK': {'REF': +1.0, 'COOK': +1.0},
            'COOK': {'REF': +0.5},
        }

        def boxes(code):
            comps = components_by_code(plan, code)
            if comps:
                x, y, w, h, _ = comps[0]
                return (x, y, x + w - 1, y + h - 1)
            return None

        score = 0.0
        bsink = boxes('SINK')
        if bsink:
            sx0, sy0, sx1, sy1 = bsink
            for other, wt in A['SINK'].items():
                b = boxes(other)
                if not b:
                    continue
                ox0, oy0, ox1, oy1 = b
                dx = max(0, max(ox0 - sx1, sx0 - ox1))
                dy = max(0, max(oy0 - sy1, sy0 - oy1))
                score += wt * (1.0 / (1.0 + dx + dy))

        bcook = boxes('COOK')
        if bcook:
            cx0, cy0, cx1, cy1 = bcook
            for other, wt in A.get('COOK', {}).items():
                b = boxes(other)
                if not b:
                    continue
                ox0, oy0, ox1, oy1 = b
                dx = max(0, max(ox0 - cx1, cx0 - ox1))
                dy = max(0, max(oy0 - cy1, cy0 - oy1))
                score += wt * (1.0 / (1.0 + dx + dy))

        return score

# -----------------------
# Clearance merging
# -----------------------

def merge_clearances(rects:List[Tuple[int,int,int,int,str,str]])->List[Tuple[int,int,int,int,str,str]]:
    by_kind=defaultdict(list)
    for r in rects: by_kind[(r[4], r[5])].append(r)
    out=[]
    for key, group in by_kind.items():
        changed=True
        L=[list(r[:4]) for r in group]  # [x,y,w,h]
        while changed:
            changed=False
            i=0
            while i<len(L):
                x1,y1,w1,h1=L[i]; merged=False
                j=i+1
                while j<len(L):
                    x2,y2,w2,h2=L[j]
                    if rects_touch_or_overlap((x1,y1,w1,h1),(x2,y2,w2,h2)):
                        x=min(x1,x2); y=min(y1,y2)
                        X=max(x1+w1,x2+w2); Y=max(y1+h1,y2+h2)
                        x1,y1,w1,h1=x,y,X-x,Y-y
                        L[i]=[x1,y1,w1,h1]; L.pop(j); merged=True; changed=True
                    else:
                        j+=1
                if not merged: i+=1
        for x,y,w,h in L:
            out.append((x,y,w,h,key[0],key[1]))
    return out

def rects_touch_or_overlap(a,b)->bool:
    ax,ay,aw,ah=a; bx,by,bw,bh=b
    if ax+aw < bx or bx+bw < ax: return False
    if ay+ah < by or by+bh < ay: return False
    return True

def shares_edge(a, b) -> bool:
    ax, ay, aw, ah = a.x_offset, a.y_offset, a.gw, a.gh
    bx, by, bw, bh = b.x_offset, b.y_offset, b.gw, b.gh
    vx_touch = ax + aw == bx or bx + bw == ax
    vy_overlap = not (ay + ah <= by or by + bh <= ay)
    hx_touch = ay + ah == by or by + bh == ay
    hx_overlap = not (ax + aw <= bx or bx + bw <= ax)
    return (vx_touch and vy_overlap) or (hx_touch and hx_overlap)

def overlaps(a, b) -> bool:
    ax, ay, aw, ah = a.x_offset, a.y_offset, a.gw, a.gh
    bx, by, bw, bh = b.x_offset, b.y_offset, b.gw, b.gh
    return not (ax + aw <= bx or bx + bw <= ax or ay + ah <= by or by + bh <= ay)

def _shared_wall(plan_a: "GridPlan", plan_b: "GridPlan") -> Optional[int]:
    """Return the wall index of ``plan_a`` that touches ``plan_b``.

    The result is one of ``WALL_BOTTOM``, ``WALL_RIGHT``, ``WALL_TOP`` or
    ``WALL_LEFT``.  ``None`` is returned if the plans do not share a boundary.
    """
    ax0, ay0 = plan_a.x_offset, plan_a.y_offset
    ax1, ay1 = ax0 + plan_a.gw, ay0 + plan_a.gh
    bx0, by0 = plan_b.x_offset, plan_b.y_offset
    bx1, by1 = bx0 + plan_b.gw, by0 + plan_b.gh

    if ax1 == bx0 and max(ay0, by0) < min(ay1, by1):
        return WALL_RIGHT
    if bx1 == ax0 and max(ay0, by0) < min(ay1, by1):
        return WALL_LEFT
    if ay1 == by0 and max(ax0, bx0) < min(ax1, bx1):
        return WALL_BOTTOM
    if by1 == ay0 and max(ax0, bx0) < min(ax1, bx1):
        return WALL_TOP
    return None

def _has_door(plan: "GridPlan", wall: int) -> bool:
    """Return True if ``plan`` has a ``'DOOR'`` cell along ``wall``."""
    if not plan:
        return False
    gw, gh = plan.gw, plan.gh
    if wall == WALL_BOTTOM:
        return any(plan.occ[0][i] == 'DOOR' for i in range(gw))
    if wall == WALL_TOP:
        return any(plan.occ[gh - 1][i] == 'DOOR' for i in range(gw))
    if wall == WALL_LEFT:
        return any(plan.occ[j][0] == 'DOOR' for j in range(gh))
    if wall == WALL_RIGHT:
        return any(plan.occ[j][gw - 1] == 'DOOR' for j in range(gh))
    return False

def add_door_clearance(p: GridPlan, op: Openings, owner: str):
    """Mark clearance for a door defined by ``op`` onto ``p`` and return the
    mirrored rectangle on the opposite side of the doorway.

    The interior clearance is applied directly to ``p``.  The exterior
    rectangle is returned (but not recorded) in ``p``'s cell units so callers
    may convert it to metres and map it onto an adjacent plan if needed.
    """
    wall, start, width = op.door_span_cells()
    depth = p.meters_to_cells(op.swing_depth)
    pw = max(1, PATH_WIDTH_CELLS)
    if wall == WALL_BOTTOM:
        inside = (start, depth, width, pw)
        line = 0
        outside = (start, 2 * line - (depth + pw), width, pw)
    elif wall == WALL_TOP:
        inside = (start, p.gh - depth - pw, width, pw)
        line = p.gh
        outside = (start, 2 * line - (inside[1] + pw), width, pw)
    elif wall == WALL_LEFT:
        inside = (depth, start, pw, width)
        line = 0
        outside = (2 * line - (depth + pw), start, pw, width)
    else:  # WALL_RIGHT
        inside = (p.gw - depth - pw, start, pw, width)
        line = p.gw
        outside = (2 * line - (inside[0] + pw), start, pw, width)

    p.mark_clear(*inside, 'DOOR_CLEAR', owner)
    return outside

# -----------------------
# Bathroom arranger (very light – placeholder)
# -----------------------

def arrange_bathroom(
    Wm: float,
    Hm: float,
    rules: Dict,
    openings: Optional[Openings] = None,
    secondary_openings: Optional[Openings] = None,
    rng: Optional[random.Random] = None,
) -> GridPlan:
    """Generate a bathroom layout honouring clearance rules.

    The function is intentionally lightweight – its goal is simply to place the
    four common fixtures (tub, shower, water closet and lavatory) while
    respecting the minimum clearances encoded in ``rules``.  It is **not** an
    optimiser; if the room is too small to satisfy the hard minimums a partially
    filled plan may be returned.  ``openings`` describes door and window
    positions to honour when reserving door clearances.
    """

    def _intersects_clear(p: GridPlan, x: int, y: int, w: int, h: int) -> bool:
        for cx, cy, cw, ch, *_ in p.clearzones:
            if (x < cx + cw and x + w > cx and y < cy + ch and y + h > cy):
                return True
        return False

    def _place_with_front(p: GridPlan, x: int, y: int, w: int, h: int,
                          code: str, front_m: float, against_top: bool) -> bool:
        """Place an element and reserve the required front clearance."""
        if not p.fits(x, y, w, h) or _intersects_clear(p, x, y, w, h):
            return False
        fc = p.meters_to_cells(front_m)
        if fc > 0:
            if against_top:
                fx, fy, fw, fh = x, y - fc, w, fc
            else:
                fx, fy, fw, fh = x, y + h, w, fc
            if fy < 0 or fy + fh > p.gh:
                return False
            if not p.fits(fx, fy, fw, fh) or _intersects_clear(p, fx, fy, fw, fh):
                return False
        if not p.fits(x, y, w, h):
            return False
        p.place(x, y, w, h, code)
        if fc > 0:
            p.mark_clear(fx, fy, fw, fh, 'FRONT', code)
        return True

    def _force_place(p: GridPlan, w: int, h: int, code: str) -> bool:
        """Place ``code`` somewhere on ``p`` even if rules cannot be satisfied."""
        for sw in range(w, 0, -1):
            for sh in range(h, 0, -1):
                for y in range(0, p.gh - sh + 1):
                    for x in range(0, p.gw - sw + 1):
                        if p.fits(x, y, sw, sh):
                            p.place(x, y, sw, sh, code)
                            return True
        return False

    units = rules.get('units', {})
    in_m = units.get('IN_M', 0.0254)

    fx = rules.get('fixtures', {})
    clear = {
        'lav_side': fx.get('lavatory', {}).get('side_clear_to_wall_m', {}).get('min', 0.508),
        'lav_front': fx.get('lavatory', {}).get('front_clear_to_opposite_m', {}).get('min', 0.610),
        'lav_to_fixture': fx.get('lavatory', {}).get('to_adjacent_fixture_edge_m', {}).get('min', 0.406),
        'wc_side': fx.get('water_closet', {}).get('center_to_side_obstruction_m', {}).get('min', 0.406),
        'wc_front': fx.get('water_closet', {}).get('front_clear_to_opposite_m', {}).get('min', 0.610),
        'tub_front': fx.get('bathtub', {}).get('front_clear_to_opposite_wall_m', {}).get('min', 0.762),
        'shr_front': fx.get('bathtub', {}).get('entry_front_clear_m', 0.762),
    }

    tub_lengths = sorted(fx.get('bathtub', {}).get('common_lengths_m', [1.5]))
    shr_opts = sorted(
        fx.get('shower', {}).get('stall_nominal_sizes_in', [{'w': 36, 'd': 36}]),
        key=lambda s: (s.get('w', 0) * s.get('d', 0), s.get('w', 0), s.get('d', 0))
    )

    p = GridPlan(Wm, Hm)
    for op, owner in ((openings, 'DOOR'), (secondary_openings, 'LIVING_DOOR')):
        if op:
            dx, dy, dw, dh = op.door_rect_cells()
            if p.fits(dx, dy, dw, dh):
                p.place(dx, dy, dw, dh, 'DOOR')
            ext = add_door_clearance(p, op, owner)
            setattr(op, 'ext_rect', ext)

    # Attempt to place each fixture individually; warn and force placement when needed.

    for tub_len in tub_lengths:
        tw = p.meters_to_cells(tub_len)
        td = p.meters_to_cells(0.75)
        if _place_with_front(p, 0, p.gh - td, tw, td, 'TUB', clear['tub_front'], True):
            break

    shr_dims = [
        (p.meters_to_cells(s.get('w', 36) * in_m),
         p.meters_to_cells(s.get('d', 36) * in_m))
        for s in shr_opts
    ]
    shr_placed = False
    for sw, sd in shr_dims:
        if _place_with_front(p, max(0, p.gw - sw), p.gh - sd, sw, sd,
                             'SHR', clear['shr_front'], True):
            shr_placed = True
            break
    if not shr_placed:
        warnings.warn('Shower could not be placed with required clearances', UserWarning)
        sw, sd = shr_dims[0]
        _force_place(p, sw, sd, 'SHR')

    ww = p.meters_to_cells(clear['wc_side'] * 2)
    wd = p.meters_to_cells(0.76)
    wc_placed = _place_with_front(p, 0, 0, ww, wd, 'WC', clear['wc_front'], False)
    if not wc_placed:
        warnings.warn('Water closet could not be placed with required clearances', UserWarning)
        _force_place(p, ww, wd, 'WC')

    lw = p.meters_to_cells(clear['lav_side'] * 2)
    ld = p.meters_to_cells(0.6)
    gap_req = p.meters_to_cells(clear['lav_to_fixture'])
    lav_placed = _place_with_front(p, p.gw - lw, 0, lw, ld, 'LAV', clear['lav_front'], False)
    if not lav_placed:
        warnings.warn('Lavatory could not be placed with required clearances', UserWarning)
        _force_place(p, lw, ld, 'LAV')
    elif wc_placed and (p.gw - ww - lw < gap_req):
        warnings.warn('Lavatory clearance to adjacent fixture not met', UserWarning)

    return p


def arrange_livingroom(
    Wm: float,
    Hm: float,
    rules: Dict,
    openings: Optional[Openings] = None,
    rng: Optional[random.Random] = None,
) -> GridPlan:
    """Generate a simple living room layout honouring size/clearance rules.

    The routine mirrors :func:`arrange_bathroom` in spirit: furniture pieces
    are attempted one at a time and skipped if they do not fit.  Clearances for
    traffic lanes or furniture spacing are reserved using ``GridPlan``'s
    ``mark_clear`` method.  A rug is recorded as a clearzone so that other
    elements may overlap it.
    """

    def _intersects_clear(p: GridPlan, x: int, y: int, w: int, h: int) -> bool:
        for cx, cy, cw, ch, *_ in p.clearzones:
            if (x < cx + cw and x + w > cx and y < cy + ch and y + h > cy):
                return True
        return False

    def _place_with_clear(p: GridPlan, x: int, y: int, w: int, h: int,
                           code: str, front_m: float = 0.0,
                           side_m: float = 0.0, against_top: bool = True) -> bool:
        """Place ``code`` at ``(x,y,w,h)`` and reserve front/side clearances."""
        if not p.fits(x, y, w, h) or _intersects_clear(p, x, y, w, h):
            return False
        fc = p.meters_to_cells(front_m) if front_m > 0 else 0
        sc = p.meters_to_cells(side_m) if side_m > 0 else 0
        # front clearance
        if fc > 0:
            if against_top:
                fx, fy, fw, fh = x, y - fc, w, fc
            else:
                fx, fy, fw, fh = x, y + h, w, fc
            if fy < 0 or fy + fh > p.gh:
                return False
            if not p.fits(fx, fy, fw, fh) or _intersects_clear(p, fx, fy, fw, fh):
                return False
        # side clearances (both sides)
        sides = []
        if sc > 0:
            sides = [(x - sc, y, sc, h), (x + w, y, sc, h)]
            for sx, sy, sw, sh in sides:
                if sx < 0 or sx + sw > p.gw:
                    return False
                if not p.fits(sx, sy, sw, sh) or _intersects_clear(p, sx, sy, sw, sh):
                    return False
        p.place(x, y, w, h, code)
        if fc > 0:
            p.mark_clear(fx, fy, fw, fh, 'FRONT', code)
        if sc > 0:
            for sx, sy, sw, sh in sides:
                p.mark_clear(sx, sy, sw, sh, 'SIDE', code)
        return True

    furn = rules.get('furniture_size_ranges', {})
    tables = rules.get('tables_and_coffee', {})
    clear = rules.get('clearances', {})

    # Basic furniture dimensions
    sofa_len = furn.get('sofas', {}).get('length_m_range', [2.0])[0]
    sofa_dep = furn.get('sofas', {}).get('depth_m_range', [0.9])[0]
    side_w = furn.get('end_tables', {}).get('width_m_range', [0.3])[0]
    side_d = furn.get('end_tables', {}).get('depth_m_range', [0.4])[0]
    chair_w = furn.get('straight_chairs', {}).get('width_m_range', [0.5])[0]
    chair_d = furn.get('straight_chairs', {}).get('depth_m_range', [0.5])[0]

    sofa_to_coffee = tables.get('typical_distance_sofa_front_to_coffee_edge_m', [0.45])[0]
    lane = max(
        clear.get('traffic_lane_min_m', 1.0),
        tables.get('aisle_between_coffee_and_chairs_min_m', 1.016),
    )

    coffee_w = 1.0  # default size if not specified in rules
    coffee_d = 0.5

    p = GridPlan(Wm, Hm)
    if openings:
        # ``Openings`` seeds each plan with a placeholder window.  For the
        # living room we don't want any implicit windows—only those the user
        # explicitly defined or that come from rule configuration.  When the
        # default placeholder is present (two entries with the second marked by
        # a negative wall index) clear the list so no window is assumed.
        if len(openings.windows) == 2 and openings.windows[1][0] < 0:
            openings.windows = []
        dx, dy, dw, dh = openings.door_rect_cells()
        if p.fits(dx, dy, dw, dh):
            p.place(dx, dy, dw, dh, 'DOOR')
        add_door_clearance(p, openings, 'DOOR')

    # Sofa against top wall, centered
    sw = p.meters_to_cells(sofa_len)
    sd = p.meters_to_cells(sofa_dep)
    sx = max(0, (p.gw - sw) // 2)
    sofa_placed = _place_with_clear(p, sx, 0, sw, sd, 'SOFA', against_top=True)

    # Side tables, one on each side of sofa
    stw = p.meters_to_cells(side_w)
    std = p.meters_to_cells(side_d)
    if sofa_placed:
        _place_with_clear(p, sx - stw, 0, stw, std, 'STAB', against_top=True)
        _place_with_clear(p, sx + sw, 0, stw, std, 'STAB', against_top=True)

    # Coffee table in front of sofa
    cw = p.meters_to_cells(coffee_w)
    cd = p.meters_to_cells(coffee_d)
    gap = p.meters_to_cells(sofa_to_coffee)
    cx = max(0, (p.gw - cw) // 2)
    cy = sd + gap
    coffee_placed = _place_with_clear(p, cx, cy, cw, cd, 'CTAB', front_m=lane, against_top=False)

    # Pair of chairs facing the sofa beyond the coffee table
    if coffee_placed:
        chw = p.meters_to_cells(chair_w)
        chd = p.meters_to_cells(chair_d)
        aisle = p.meters_to_cells(lane)
        gap_between = p.meters_to_cells(0.5)
        total_w = 2 * chw + gap_between
        chy = cy + cd + aisle
        if chy + chd <= p.gh and total_w <= p.gw:
            chx = max(0, (p.gw - total_w) // 2)
            _place_with_clear(p, chx, chy, chw, chd, 'CHAR', against_top=False)
            _place_with_clear(p, chx + chw + gap_between, chy, chw, chd, 'CHAR', against_top=False)

    # Rug covering the conversation area (recorded as a clearzone)
    if coffee_placed:
        rx = max(0, min(sx, cx) - p.meters_to_cells(0.1))
        rw = min(p.gw - rx, max(sx + sw, cx + cw) - rx + p.meters_to_cells(0.2))
        ry = max(0, sd)
        rd = min(p.gh - ry, (cy + cd) - ry)
        p.clearzones.append((rx, ry, rw, rd, 'RUG', 'RUG'))

    return p

# -----------------------
# UI – Generate view
# -----------------------

PALETTE = {
    'BED':'#2eea98','BST':'#cfcfcf','WRD':'#ffa54a','DRS':'#ffd84a',
    'DESK':'#8ad1ff','TVU':'#b7b7b7','CLEAR':'#6fb6ff','DOOR':'#8b4513'
}

# Living room elements (complimenting tones)
PALETTE.setdefault('SOFA', '#86e3ce')
PALETTE.setdefault('CTAB', '#d0f4ea')  # coffee table
PALETTE.setdefault('STAB', '#a1c6ea')  # side table
PALETTE.setdefault('RUG',  '#f6d186')
PALETTE.setdefault('CHAR', '#c4b7cb')  # chair

# Dining elements (color family distinct from LR)
PALETTE.setdefault('DTAB',   '#ffb3c1')  # dining table
PALETTE.setdefault('DCHAIR', '#ffc9de')  # dining chair
PALETTE.setdefault('DSIDE',  '#ffd6a5')  # sideboard / buffet

# Bathroom elements
PALETTE.setdefault('WC',  '#ffb4b4')
PALETTE.setdefault('SHR', '#a3d5ff')
PALETTE.setdefault('TUB', '#fff3b0')
PALETTE.setdefault('LAV', '#c5e1a5')

# Kitchen elements
PALETTE.setdefault('SINK',  '#add8e6')
PALETTE.setdefault('COOK',  '#ffcccb')
PALETTE.setdefault('REF',   '#b0e0e6')
PALETTE.setdefault('DW',    '#ffe4b5')
PALETTE.setdefault('ISLN',  '#e6e6fa')
PALETTE.setdefault('BASE',  '#deb887')
PALETTE.setdefault('WALL',  '#f5deb3')
PALETTE.setdefault('HOOD',  '#d8bfd8')
PALETTE.setdefault('OVEN',  '#ffc0cb')
PALETTE.setdefault('MICRO', '#dda0dd')

ITEM_LABELS = {
    'BED': 'Bed',
    'BST': 'Night Table',
    'WRD': 'Wardrobe',
    'DRS': 'Dresser',
    'DESK': 'Desk',
    'TVU': 'TV Unit',
    'WC': 'Toilet',
    'SHR': 'Shower',
    'TUB': 'Tub',
    'LAV': 'Lavatory',
    'CLEAR': 'Clearance',
    'SOFA': 'Sofa',
    'CTAB': 'Coffee Table',
    'STAB': 'Side Table',
    'RUG': 'Rug',
    'CHAR': 'Chair',
    'DTAB': 'Dining Table',
    'DCHAIR': 'Dining Chair',
    'DSIDE': 'Sideboard',
    'CHEST': 'Chest',
    'SINK': 'Sink',
    'COOK': 'Cooktop',
    'REF': 'Refrigerator',
    'DW': 'Dishwasher',
    'ISLN': 'Island',
    'BASE': 'Base Cabinet',
    'WALL': 'Wall Cabinet',
    'HOOD': 'Range Hood',
    'OVEN': 'Oven',
    'MICRO': 'Microwave'
}


WALL_COLOR='#000000'

# Use a brighter fill so doors stand out from black walls and keep window
# fill distinct.  Expose them as module-level constants so tests can refer to
# them directly.
DOOR_FILL='#ff8c00'
WINDOW_FILL='#95c8ff'

HUMAN1_COLOR='#ff6262'
HUMAN2_COLOR='#ffdd55'

class GenerateView:
    BED_CODES = {'WRD', 'DRS', 'DESK', 'TVU', 'BST', 'BED'}
    BATH_CODES = {'WC', 'SHR', 'TUB', 'LAV'}
    LIV_CODES = {'SOFA', 'CTAB', 'STAB', 'RUG', 'CHAR', 'DTAB', 'DCHAIR', 'DSIDE'}
    KITCH_CODES = {'SINK', 'COOK', 'REF', 'DW', 'ISLN', 'BASE', 'WALL', 'HOOD', 'OVEN', 'MICRO'}
    ALL_FURN_CODES = BED_CODES | BATH_CODES | LIV_CODES | KITCH_CODES

    def __init__(
        self,
        root: tk.Misc,
        Wm: float,
        Hm: float,
        bed_key: Optional[str],
        room_label: str = 'Bedroom',
        bath_dims: Optional[Tuple[float, float]] = None,
        liv_dims: Optional[Tuple[float, float]] = None,
        kitch_dims: Optional[Tuple[float, float]] = None,
        pack_side=tk.LEFT,
        on_back=None,
    ):
        self.root=root; self.on_back=on_back
        self.room_label = room_label

        self.bed_Wm = Wm; self.bed_Hm = Hm
        self.bath_dims = bath_dims
        if bath_dims:
            bw, bh = bath_dims
            self.bath_Wm = bw; self.bath_Hm = bh
        else:
            self.bath_Wm = self.bath_Hm = 0.0

        self.liv_dims = liv_dims
        if liv_dims:
            lw, lh = liv_dims
            self.liv_Wm = lw; self.liv_Hm = lh
        else:
            self.liv_Wm = self.liv_Hm = 0.0
        self._validate_living_dims()

        self.kitch_dims = kitch_dims
        if kitch_dims:
            kw, kh = kitch_dims
            self.kitch_Wm = kw; self.kitch_Hm = kh
        else:
            self.kitch_Wm = self.kitch_Hm = 0.0

        # Maintain separate plans for bedroom, bathroom, living room and kitchen.
        self.bed_plan = GridPlan(self.bed_Wm, self.bed_Hm)
        self.bath_plan = GridPlan(self.bath_Wm, self.bath_Hm) if bath_dims else None
        self.liv_plan = GridPlan(self.liv_Wm, self.liv_Hm) if self.liv_dims else None
        self.kitch_plan = GridPlan(self.kitch_Wm, self.kitch_Hm) if self.kitch_dims else None

        # Overall dimensions for combined plan follow the 2x2 layout:
        # bedroom/living column on the left, bathroom/kitchen column on the
        # right.  Width is the bedroom width plus the larger of bathroom or
        # kitchen widths.  Height sums the taller of the bedroom/bathroom row
        # and the taller of the living/kitchen row.
        right_w = max(
            self.bath_Wm if bath_dims else 0.0,
            self.kitch_Wm if self.kitch_dims else 0.0,
        )
        self.Wm = self.bed_Wm + right_w
        top_h = max(self.bed_Hm, self.bath_Hm if bath_dims else 0.0)
        bottom_h = max(
            self.liv_Hm if self.liv_dims else 0.0,
            self.kitch_Hm if self.kitch_dims else 0.0,
        )
        self.Hm = top_h + bottom_h

        # Inform users if dimensions were auto-adjusted
        if getattr(self, "liv_auto_adjusted", []):
            try:
                from tkinter import messagebox
                messagebox.showinfo(
                    "Adjusted dimensions", "\n".join(self.liv_auto_adjusted)
                )
            except Exception:
                print("Adjusted dimensions:", "; ".join(self.liv_auto_adjusted))

        # Combined plan used by legacy helpers (_cell_rect etc.)
        self.plan = GridPlan(self.Wm, self.Hm)
        self._combine_plans()

        self.bed_openings = Openings(GridPlan(self.bed_Wm, self.bed_Hm))
        # Bedroom doors retain the previous swing depth
        self.bed_openings.swing_depth = 0.60
        self.bed_openings.door_wall = WALL_RIGHT
        # First window defaults to the top wall
        self.bed_openings.windows[0][0] = WALL_TOP
        self.openings = self.bed_openings  # maintain compatibility for bedroom ops
        self.bath_openings = (
            Openings(self.bath_plan) if bath_dims else None
        )
        if self.bath_openings:
            self.bath_openings.swing_depth = CELL_M
            # First window defaults to the top wall
            self.bath_openings.windows[0][0] = WALL_TOP
        self.bath_liv_openings = (
            Openings(self.bath_plan) if bath_dims and liv_dims else None
        )
        if self.bath_liv_openings:
            self.bath_liv_openings.swing_depth = CELL_M
        self.liv_openings = (
            Openings(self.liv_plan) if liv_dims else None
        )
        if self.liv_openings:
            self.liv_openings.swing_depth = 0.60
        self.kitch_openings = (
            Openings(self.kitch_plan) if kitch_dims else None
        )
        if self.kitch_openings:
            # Populate door/window defaults from rules and default window wall
            door_def = (
                KITCH_RULES.get('openings', {})
                .get('DOOR', {})
                .get('default', {})
            )
            self.kitch_openings.door_width = door_def.get(
                'w', self.kitch_openings.door_width
            )
            self.kitch_openings.swing_depth = door_def.get(
                'swing_clear', self.kitch_openings.swing_depth
            )
            win_def = (
                KITCH_RULES.get('openings', {})
                .get('WIN', {})
                .get('default', {})
            )
            # First window defaults to the top wall
            self.kitch_openings.windows[0][0] = WALL_TOP
            self.kitch_openings.windows[0][2] = win_def.get(
                'w', self.kitch_openings.windows[0][2]
            )
        self.bed_key=None if bed_key=='Auto' else bed_key
        self.weights, self.mlp, self.transformer, self.ae, self.cnn, self.rnn, self.gan, self.ensemble = rehydrate_from_feedback()
        self.rng=random.Random()
        self.container=ttk.Frame(root); self.container.pack(side=pack_side, fill=tk.BOTH, expand=True)
        tb=ttk.Frame(self.container); tb.pack(fill=tk.X)
        ttk.Button(tb, text='← Back', command=self._go_back).pack(side=tk.LEFT, padx=6, pady=4)
        ttk.Label(tb, text=self.room_label, font=('SF Pro Text', 12, 'bold')).pack(side=tk.LEFT, padx=6)
        self.canvas=tk.Canvas(self.container, bg='#ffffff', highlightthickness=0, cursor='hand2')
        self.canvas.pack(side=tk.LEFT, fill=tk.BOTH, expand=True)
        self.zoom_factor = tk.DoubleVar(value=1.0)
        self.grid_overlay = ColumnGridOverlay(self.canvas)
        # Floating legend popovers for openings
        self.popover = LegendPopover(self.canvas)
        self.opening_item_info = {}

        # Tooltip elements are managed via the 'tooltip' tag

        self.sidebar=ttk.Frame(self.container, width=360, padding=10)
        self.sidebar.pack(side=tk.RIGHT, fill=tk.Y)
        self._build_sidebar()
        self.canvas.bind('<Configure>', lambda e: self._draw())
        
        # (keyboard bindings are set below via canvas.bind + root.bind_all)

        
        # Drag state
        self.drag_item=None
        # Undo/redo stacks
        self.undo_stack = []
        self.redo_stack = []
        # Selection state for keyboard ops and double-click lock
        self.selected=None
        self.selected_locked=False
        self.canvas.bind('<Button-1>', self._on_down)
        self.canvas.bind('<B1-Motion>', self._on_drag)
        self.canvas.bind('<ButtonRelease-1>', self._on_up)
        
        # Double-click toggles sticky selection (lock/unlock)
        self.canvas.bind('<Double-Button-1>', self._on_double_click)

        # Also bind arrows directly on the canvas (widget-level gets priority when canvas has focus)
        for seq in ('<KeyPress-Left>', '<Left>',
                    '<KeyPress-Right>', '<Right>',
                    '<KeyPress-Up>', '<Up>',
                    '<KeyPress-Down>', '<Down>'):
            self.canvas.bind(seq, self._on_arrow_rotate)
        self.canvas.bind('r', self._on_arrow_rotate)


        # --- Keyboard bindings (global) ---
        # Bind to both KeyPress and plain sequences to avoid widget focus swallowing arrows
        for seq in ('<KeyPress-Left>', '<Left>',
                    '<KeyPress-Right>', '<Right>',
                    '<KeyPress-Up>', '<Up>',
                    '<KeyPress-Down>', '<Down>'):
            self.root.bind_all(seq, self._on_arrow_rotate)

        # Ctrl/Cmd + Arrow = nudge by 1 cell
        for seq, cb in (
            ('<Control-Left>',  self._on_ctrl_left),
            ('<Control-Right>', self._on_ctrl_right),
            ('<Control-Up>',    self._on_ctrl_up),
            ('<Control-Down>',  self._on_ctrl_down),
            ('<Command-Left>',  self._on_ctrl_left),
            ('<Command-Right>', self._on_ctrl_right),
            ('<Command-Up>',    self._on_ctrl_up),
            ('<Command-Down>',  self._on_ctrl_down),
        ):
            self.root.bind_all(seq, cb)

        # 'r' also rotates
        self.root.bind_all('r', self._on_arrow_rotate)

        # Sims
        self.sim_timer=None; self.sim2_timer=None
        self.sim_path=[]; self.sim_index=0; self.sim_poly=[]
        self.sim2_path=[]; self.sim2_index=0; self.sim2_poly=[]
        # Human blocks
        self.human_id=None; self.human2_id=None
        # batch feedback vars filled in _build_sidebar
        # Kick off initial solve after all widgets are set up so that
        # variables and geometry are ready before the heavy work runs.
        self.root.after_idle(self._solve_and_draw)

    def _validate_living_dims(self):
        """Ensure living room dimensions allow room connections."""
        if not self.liv_dims:
            return
        self.liv_auto_adjusted = []
        # Living room should span the bedroom width so that the kitchen can
        # abut it on the right.  Expand width if necessary.
        min_width = self.bed_Wm
        if self.liv_dims[0] < min_width:
            self.liv_dims = (min_width, self.liv_dims[1])
            self.liv_Wm = min_width
            self.liv_auto_adjusted.append(
                f"Living room width increased to {min_width:.2f} m to align with bedroom."
            )
        required = max(0.60, CELL_M)
        if self.liv_dims[1] < required:
            self.liv_dims = (self.liv_dims[0], required)
            self.liv_Hm = required
            self.liv_auto_adjusted.append(
                f"Living room depth increased to {required:.2f} m for door clearance."
            )

    # ----------------- sidebar

    def _build_sidebar(self):
        # Clear any existing widgets so sidebar can be rebuilt cleanly
        for child in self.sidebar.winfo_children():
            child.destroy()

        ttk.Button(
            self.sidebar,
            text='↻ Generate',
            style='Primary.TButton',
            command=self._apply_batch_and_generate,
        ).pack(fill=tk.X)

        if 'bedroom' in self.room_label.lower():
            ttk.Label(self.sidebar, text='Furniture', font=('SF Pro Text', 13, 'bold')).pack(anchor='w', pady=(8, 2))
            fb = ttk.Frame(self.sidebar)
            fb.pack(fill=tk.X, pady=(0, 2))
            self.furn_kind = tk.StringVar(value='TVU')
            self.auto_place = tk.BooleanVar(value=True)
            ttk.Combobox(
                fb,
                textvariable=self.furn_kind,
                values=['TVU', 'DESK', 'DRS_4FT', 'CHEST_SM', 'WRD_S_210', 'WRD_H_180'],
                width=12,
                state='readonly',
            ).pack(side=tk.LEFT)
            ttk.Checkbutton(fb, text='auto', variable=self.auto_place).pack(side=tk.LEFT, padx=6)
            b2 = ttk.Frame(self.sidebar)
            b2.pack(fill=tk.X)
            ttk.Button(b2, text='Add', command=self._add_furniture).pack(side=tk.LEFT, expand=True, fill=tk.X)
            ttk.Button(b2, text='Remove', command=self._remove_furniture).pack(side=tk.LEFT, expand=True, fill=tk.X, padx=6)

            # Rules
            self.force_bst_pair = tk.BooleanVar(value=True)
            ttk.Checkbutton(
                self.sidebar,
                text='Force bedside tables (pair)',
                variable=self.force_bst_pair,
            ).pack(anchor='w', pady=(6, 2))
        else:
            self.force_bst_pair = tk.BooleanVar(value=False)

        ttk.Button(self.sidebar, text='▶ Simulate Circulation', command=self._simulate_one).pack(fill=tk.X, pady=(8, 0))
        ttk.Button(self.sidebar, text='▶▶ Simulate Two Humans', command=self._simulate_two).pack(fill=tk.X, pady=(4, 6))
        ttk.Button(
            self.sidebar,
            text='Run circulation sim (scribble)',
            command=self.simulate_circulation,
        ).pack(fill=tk.X, pady=(0, 8))

        ttk.Label(self.sidebar, text='Zoom').pack(anchor='w', pady=(6, 2))
        ttk.Scale(
            self.sidebar, variable=self.zoom_factor, from_=0.5, to=1.0, orient='horizontal'
        ).pack(fill=tk.X)
        if hasattr(self.zoom_factor, 'trace_add'):
            self.zoom_factor.trace_add('write', lambda *args: self._draw())

        ttk.Button(self.sidebar, text='Export PNG', command=self._export_png).pack(fill=tk.X, pady=(6, 0))
        self.status = tk.StringVar(value='')
        ttk.Label(self.sidebar, textvariable=self.status, wraplength=320).pack(anchor='w', pady=(6, 0))

        if self.force_bst_pair is not None and hasattr(self.force_bst_pair, 'trace_add'):
            self.force_bst_pair.trace_add('write', lambda *args: self._solve_and_draw())
    def _go_back(self):
        try: self.container.destroy()
        except: pass
        if callable(self.on_back): self.on_back()

    # ----------------- solve / openings

    def _apply_openings_from_ui(self):
        """Validate openings and keep inter-room doors aligned."""
        if self.liv_dims and self.bed_openings.door_wall != WALL_RIGHT:
            self.status.set('Bedroom door must be on shared wall.')
            return False

        if self.bath_dims and self.liv_dims:
            if not self.bath_liv_openings:
                base = self.bath_plan or GridPlan(*self.bath_dims)
                self.bath_liv_openings = Openings(base)
                self.bath_liv_openings.swing_depth = CELL_M
            wall = _shared_wall(self.bath_plan, self.liv_plan)
            self.bath_liv_openings.door_wall = wall if wall is not None else WALL_BOTTOM
            if not getattr(self, 'liv_bath_openings', None):
                base = self.liv_plan or GridPlan(*self.liv_dims)
                self.liv_bath_openings = Openings(base)
                self.liv_bath_openings.swing_depth = CELL_M
            self.liv_bath_openings.door_wall = opposite_wall(self.bath_liv_openings.door_wall)
            self.liv_bath_openings.door_center = self.bath_liv_openings.door_center
            self.liv_bath_openings.door_width = self.bath_liv_openings.door_width
            self.liv_bath_openings.swing_depth = self.bath_liv_openings.swing_depth
        else:
            self.liv_bath_openings = None
        return True
    def _apply_batch_and_generate(self):
        # (1) snapshot only if you want to keep a LOCKED item; otherwise clear
        sticky = []
        bath_sticky = []
        liv_sticky = []
        kitch_sticky = []
        if getattr(self, 'selected_locked', False) and getattr(self, 'selected', None):
            x, y, w, h = self.selected['rect']
            code = self.selected['code']
            wall = self._infer_wall(x, y, w, h)
            bed_gw = getattr(self.bed_plan, 'gw', 0)
            bath_gw = self.bath_plan.gw if getattr(self, 'bath_plan', None) else 0
            top_gh = max(
                getattr(self.bed_plan, 'gh', 0),
                self.bath_plan.gh if getattr(self, 'bath_plan', None) else 0,
            )
            liv_gw = self.liv_plan.gw if getattr(self, 'liv_plan', None) else 0
            if y >= top_gh:
                if getattr(self, 'kitch_plan', None) and x >= liv_gw:
                    kitch_sticky.append((code, x - liv_gw, y - top_gh, w, h, wall))
                else:
                    liv_sticky.append((code, x, y - top_gh, w, h, wall))
            elif getattr(self, 'bath_plan', None) and x >= bed_gw:
                bath_sticky.append((code, x - bed_gw, y, w, h, wall))
            else:
                sticky.append((code, x, y, w, h, wall))
        self._sticky_items = sticky  # only keep the locked item (if any)
        self._sticky_bath_items = bath_sticky
        self._sticky_liv_items = liv_sticky
        self._sticky_kitch_items = kitch_sticky
        # (2) RUN THE SOLVER to regenerate
        if not self._apply_openings_from_ui():
            return
        self._solve_and_draw()
        self.status.set('Rooms regenerated.')

    def _add_door_clearance(self, p: GridPlan, owner: str, openings=None):
        """Mark clearance for bedroom or bathroom doors on ``p`` and return the
        exterior rectangle if one is produced.

        The rectangle is expressed in ``p``'s cell units. If ``openings`` is not
        supplied, it is inferred based on whether ``p`` corresponds to
        ``self.bath_plan`` or ``self.bed_plan``.
        """
        if openings is None:
            openings = self.bath_openings if p is self.bath_plan else self.bed_openings
        if openings:
            return add_door_clearance(p, openings, owner)
        return None

    def _solve_and_draw(self):
        if self.sim_timer: self.root.after_cancel(self.sim_timer); self.sim_timer=None
        if self.sim2_timer: self.root.after_cancel(self.sim2_timer); self.sim2_timer=None
        self.sim_path=[]; self.sim_poly=[]; self.sim2_path=[]; self.sim2_poly=[]
        if not self._apply_openings_from_ui():
            self.bed_plan = None
            self.bath_plan = None
            self.plan = GridPlan(self.bed_Wm, self.bed_Hm)
            self._draw()
            return
        bed_wall, _, _ = self.bed_openings.door_span_cells()
        bath_ok = True
        # Preserve previous plan so we can restore it on failure
        prev_plan = getattr(self, 'plan', None)
        if self.bath_dims:
            bath_wall, _, _ = self.bath_openings.door_span_cells()
            if bath_wall != WALL_LEFT:
                self.status.set('Bathroom door must be on shared wall.')
                bath_ok = False
        bed_plan=GridPlan(self.bed_Wm,self.bed_Hm)

        # Pre-mark door clearances on the initial plan so the solver is aware
        # of keep-out zones.  Both the interior clearance and the exterior
        # rectangle (returned) are recorded.
        ext = self._add_door_clearance(bed_plan, 'DOOR', self.bed_openings)
        if ext:
            bed_plan.mark_clear(*ext, 'DOOR_CLEAR', 'DOOR')

        shared_ext = None
        if self.bath_dims and self.bath_openings:
            shared_op = Openings(bed_plan)
            shared_op.door_wall = WALL_RIGHT
            shared_op.door_center = self.bath_openings.door_center
            shared_op.door_width = self.bath_openings.door_width
            shared_op.swing_depth = self.bath_openings.swing_depth
            shared_ext = self._add_door_clearance(bed_plan, 'BATHROOM_DOOR', shared_op)
            if shared_ext:
                bed_plan.mark_clear(*shared_ext, 'DOOR_CLEAR', 'BATHROOM_DOOR')
        solver=BedroomSolver(
            bed_plan,
            self.bed_openings,
            self.bed_key,
            random.Random(),
            load_weights(),
            self.mlp,
            self.transformer,
            ensemble=getattr(self, 'ensemble', None),
            pref=None,
            force_bst_pair=bool(getattr(self, 'force_bst_pair', tk.BooleanVar(value=False)).get())
        )
        solver.bath_openings = getattr(self, 'bath_openings', None)
        best, meta = solver.run()
        if not isinstance(best, GridPlan):
            # If bedroom solver fails, keep the previous plan and inform the user
            if meta.get('status') == 'no_bed':
                self.status.set('No bed placed; adjust parameters.')
                if prev_plan is not None:
                    self.plan = prev_plan
                return
            else:
                self.status.set('No arrangement found (adjust door/windows).')
                if prev_plan is not None:
                    self.plan = prev_plan
                self._draw()
                return

        # overlay sticky items (if any), preserving positions & clearances
        sticky = getattr(self, '_sticky_items', [])
        if sticky:
            FRONT_REC_DEFAULT = {'WRD': 0.80, 'DRS': 0.90, 'DESK': 0.90}
            for (code,x,y,w,h,wall) in sticky:
                # force place: clear any conflicts then place
                best.clear(x,y,w,h)
                best.place(x,y,w,h, code)
                # reapply front clearance if we have a default
                fc_m = FRONT_REC_DEFAULT.get(code, 0.0)
                if fc_m > 0.0:
                    fc = best.meters_to_cells(fc_m)
                    if code == 'WRD' and fc == 4:
                        fc = 2
                    clear_w, clear_x = w, x
                    clear_h, clear_y = h, y
                    if code == 'WRD' and wall in (0, 2) and w > 1:
                        clear_w = w - 1
                        clear_x = x + 0.5
                    elif code == 'DRS':
                        fc = 2 if fc == 4 else 5 if fc == 3 else fc
                        rect_w = 5
                        rect_d = 2
                        clear_x = x + (w - rect_w) / 2
                        clear_y = y + (h - rect_w) / 2
                        if wall == 0:
                            best.mark_clear(clear_x, y + h, rect_w, rect_d, 'FRONT', code)
                        elif wall == 2:
                            best.mark_clear(clear_x, y - rect_d, rect_w, rect_d, 'FRONT', code)
                        elif wall == 3:
                            best.mark_clear(x + w, clear_y, rect_d, rect_w, 'FRONT', code)
                        elif wall == 1:
                            best.mark_clear(x - rect_d, clear_y, rect_d, rect_w, 'FRONT', code)
                        continue
                    if wall == 0:
                        best.mark_clear(clear_x, y + h, clear_w, fc, 'FRONT', code)
                    elif wall == 2:
                        best.mark_clear(clear_x, y - fc, clear_w, fc, 'FRONT', code)
                    elif wall == 3:
                        best.mark_clear(x + w, clear_y, fc, clear_h, 'FRONT', code)
                    elif wall == 1:
                        best.mark_clear(x - fc, clear_y, fc, clear_h, 'FRONT', code)
            best.clearzones = merge_clearances(best.clearzones)

        bed_plan = best

        # Reapply door clearances on the solved bedroom plan and capture the
        # exterior rectangle for the shared bathroom door.
        ext = self._add_door_clearance(bed_plan, 'DOOR', self.bed_openings)
        if ext:
            bed_plan.mark_clear(*ext, 'DOOR_CLEAR', 'DOOR')

        bath_ext = None
        if self.bath_dims and self.bath_openings:
            shared_op = Openings(bed_plan)
            shared_op.door_wall = WALL_RIGHT
            shared_op.door_center = self.bath_openings.door_center
            shared_op.door_width = self.bath_openings.door_width
            shared_op.swing_depth = self.bath_openings.swing_depth
            bath_ext = self._add_door_clearance(bed_plan, 'BATHROOM_DOOR', shared_op)
            # ``bath_ext`` is expressed in the bedroom grid; it will be converted
            # to metres and regridded when applied to the bathroom plan.
            if bath_ext:
                bed_plan.mark_clear(*bath_ext, 'DOOR_CLEAR', 'BATHROOM_DOOR')
        bed_plan.clearzones = merge_clearances(bed_plan.clearzones)

        bath_plan = None
        failure_msg = None
        if self.bath_dims and bath_ok:
            bath_plan = arrange_bathroom(
                self.bath_dims[0], self.bath_dims[1], BATH_RULES,
                openings=self.bath_openings,
                secondary_openings=self.bath_liv_openings,
            )
            if isinstance(bath_plan, GridPlan):
                dx, dy, dw, dh = self.bath_openings.door_rect_cells()
                for j in range(dy, dy + dh):
                    for i in range(dx, dx + dw):
                        bath_plan.occ[j][i] = 'DOOR'
                if self.bath_liv_openings:
                    dx2, dy2, dw2, dh2 = self.bath_liv_openings.door_rect_cells()
                    for j in range(dy2, dy2 + dh2):
                        for i in range(dx2, dx2 + dw2):
                            bath_plan.occ[j][i] = 'DOOR'
                bath_sticky = getattr(self, '_sticky_bath_items', [])
                if bath_sticky:
                    fx = BATH_RULES.get('fixtures', {})
                    clear = {
                        'lav_front': fx.get('lavatory', {}).get('front_clear_to_opposite_m', {}).get('min', 0.610),
                        'wc_front': fx.get('water_closet', {}).get('front_clear_to_opposite_m', {}).get('min', 0.610),
                        'tub_front': fx.get('bathtub', {}).get('front_clear_to_opposite_wall_m', {}).get('min', 0.762),
                        'shr_front': fx.get('bathtub', {}).get('entry_front_clear_m', 0.762),
                    }
                    FRONT_BATH_DEFAULT = {
                        'WC': clear['wc_front'],
                        'LAV': clear['lav_front'],
                        'TUB': clear['tub_front'],
                        'SHR': clear['shr_front'],
                    }
                    for (code, x, y, w, h, wall) in bath_sticky:
                        bath_plan.clear(x, y, w, h)
                        bath_plan.place(x, y, w, h, code)
                        fc_m = FRONT_BATH_DEFAULT.get(code, 0.0)
                        if fc_m > 0.0:
                            fc = bath_plan.meters_to_cells(fc_m)
                            if wall == 0:
                                bath_plan.mark_clear(x, y + h, w, fc, 'FRONT', code)
                            elif wall == 2:
                                bath_plan.mark_clear(x, y - fc, w, fc, 'FRONT', code)
                bath_plan.clearzones = merge_clearances(bath_plan.clearzones)
            else:
                bath_plan = None
                bath_ok = False
                failure_msg = 'Bathroom generation failed; bedroom only.'

        # Living room generation
        liv_plan = None
        if self.liv_dims:
            liv_plan = arrange_livingroom(
                self.liv_dims[0], self.liv_dims[1], LIV_RULES,
                openings=self.liv_openings,
            )
            if isinstance(liv_plan, GridPlan):
                dx, dy, dw, dh = self.liv_openings.door_rect_cells()
                for j in range(dy, dy + dh):
                    for i in range(dx, dx + dw):
                        liv_plan.occ[j][i] = 'DOOR'
                if getattr(self, 'liv_bath_openings', None):
                    self.liv_bath_openings.p = liv_plan
                    dx2, dy2, dw2, dh2 = self.liv_bath_openings.door_rect_cells()
                    for j in range(dy2, dy2 + dh2):
                        for i in range(dx2, dx2 + dw2):
                            liv_plan.occ[j][i] = 'DOOR'
                    self._add_door_clearance(
                        liv_plan, 'LIVING_DOOR', self.liv_bath_openings
                    )
                liv_sticky = getattr(self, '_sticky_liv_items', [])
                for (code, x, y, w, h, _wall) in liv_sticky:
                    liv_plan.clear(x, y, w, h)
                    liv_plan.place(x, y, w, h, code)
                liv_plan.clearzones = merge_clearances(liv_plan.clearzones)
                self._add_door_clearance(liv_plan, 'DOOR', self.liv_openings)
            else:
                liv_plan = None
        # Kitchen generation
        kitch_plan = None
        if getattr(self, 'kitch_dims', None):
            kitch_plan = GridPlan(self.kitch_dims[0], self.kitch_dims[1])
            if self.kitch_openings:
                self.kitch_openings.p = kitch_plan
            ksolver = KitchenSolver(
                kitch_plan,
                self.kitch_openings,
                random.Random(),
                getattr(self, 'weights', {}),
            )
            kbest, _ = ksolver.run()
            if isinstance(kbest, GridPlan):
                if self.kitch_openings:
                    dx, dy, dw, dh = self.kitch_openings.door_rect_cells()
                    for j in range(dy, dy + dh):
                        for i in range(dx, dx + dw):
                            kbest.occ[j][i] = 'DOOR'
                kitch_sticky = getattr(self, '_sticky_kitch_items', [])
                for (code, x, y, w, h, _wall) in kitch_sticky:
                    kbest.clear(x, y, w, h)
                    kbest.place(x, y, w, h, code)
                kbest.clearzones = merge_clearances(kbest.clearzones)
                kitch_plan = kbest
            else:
                kitch_plan = None

        left_gw = max(bed_plan.gw, liv_plan.gw if liv_plan else 0)
        right_gw = max(
            bath_plan.gw if bath_plan else 0,
            kitch_plan.gw if kitch_plan else 0,
        )
        top_gh = max(bed_plan.gh, bath_plan.gh if bath_plan else 0)
        bottom_gh = max(
            liv_plan.gh if liv_plan else 0,
            kitch_plan.gh if kitch_plan else 0,
        )
        total_gw = left_gw + right_gw
        total_gh = top_gh + bottom_gh
        col_grid = ColumnGrid(total_gw, total_gh)
        bed_plan.column_grid = col_grid
        bed_plan.x_offset = 0
        bed_plan.y_offset = 0
        if bath_plan:
            bath_plan.column_grid = col_grid
            bath_plan.x_offset = left_gw
            bath_plan.y_offset = 0
        if liv_plan:
            liv_plan.column_grid = col_grid
            liv_plan.x_offset = 0
            liv_plan.y_offset = top_gh
        if kitch_plan:
            kitch_plan.column_grid = col_grid
            kitch_plan.x_offset = left_gw
            kitch_plan.y_offset = top_gh

<<<<<<< HEAD
        if bath_plan and liv_plan and shares_edge(bath_plan, liv_plan):
            if not (getattr(self, 'bath_liv_openings', None) and getattr(self, 'liv_bath_openings', None)):
                if not getattr(self, 'bath_liv_openings', None):
                    self.bath_liv_openings = Openings(bath_plan)
                    self.bath_liv_openings.swing_depth = CELL_M
                if not getattr(self, 'liv_bath_openings', None):
                    self.liv_bath_openings = Openings(liv_plan)
                    self.liv_bath_openings.swing_depth = CELL_M

                bx0, by0 = bath_plan.x_offset, bath_plan.y_offset
                bx1, by1 = bx0 + bath_plan.gw, by0 + bath_plan.gh
                lx0, ly0 = liv_plan.x_offset, liv_plan.y_offset
                lx1, ly1 = lx0 + liv_plan.gw, ly0 + liv_plan.gh

                if by1 == ly0:  # bath above living
                    shared_start = max(bx0, lx0)
                    shared_len = min(bx1, lx1) - shared_start
                    bath_wall, liv_wall = WALL_BOTTOM, WALL_TOP
                    start_b = shared_start - bx0
                    start_l = shared_start - lx0
                elif ly1 == by0:  # living above bath
                    shared_start = max(bx0, lx0)
                    shared_len = min(bx1, lx1) - shared_start
                    bath_wall, liv_wall = WALL_TOP, WALL_BOTTOM
                    start_b = shared_start - bx0
                    start_l = shared_start - lx0
                elif bx1 == lx0:  # bath to right of living
                    shared_start = max(by0, ly0)
                    shared_len = min(by1, ly1) - shared_start
                    bath_wall, liv_wall = WALL_LEFT, WALL_RIGHT
                    start_b = shared_start - by0
                    start_l = shared_start - ly0
                else:  # bath to left of living
                    shared_start = max(by0, ly0)
                    shared_len = min(by1, ly1) - shared_start
                    bath_wall, liv_wall = WALL_RIGHT, WALL_LEFT
                    start_b = shared_start - by0
                    start_l = shared_start - ly0

                width_cells = max(1, min(int(round(0.90 / CELL_M)), shared_len))
                center_b = (start_b + shared_len / 2) * CELL_M
                center_l = (start_l + shared_len / 2) * CELL_M
                width_m = width_cells * CELL_M

                self.bath_liv_openings.p = bath_plan
                self.liv_bath_openings.p = liv_plan
                self.bath_liv_openings.door_wall = bath_wall
                self.liv_bath_openings.door_wall = liv_wall
                self.bath_liv_openings.door_center = center_b
                self.liv_bath_openings.door_center = center_l
                self.bath_liv_openings.door_width = width_m
                self.liv_bath_openings.door_width = width_m

                for plan, op in ((bath_plan, self.bath_liv_openings), (liv_plan, self.liv_bath_openings)):
                    dx, dy, dw, dh = op.door_rect_cells()
                    for j in range(dy, dy + dh):
                        for i in range(dx, dx + dw):
                            plan.occ[j][i] = 'DOOR'
                self._add_door_clearance(bath_plan, 'LIVING_DOOR', self.bath_liv_openings)
                self._add_door_clearance(liv_plan, 'LIVING_DOOR', self.liv_bath_openings)
                liv_plan = None
                failure_msg = 'Bathroom must expose door to living room.'
=======
        if liv_plan and kitch_plan:
            def _shared_wall(a: GridPlan, b: GridPlan) -> int:
                ax0, ay0 = a.x_offset, a.y_offset
                ax1, ay1 = ax0 + a.gw, ay0 + a.gh
                bx0, by0 = b.x_offset, b.y_offset
                bx1, by1 = bx0 + b.gw, by0 + b.gh
                if ax1 == bx0 and max(ay0, by0) < min(ay1, by1):
                    return WALL_RIGHT
                if bx1 == ax0 and max(ay0, by0) < min(ay1, ay1):
                    return WALL_LEFT
                if ay1 == by0 and max(ax0, bx0) < min(ax1, bx1):
                    return WALL_TOP
                if by1 == ay0 and max(ax0, bx0) < min(ax1, bx1):
                    return WALL_BOTTOM
                return WALL_BOTTOM

            def _has_door(p: GridPlan, wall: int) -> bool:
                if wall == WALL_LEFT:
                    return any(p.occ[j][0] == 'DOOR' for j in range(p.gh))
                if wall == WALL_RIGHT:
                    return any(p.occ[j][p.gw - 1] == 'DOOR' for j in range(p.gh))
                if wall == WALL_BOTTOM:
                    return any(p.occ[0][i] == 'DOOR' for i in range(p.gw))
                if wall == WALL_TOP:
                    return any(p.occ[p.gh - 1][i] == 'DOOR' for i in range(p.gw))
                return False

            shared_wall = _shared_wall(kitch_plan, liv_plan)
            if not _has_door(liv_plan, shared_wall):
                self.liv_kitch_openings = Openings(liv_plan)
                self.liv_kitch_openings.door_wall = shared_wall
                dx, dy, dw, dh = self.liv_kitch_openings.door_rect_cells()
                for j in range(dy, dy + dh):
                    for i in range(dx, dx + dw):
                        liv_plan.occ[j][i] = 'DOOR'
                self._add_door_clearance(liv_plan, 'KITCHEN_DOOR', self.liv_kitch_openings)

                self.kitch_liv_openings = Openings(kitch_plan)
                self.kitch_liv_openings.door_wall = opposite_wall(shared_wall)
                dx, dy, dw, dh = self.kitch_liv_openings.door_rect_cells()
                for j in range(dy, dy + dh):
                    for i in range(dx, dx + dw):
                        kitch_plan.occ[j][i] = 'DOOR'
                self._add_door_clearance(kitch_plan, 'LIVING_DOOR', self.kitch_liv_openings)
>>>>>>> 3f43a23f

        if os.environ.get("DEBUG_LAYOUT") == "1":
            for name, p in (
                ("bed", bed_plan),
                ("bath", bath_plan),
                ("living", liv_plan),
                ("kitch", kitch_plan),
            ):
                if p:
                    print(
                        f"[DEBUG_LAYOUT] {name}: "
                        f"{(p.x_offset, p.y_offset, p.gw, p.gh)}"
                    )

        room_plans = [
            (bed_plan, "Bedroom"),
            (bath_plan, "Bathroom"),
            (liv_plan, "Living"),
            (kitch_plan, "Kitchen"),
        ]
        for (plan_a, name_a), (plan_b, name_b) in itertools.combinations(
            [rp for rp in room_plans if rp[0]], 2
        ):
            if overlaps(plan_a, plan_b):
                self.status.set(f"Rooms {name_a} and {name_b} overlap")
                if prev_plan is not None:
                    self.plan = prev_plan
                return

        # Validate adjacency: kitchen must share boundaries with both bathroom
        # (above) and living room (left).
        if kitch_plan and bath_plan and liv_plan:
            if not (shares_edge(kitch_plan, bath_plan) and shares_edge(kitch_plan, liv_plan)):
                # Inform user of invalid adjacency and revert without drawing
                self.status.set(
                    "Kitchen must share an edge with BOTH Living and Bathroom. Currently it does not."
                )
                if prev_plan is not None:
                    self.plan = prev_plan
                return

        if bath_plan and bath_ext:
            bx, by, bw, bh = bath_ext
            lbl = bed_plan.coord_to_label(bx, by)
            bx_c, by_c = bath_plan.label_to_coord(lbl)
            bath_plan.mark_clear(bx_c, by_c, bw, bh, 'DOOR_CLEAR', 'BATHROOM_DOOR')
        if bath_plan:
            bath_plan.clearzones = merge_clearances(bath_plan.clearzones)
        if liv_plan:
            liv_plan.clearzones = merge_clearances(liv_plan.clearzones)
        if kitch_plan:
            kitch_plan.clearzones = merge_clearances(kitch_plan.clearzones)

        # assign plans and combine with maximal-contact offsets
        self.bed_plan = bed_plan
        self.bath_plan = bath_plan
        self.liv_plan = liv_plan
        self.kitch_plan = kitch_plan
        self._combine_plans()

        self.meta = meta
        self._log_run(meta)
        self._draw()
        sc = meta.get('score', 0.0)
        if bath_ok:
            self.status.set(
                f"Coverage {meta.get('coverage', 0) * 100:.1f}% · Paths {'ok' if meta.get('paths_ok') else 'blocked'} ·"
                f" Windows {'ok' if meta.get('reach_windows') else 'miss'} · Score {sc:.2f}"
            )
        elif failure_msg:
            self.status.set(failure_msg)

    def _solve_and_draw_bath(self):
        """Recompute bathroom layout without rerunning the bedroom solver."""
        if not self.bath_dims:
            return
        if self.sim_timer: self.root.after_cancel(self.sim_timer); self.sim_timer=None
        if self.sim2_timer: self.root.after_cancel(self.sim2_timer); self.sim2_timer=None
        self.sim_path=[]; self.sim_poly=[]; self.sim2_path=[]; self.sim2_poly=[]

        if not self._apply_openings_from_ui():
            return
        self.bath_plan = arrange_bathroom(
            self.bath_dims[0], self.bath_dims[1], BATH_RULES,
            openings=self.bath_openings,
            secondary_openings=self.bath_liv_openings,
        )
        dx, dy, dw, dh = self.bath_openings.door_rect_cells()
        for j in range(dy, dy + dh):
            for i in range(dx, dx + dw):
                self.bath_plan.occ[j][i] = 'DOOR'
        if self.bath_liv_openings:
            dx2, dy2, dw2, dh2 = self.bath_liv_openings.door_rect_cells()
            for j in range(dy2, dy2 + dh2):
                for i in range(dx2, dx2 + dw2):
                    self.bath_plan.occ[j][i] = 'DOOR'
        bath_sticky = getattr(self, '_sticky_bath_items', [])
        if bath_sticky:
            fx = BATH_RULES.get('fixtures', {})
            clear = {
                'lav_front': fx.get('lavatory', {}).get('front_clear_to_opposite_m', {}).get('min', 0.610),
                'wc_front': fx.get('water_closet', {}).get('front_clear_to_opposite_m', {}).get('min', 0.610),
                'tub_front': fx.get('bathtub', {}).get('front_clear_to_opposite_wall_m', {}).get('min', 0.762),
                'shr_front': fx.get('bathtub', {}).get('entry_front_clear_m', 0.762),
            }
            FRONT_BATH_DEFAULT = {
                'WC': clear['wc_front'],
                'LAV': clear['lav_front'],
                'TUB': clear['tub_front'],
                'SHR': clear['shr_front'],
            }
            for (code, x, y, w, h, wall) in bath_sticky:
                self.bath_plan.clear(x, y, w, h)
                self.bath_plan.place(x, y, w, h, code)
                fc_m = FRONT_BATH_DEFAULT.get(code, 0.0)
                if fc_m > 0.0:
                    fc = self.bath_plan.meters_to_cells(fc_m)
                    if wall == 0:
                        self.bath_plan.mark_clear(x, y + h, w, fc, 'FRONT', code)
                    elif wall == 2:
                        self.bath_plan.mark_clear(x, y - fc, w, fc, 'FRONT', code)
            self.bath_plan.clearzones = merge_clearances(self.bath_plan.clearzones)
        self._add_door_clearance(self.bath_plan, 'DOOR', self.bath_openings)
        if self.bath_liv_openings:
            self._add_door_clearance(self.bath_plan, 'LIVING_DOOR', self.bath_liv_openings)
        bed_wall, _, _ = self.bed_openings.door_span_cells()
        if bed_wall == WALL_RIGHT:
            self._add_door_clearance(self.bed_plan, 'DOOR', self.bed_openings)
        self.bath_plan.clearzones = merge_clearances(self.bath_plan.clearzones)

        if self.bed_plan is None:
            self.bed_plan = GridPlan(self.bed_Wm, self.bed_Hm)
        self._combine_plans()
        self._draw()

    def _solve_and_draw_liv(self):
        """Recompute living room layout without rerunning other solvers."""
        if not self.liv_dims:
            return
        if self.sim_timer:
            self.root.after_cancel(self.sim_timer); self.sim_timer = None
        if self.sim2_timer:
            self.root.after_cancel(self.sim2_timer); self.sim2_timer = None
        self.sim_path = []; self.sim_poly = []; self.sim2_path = []; self.sim2_poly = []

        if not self._apply_openings_from_ui():
            return
        self.liv_plan = arrange_livingroom(
            self.liv_dims[0], self.liv_dims[1], LIV_RULES,
            openings=self.liv_openings
        )
        dx, dy, dw, dh = self.liv_openings.door_rect_cells()
        for j in range(dy, dy + dh):
            for i in range(dx, dx + dw):
                self.liv_plan.occ[j][i] = 'DOOR'
        if getattr(self, 'liv_bath_openings', None):
            self.liv_bath_openings.p = self.liv_plan
            dx2, dy2, dw2, dh2 = self.liv_bath_openings.door_rect_cells()
            for j in range(dy2, dy2 + dh2):
                for i in range(dx2, dx2 + dw2):
                    self.liv_plan.occ[j][i] = 'DOOR'
            self._add_door_clearance(
                self.liv_plan, 'LIVING_DOOR', self.liv_bath_openings
            )
        liv_sticky = getattr(self, '_sticky_liv_items', [])
        for (code, x, y, w, h, _wall) in liv_sticky:
            self.liv_plan.clear(x, y, w, h)
            self.liv_plan.place(x, y, w, h, code)
        self.liv_plan.clearzones = merge_clearances(self.liv_plan.clearzones)
        self._add_door_clearance(self.liv_plan, 'DOOR', self.liv_openings)

        if self.bed_plan is None:
            self.bed_plan = GridPlan(self.bed_Wm, self.bed_Hm)
        self._combine_plans()
        self._draw()

    # ----------------- draw & helpers

    def _draw(self):
        cv = self.canvas
        cv.delete('plan')
        bed_gw, bed_gh = self.bed_plan.gw, self.bed_plan.gh
        bath_gw = self.bath_plan.gw if self.bath_plan else 0
        bath_gh = self.bath_plan.gh if self.bath_plan else 0
        liv_gw = self.liv_plan.gw if getattr(self, 'liv_plan', None) else 0
        liv_gh = self.liv_plan.gh if getattr(self, 'liv_plan', None) else 0
        kitch_gw = self.kitch_plan.gw if getattr(self, 'kitch_plan', None) else 0
        kitch_gh = self.kitch_plan.gh if getattr(self, 'kitch_plan', None) else 0
        top_w = bed_gw + bath_gw
        top_h = max(bed_gh, bath_gh)
        bottom_w = liv_gw + kitch_gw
        bottom_h = max(liv_gh, kitch_gh)
        total_w = max(top_w, bottom_w)
        total_h = top_h + bottom_h
        cw, ch = cv.winfo_width() or 1, cv.winfo_height() or 1
        margin = 26
        scale = min((cw - 2 * margin) / max(1, total_w),
                    (ch - 2 * margin) / max(1, total_h))
        r = max(8, scale * 0.3)
        label_gap = r * 2.5
        margin = max(26, label_gap + 10)
        scale = min((cw - 2 * margin) / max(1, total_w),
                    (ch - 2 * margin) / max(1, total_h))
        zf = (self.zoom_factor.get()
              if hasattr(self.zoom_factor, 'get') else self.zoom_factor)
        scale *= zf
        self.scale = scale
        ox = (cw - total_w * scale) / 2
        oy = (ch - total_h * scale) / 2
        self.ox = ox
        self.oy = oy
        bed_ox = ox
        bed_oy = oy + (top_h - bed_gh) * scale
        bath_ox = ox + bed_gw * scale
        bath_oy = oy + (top_h - bath_gh) * scale
        bottom_oy = oy + top_h * scale
        liv_ox = ox
        liv_oy = bottom_oy + (bottom_h - liv_gh) * scale
        kitch_ox = ox + liv_gw * scale
        kitch_oy = bottom_oy + (bottom_h - kitch_gh) * scale
        wall_width = max(4, int(scale * 0.12)) * 3
        # Make door/window outlines thicker for better visibility
        open_width = max(2, wall_width // 2)
        self.opening_item_info = {}

        self._draw_all_layers(
            self.bed_plan,
            self.bed_openings,
            bed_ox,
            bed_oy,
            scale,
            wall_width,
            open_width,
            True,
            'bed',
        )
        if self.bath_plan:
            self._draw_all_layers(
                self.bath_plan,
                self.bath_openings,
                bath_ox,
                bath_oy,
                scale,
                wall_width,
                open_width,
                True,
                'bath',
            )
            if getattr(self, 'bath_liv_openings', None):
                self.bath_liv_openings.p = self.bath_plan
                self._draw_all_layers(
                    self.bath_plan,
                    self.bath_liv_openings,
                    bath_ox,
                    bath_oy,
                    scale,
                    wall_width,
                    open_width,
                    True,
                    'bath',
                )
        if getattr(self, 'liv_plan', None):
            self._draw_all_layers(
                self.liv_plan,
                self.liv_openings,
                liv_ox,
                liv_oy,
                scale,
                wall_width,
                open_width,
                True,
                'living',
            )
            if getattr(self, 'liv_bath_openings', None):
                self.liv_bath_openings.p = self.liv_plan
                self._draw_all_layers(
                    self.liv_plan,
                    self.liv_bath_openings,
                    liv_ox,
                    liv_oy,
                    scale,
                    wall_width,
                    open_width,
                    True,
                    'living',
                )
        if getattr(self, 'kitch_plan', None):
            self._draw_all_layers(
                self.kitch_plan,
                self.kitch_openings,
                kitch_ox,
                kitch_oy,
                scale,
                wall_width,
                open_width,
                True,
                'kitchen',
            )

        col_grid = getattr(self.plan, 'column_grid', None)
        if col_grid:
            self.grid_overlay.redraw(col_grid, ox, oy, scale)
        # clear previous popovers when redrawing
        if hasattr(self, 'popover'):
            self.popover.hide()

        def draw_path(poly, color):
            if len(poly) >= 2:
                for k in range(1, len(poly)):
                    x0, y0 = poly[k - 1]
                    x1, y1 = poly[k]
                    cv.create_line(
                        x0,
                        y0,
                        x1,
                        y1,
                        fill=color,
                        width=2,
                        capstyle=tk.ROUND,
                        tags=('plan',),
                    )
        draw_path(self.sim_poly, HUMAN1_COLOR)
        draw_path(self.sim2_poly, HUMAN2_COLOR)

        if self.sim_path:
            i, j = self.sim_path[min(self.sim_index, len(self.sim_path) - 1)]
            self._draw_human_block(i, j, HUMAN1_COLOR, which=1)
        if self.sim2_path:
            i, j = self.sim2_path[min(self.sim2_index, len(self.sim2_path) - 1)]
            self._draw_human_block(i, j, HUMAN2_COLOR, which=2)

    def _draw_all_layers(
        self,
        plan,
        openings,
        ox,
        oy,
        scale,
        wall_width,
        open_width,
        draw_door=True,
        room_name='bed',
    ):
        cv = self.canvas
        gw, gh = plan.gw, plan.gh
        GRID_COLOR = '#dddddd'
        for i in range(gw + 1):
            x = ox + i * scale
            cv.create_line(
                x,
                oy,
                x,
                oy + gh * scale,
                fill=GRID_COLOR,
                tags=('plan', 'grid'),
            )
        for j in range(gh + 1):
            y = oy + j * scale
            cv.create_line(
                ox,
                y,
                ox + gw * scale,
                y,
                fill=GRID_COLOR,
                tags=('plan', 'grid'),
            )
        bound = set()
        self._draw_clearances(cv, plan, openings, ox, oy, scale)
        for j in range(gh):
            for i in range(gw):
                code = plan.occ[j][i]
                if not code or code == 'DOOR':
                    continue
                base = code.split(':')[0]
                tag = base.split('_')[0]
                color = PALETTE.get(tag, '#888')
                x0 = ox + i * scale
                y0 = oy + (gh - 1 - j) * scale
                cv.create_rectangle(
                    x0,
                    y0,
                    x0 + scale,
                    y0 + scale,
                    outline='',
                    fill=color,
                    tags=('plan', 'furn', tag),
                )
                if tag not in bound:
                    cv.tag_bind(
                        tag,
                        '<Enter>',
                        lambda e, c=tag: self._show_tooltip(e, c),
                    )
                    cv.tag_bind(tag, '<Leave>', self._hide_tooltip)
                    bound.add(tag)
        cv.create_rectangle(
            ox,
            oy,
            ox + gw * scale,
            oy + gh * scale,
            outline=WALL_COLOR,
            fill='',
            width=wall_width,
            tags=('plan', 'room'),
        )
        self._draw_room_openings(
            cv,
            openings,
            ox,
            oy,
            scale,
            wall_width,
            open_width,
            draw_door,
            room_name,
        )
        cv.tag_lower('clear')
        has_furn = bool(getattr(cv, 'find_withtag', lambda _tag: [])('furn'))
        if has_furn:
            cv.tag_raise('furn', 'clear')
            cv.tag_raise('room', 'furn')
        else:
            cv.tag_raise('room')
        cv.tag_raise('opening', 'room')

    def _draw_clearances(self, cv, plan, openings, ox, oy, scale):
        """Draw clearance rectangles from ``plan`` and ``openings``.

        Existing rectangles from ``plan.clearzones`` are rendered first.  If a
        door or windows are defined in ``openings`` but their clearances are not
        present in ``plan.clearzones`` (common when rendering unsolved rooms),
        corresponding rectangles are computed on-the-fly.  Door clearances are
        mirrored so that both sides of the doorway are visualised.
        """

        gh = plan.gh
        rects = []

        # Record existing rectangles to avoid duplicates when adding computed
        # ones from openings.
        seen = set()
        for x, y, w, h, *_ in plan.clearzones:
            rects.append((x, y, w, h))
            seen.add((x, y, w, h))

        if openings is not None:
            # Door clearance (interior + mirrored exterior)
            wall, start, width = openings.door_span_cells()
            if wall >= 0 and width > 0:
                depth = plan.meters_to_cells(openings.swing_depth)
                pw = max(1, PATH_WIDTH_CELLS)
                if wall == WALL_BOTTOM:
                    inside = (start, depth, width, pw)
                    outside = (start, -depth - pw, width, pw)
                elif wall == WALL_TOP:
                    inside = (start, plan.gh - depth - pw, width, pw)
                    outside = (start, plan.gh + depth, width, pw)
                elif wall == WALL_LEFT:
                    inside = (depth, start, pw, width)
                    outside = (-depth - pw, start, pw, width)
                else:  # WALL_RIGHT
                    inside = (plan.gw - depth - pw, start, pw, width)
                    outside = (plan.gw + depth, start, pw, width)
                for rect in (inside, outside):
                    if rect not in seen:
                        rects.append(rect)
                        seen.add(rect)

            # Window clearances
            depth = max(1, plan.meters_to_cells(WINDOW_CLEARANCE_M))
            for wall, start, length in openings.window_spans_cells():
                if wall == WALL_BOTTOM:
                    rect = (start, depth, length, 1)
                elif wall == WALL_TOP:
                    rect = (start, plan.gh - 1 - depth, length, 1)
                elif wall == WALL_LEFT:
                    rect = (depth, start, 1, length)
                else:  # WALL_RIGHT
                    rect = (plan.gw - 1 - depth, start, 1, length)
                if rect not in seen:
                    rects.append(rect)
                    seen.add(rect)

        for x, y, w, h in rects:
            x0 = ox + x * scale
            y0 = oy + (gh - (y + h)) * scale
            cv.create_rectangle(
                x0,
                y0,
                x0 + w * scale,
                y0 + h * scale,
                outline=PALETTE['CLEAR'],
                dash=(8, 6),
                width=2,
                tags=('plan', 'clear'),
            )

    def refresh_overlay(self):
        """Rebuild the persistent column grid overlay."""
        self.canvas.delete('overlay')
        col_grid = getattr(self.plan, 'column_grid', None)
        if col_grid:
            self.grid_overlay.redraw(col_grid, self.ox, self.oy, self.scale)

    def _show_tooltip(self, event, code):
        base = code.split('_')[0]
        label = ITEM_LABELS.get(base, code)
        color = PALETTE.get(base, '#fff')
        self._hide_tooltip()

        x = event.x + 12
        y = event.y + 12
        text_id = self.canvas.create_text(x + 16, y, text=label, fill='black',
                                          anchor='nw', tags=('tooltip',))
        bbox = self.canvas.bbox(text_id)
        rect_id = self.canvas.create_rectangle(
            x, y - 4, bbox[2] + 4, max(bbox[3], y + 14) + 4,
            fill='white', outline='black', tags=('tooltip',))
        self.canvas.tag_raise(text_id, rect_id)
        color_id = self.canvas.create_rectangle(
            x + 2, y + 2, x + 14, y + 14,
            fill=color, outline='black', tags=('tooltip',))
        self.canvas.tag_raise(color_id, rect_id)

    def _hide_tooltip(self, event=None):
        self.canvas.delete('tooltip')
        if hasattr(self, 'popover'):
            self.popover.hide()

    def _on_opening_click(self, event):
        """Open an editing dialog for the clicked door or window."""
        item = self.canvas.find_withtag('current')
        if hasattr(self, 'popover'):
            self.popover.hide()
        if not item:
            return
        info = getattr(self, 'opening_item_info', {}).get(item[0])
        if not info:
            return

        def _apply():
            self._apply_openings_from_ui()
            room = info.get('room')
            if room == 'bath':
                self._solve_and_draw_bath()
            elif room == 'living':
                self._solve_and_draw_liv()
            else:
                self._solve_and_draw()

        OpeningDialog(self.root, info, _apply)
        return 'break'

    def _on_canvas_click(self, event):
        return self._on_opening_click(event)

    def _draw_room_openings(self, cv, openings, ox, oy, scale,
                            wall_width, open_width, draw_door=True,
                            room_name='bed'):

        if openings is None:
            return
        gw, gh = openings.p.gw, openings.p.gh
        cell = openings.p.cell

        def seg(wall, start, length, fill_color, kind, idx=None):
            if wall < 0 or length <= 0:
                return
            w = gw * scale
            h = gh * scale
            s = start * scale
            L = length * scale
            half = wall_width / 2
            if wall == 0:

                x0 = ox + s
                x1 = ox + s + L
                y0 = oy + h - half
                y1 = oy + h + half
            elif wall == 2:
                x0 = ox + s
                x1 = ox + s + L
                y0 = oy - half
                y1 = oy + half
            elif wall == 3:
                x0 = ox - half
                x1 = ox + half
                y0 = oy + h - (s + L)
                y1 = oy + h - s
            else:
                x0 = ox + w - half
                x1 = ox + w + half
                y0 = oy + h - (s + L)
                y1 = oy + h - s
            item = cv.create_rectangle(
                x0,
                y0,
                x1,
                y1,
                outline='black',
                width=open_width,
                fill=fill_color,
                tags=('plan', 'opening'),
            )
            self.opening_item_info[item] = {
                'type': kind,
                'room': room_name,
                'wall': wall,
                'start': start,
                'length': length,
                'cell': cell,
                'color': fill_color,
                'openings': openings,
                'index': idx,
            }
            cv.tag_bind(item, '<Button-1>', self._on_opening_click)

        if draw_door:
            dwall, dstart, dwidth = openings.door_span_cells()
            seg(dwall, dstart, dwidth, DOOR_FILL, 'door')

        for i, (wall, start, length) in enumerate(openings.window_spans_cells()):
            seg(wall, start, length, WINDOW_FILL, 'window', i)

    def _draw_opening_segment(self, cv, wall, start, length, color, width):
        if wall<0 or length<=0: return
        x0=self.ox; y0=self.oy; w=self.plan.gw*self.scale; h=self.plan.gh*self.scale
        s=start*self.scale; L=length*self.scale
        if wall==0:
            cv.create_line(x0+s, y0+h, x0+s+L, y0+h, fill=color, width=width, tags=('plan',))
        elif wall==2:
            cv.create_line(x0+s, y0, x0+s+L, y0, fill=color, width=width, tags=('plan',))
        elif wall==3:
            cv.create_line(x0, y0+h-(s+L), x0, y0+h-s, fill=color, width=width, tags=('plan',))
        else:
            cv.create_line(x0+w, y0+h-(s+L), x0+w, y0+h-s, fill=color, width=width, tags=('plan',))

    def _draw_human_block(self, i, j, color, which=1):
        # small square centered in cell
        size = max(4, self.scale*0.5)
        cx, cy = self._cell_center(i,j)
        x0, y0 = cx - size/2, cy - size/2
        x1, y1 = cx + size/2, cy + size/2
        if which==1:
            if self.human_id is not None:
                try: self.canvas.coords(self.human_id, x0,y0,x1,y1)
                except: self.human_id=None
            if self.human_id is None:
                self.human_id = self.canvas.create_rectangle(x0,y0,x1,y1, fill=color, outline='', tags=('plan',))
        else:
            if self.human2_id is not None:
                try: self.canvas.coords(self.human2_id, x0,y0,x1,y1)
                except: self.human2_id=None
            if self.human2_id is None:
                self.human2_id = self.canvas.create_rectangle(x0,y0,x1,y1, fill=color, outline='', tags=('plan',))

    # ------- geometry helpers

    def _cell_center(self, i, j):
        x0 = self.ox + (i + 0.5) * self.scale
        y0 = self.oy + (self.plan.gh - (j + 0.5)) * self.scale
        return (x0, y0)

    def _cell_rect(self, x, y):
        x0 = self.ox + x * self.scale
        y0 = self.oy + (self.plan.gh - 1 - y) * self.scale
        return (x0, y0, x0 + self.scale, y0 + self.scale)

    def _xy_to_cell(self, px, py):
        if not (self.ox <= px <= self.ox + self.plan.gw*self.scale and
                self.oy <= py <= self.oy + self.plan.gh*self.scale):
            return (None, None)
        i = int((px - self.ox) // self.scale)
        j_from_top = int((py - self.oy) // self.scale)
        j = self.plan.gh - 1 - j_from_top
        return (clamp(i, 0, self.plan.gw-1), clamp(j, 0, self.plan.gh-1))

    def _infer_wall(self, x, y, w, h):
        if y == 0: return 0
        if y + h == self.plan.gh: return 2
        if x == 0: return 3
        if x + w == self.plan.gw: return 1
        return -1

    def _components_by_code(self, code):
        return components_by_code(self.plan, code)

    def _hit_component(self, px, py):
        i, j = self._xy_to_cell(px, py)
        if i is None: return None
        cell = self.plan.occ[j][i]
        if not cell or cell == 'DOOR': return None
        base = cell.split(':')[0]
        for (x,y,w,h,wall) in self._components_by_code(base):
            if x <= i < x+w and y <= j < y+h:
                return (x,y,w,h,base)
        return None

    # ------- add/remove furniture & boundary placement

    def _add_furniture(self):
        kind=self.furn_kind.get()
        p=self.plan
        placed=None
        if kind in ('TVU','DESK'):
            spec=BEDROOM_BOOK[kind][list(BEDROOM_BOOK[kind].keys())[0]]
            W=p.meters_to_cells(spec['w']); D=p.meters_to_cells(spec['d'])
            placed=self._place_free_boundary(kind, W, D)
            if placed and 'front_rec' in spec:
                x,y,w,h=placed
                wall=self._infer_wall(x,y,w,h)
                fc=p.meters_to_cells(spec['front_rec'])
                if wall==0: p.mark_clear(x,y+h,w,fc,'FRONT',kind)
                elif wall==2: p.mark_clear(x,y-fc,w,fc,'FRONT',kind)
                elif wall==3: p.mark_clear(x+w,y,fc,h,'FRONT',kind)
                else: p.mark_clear(x-fc,y,fc,h,'FRONT',kind)
        elif kind in ('DRS_4FT','CHEST_SM'):
            spec=BEDROOM_BOOK['DRESSER'][kind]
            W=p.meters_to_cells(spec['w']); D=p.meters_to_cells(spec['d'])
            placed=self._place_free_boundary('DRS', W, D, prefer_longedge=True)
            if placed:
                x, y, w, h = placed
                wall = self._infer_wall(x, y, w, h)
                fc = p.meters_to_cells(spec['front_rec'])
                fc = 2 if fc == 4 else 5 if fc == 3 else fc
                rect_w = 5
                rect_d = 2
                clear_x = x + (w - rect_w) / 2
                clear_y = y + (h - rect_w) / 2
                if wall == 0:
                    p.mark_clear(clear_x, y + h, rect_w, rect_d, 'FRONT', 'DRS')
                elif wall == 2:
                    p.mark_clear(clear_x, y - rect_d, rect_w, rect_d, 'FRONT', 'DRS')
                elif wall == 3:
                    p.mark_clear(x + w, clear_y, rect_d, rect_w, 'FRONT', 'DRS')
                else:
                    p.mark_clear(x - rect_d, clear_y, rect_d, rect_w, 'FRONT', 'DRS')
        elif kind in ('WRD_S_210','WRD_H_180'):
            spec=BEDROOM_BOOK['WARDROBE'][kind]
            W=p.meters_to_cells(spec['w']); D=p.meters_to_cells(spec['d'])
            placed=self._place_free_boundary('WRD', W, D, prefer_longedge=True)
            if placed:
                x,y,w,h=placed; wall=self._infer_wall(x,y,w,h)
                fc=p.meters_to_cells(spec['front_rec'])
                if fc == 4:
                    fc = 2
                if wall in (0,2) and w>1:
                    clear_w = w-1
                    clear_x = x+0.5
                else:
                    clear_w = w
                    clear_x = x
                if wall==0:
                    p.mark_clear(clear_x, y+h, clear_w, fc, 'FRONT', 'WRD')
                elif wall==2:
                    p.mark_clear(clear_x, y-fc, clear_w, fc, 'FRONT', 'WRD')
                elif wall==3:
                    p.mark_clear(x+w, y, fc, h, 'FRONT', 'WRD')
                else:
                    p.mark_clear(x-fc, y, fc, h, 'FRONT', 'WRD')
        if placed:
            p.clearzones=merge_clearances(p.clearzones)
            self._log_event({"event":"add_furniture","kind":kind,"rect":placed})
            self._draw()
        else:
            messagebox.showinfo('Add', 'No valid boundary slot found for this item.')

    def _remove_furniture(self):
        kind=self.furn_kind.get()
        code_map={'TVU':'TVU','DESK':'DESK','DRS_4FT':'DRS','CHEST_SM':'DRS','WRD_S_210':'WRD','WRD_H_180':'WRD'}
        code=code_map.get(kind,kind)
        comps=self._components_by_code(code)
        if not comps:
            messagebox.showinfo('Remove','No such furniture present.'); return
        x,y,w,h,_=comps[-1]
        self.plan.clear(x,y,w,h)
        self.plan.clearzones=[r for r in self.plan.clearzones if r[5]!=code]
        self.plan.clearzones=merge_clearances(self.plan.clearzones)
        self._log_event({"event":"remove_furniture","kind":kind,"rect":[x,y,w,h]})
        self._draw()

    def _place_free_boundary(self, code:str, W:int, D:int, prefer_longedge:bool=True):
        """
        Try placing a boundary-bound furniture piece.
        Enforces:
          - Long edge parallel to wall (for WRD/DRS/DESK/TVU)
          - No blocking door/window spans
          - Area-based size restriction (cells fraction cap)
        Returns (x,y,w,h) or None.
        """
        p = self.plan
        gw, gh = p.gw, p.gh

        # area cap
        room_cells = gw * gh
        fp = W * D
        frac_caps = {'WRD': 0.18, 'DRS': 0.14, 'DESK': 0.10, 'TVU': 0.08}
        cap = frac_caps.get(code, 0.20) * room_cells
        if fp > cap: return None

        # openings
        dwall, dstart, dwidth = self.openings.door_span_cells()
        bath_door_span = None
        if getattr(self, "bath_openings", None):
            bwall, bstart, bwidth = self.bath_openings.door_span_cells()
            if bwall == 3:  # Shared-wall bathroom door
                bath_door_span = (bstart, bwidth)
        win_spans = self.openings.window_spans_cells()

        def spans_block(wall, x, y, w, h):
            if bath_door_span and wall == 3:  # Shared-wall bathroom door
                bstart, bwidth = bath_door_span
                if self._span_blocks_opening(3, max(0, bstart - 1),
                                             max(1, bwidth + 2), x, y, w, h):
                    return True
            if wall == dwall and self._span_blocks_opening(
                    wall, max(0, dstart - 1), max(1, dwidth + 2), x, y, w, h):
                return True
            for ww, start, L in win_spans:
                if wall == ww and self._span_blocks_opening(wall, start, L, x, y, w, h):
                    return True
            return False

        walls = [0, 2, 3, 1]
        for wall in walls:
            if prefer_longedge:
                if wall in (0,2): ww, hh = max(W,D), min(W,D)
                else:             ww, hh = min(W,D), max(W,D)
            else:
                ww, hh = W, D

            if wall == 0:
                y = 0; slots = [(x, y, ww, hh) for x in range(0, gw-ww+1)]
            elif wall == 2:
                y = gh - hh; slots = [(x, y, ww, hh) for x in range(0, gw-ww+1)]
            elif wall == 3:
                x = 0; slots = [(x, y, ww, hh) for y in range(0, gh-hh+1)]
            else:
                x = gw - ww; slots = [(x, y, ww, hh) for y in range(0, gh-hh+1)]

            self.rng.shuffle(slots)
            for x, y, w, h in slots:
                if spans_block(wall, x, y, w, h): continue
                if not p.fits(x, y, w, h): continue
                p.place(x, y, w, h, code)
                return (x, y, w, h)
        return None

    # ------- drag with ghost preview

    def _on_down(self, e):
        if getattr(self, 'selected_locked', False):
            return

        # Ensure arrow keys go to the canvas
        try: self.canvas.focus_set()
        except Exception: pass


        comp = self._hit_component(e.x, e.y)
        if comp and comp[4] in self.ALL_FURN_CODES:
            x, y, w, h = comp[:4]
            code = comp[4]
            if code in self.BATH_CODES:
                room = 'bath'
            elif code in self.LIV_CODES:
                room = 'living'
            elif code in self.KITCH_CODES:
                room = 'kitchen'
            else:
                room = 'bed'
            self.selected = {'rect': [x, y, w, h], 'code': code}

            self.drag_item = {
                'orig': [x, y, w, h],
                'live': [x, y, w, h],
                'code': code,
                'room': room,
                'ghost': None
            }
            x0, y0, _, _ = self._cell_rect(x, y)
            _, _, x1, y1 = self._cell_rect(x+w-1, y+h-1)
            self.drag_item['ghost'] = self.canvas.create_rectangle(
                x0, y0, x1, y1, outline='#ffffff', dash=(4,3), width=2
            )
        else:
            if not getattr(self, 'selected_locked', False):
                self.selected = None
                self._draw()


    def _on_drag(self, e):
        if not self.drag_item:
            return
        _, _, w, h = self.drag_item['live']
        i, j = self._xy_to_cell(e.x, e.y)
        if i is None:
            return
        code = self.drag_item['code']
        room = self.drag_item.get('room')
        bed_gw = getattr(self.bed_plan, 'gw', 0)
        if room == 'bed':
            nx = clamp(i, 0, bed_gw - w)
            ny = clamp(j, 0, self.bed_plan.gh - h)
        elif room == 'bath' and getattr(self, 'bath_plan', None):
            xoff = bed_gw
            nx = clamp(i, xoff, xoff + self.bath_plan.gw - w)
            ny = clamp(j, 0, self.bath_plan.gh - h)
        elif room == 'living' and getattr(self, 'liv_plan', None):
            yoff = max(self.bed_plan.gh, self.bath_plan.gh if self.bath_plan else 0)
            nx = clamp(i, 0, self.liv_plan.gw - w)
            ny = clamp(j, yoff, yoff + self.liv_plan.gh - h)
        elif room == 'kitchen' and getattr(self, 'kitch_plan', None):
            top_gh = max(self.bed_plan.gh, self.bath_plan.gh if self.bath_plan else 0)
            xoff = self.liv_plan.gw if getattr(self, 'liv_plan', None) else 0
            nx = clamp(i, xoff, xoff + self.kitch_plan.gw - w)
            ny = clamp(j, top_gh, top_gh + self.kitch_plan.gh - h)
        else:
            nx = clamp(i, 0, self.plan.gw - w)
            ny = clamp(j, 0, self.plan.gh - h)

        x0, y0, _, _ = self._cell_rect(nx, ny)
        _, _, x1, y1 = self._cell_rect(nx+w-1, ny+h-1)
        if self.drag_item.get('ghost') is not None:
            self.canvas.coords(self.drag_item['ghost'], x0, y0, x1, y1)

        self.drag_item['live'] = [nx, ny, w, h]

    def _on_up(self, e):
        if not self.drag_item:
            return

        ox, oy, ow, oh = self.drag_item['orig']
        nx, ny, w, h = self.drag_item['live']
        code = self.drag_item['code']
        room = self.drag_item.get('room')

        if self.drag_item.get('ghost') is not None:
            try:
                self.canvas.delete(self.drag_item['ghost'])
            except Exception:
                pass

        if room == 'bed':
            target_plan = self.bed_plan
            xoff = yoff = 0
        elif room == 'bath':
            target_plan = self.bath_plan
            xoff = self.bed_plan.gw
            yoff = 0
            ox -= xoff; nx -= xoff
        elif room == 'living':
            target_plan = self.liv_plan
            xoff = 0
            yoff = max(self.bed_plan.gh, self.bath_plan.gh if self.bath_plan else 0)
            oy -= yoff; ny -= yoff
        elif room == 'kitchen' and getattr(self, 'kitch_plan', None):
            target_plan = self.kitch_plan
            xoff = self.bed_plan.gw
            yoff = max(self.bed_plan.gh, self.bath_plan.gh if self.bath_plan else 0)
            ox -= xoff; nx -= xoff
            oy -= yoff; ny -= yoff
        else:
            target_plan = self.plan
            xoff = yoff = 0

        # clear original block before testing commit
        target_plan.clear(ox, oy, ow, oh)
        from_rect = [ox + xoff, oy + yoff, ow, oh]

        # bounds/overlap only for drag commit (stable & predictable)
        ok = target_plan.fits(nx, ny, w, h)
        in_room = (0 <= nx and nx + w <= target_plan.gw and
                   0 <= ny and ny + h <= target_plan.gh)
        ok = ok and in_room

        if ok:
            target_plan.place(nx, ny, w, h, code)
            to_rect = [nx + xoff, ny + yoff, w, h]
            self.selected = {'rect': to_rect, 'code': code}
            self._log_event({"event": "drag", "code": code,
                             "from": from_rect, "to": to_rect})
        else:
            target_plan.place(ox, oy, ow, oh, code)
            to_rect = [ox + xoff, oy + yoff, ow, oh]

        target_plan.clearzones = merge_clearances(target_plan.clearzones)
        self._commit_drag(room, from_rect, to_rect, code)
        self.drag_item = None
        self._combine_plans()
        self._draw()


    # ------- keyboard + opening-span helpers

    def _commit_drag(self, room, from_rect, to_rect, code):
        if from_rect == to_rect:
            return
        if not hasattr(self, 'undo_stack'):
            self.undo_stack = []
        if not hasattr(self, 'redo_stack'):
            self.redo_stack = []
        self.undo_stack.append({'room': room, 'code': code,
                                 'from': from_rect, 'to': to_rect})
        self.redo_stack.clear()

    def _on_double_click(self, e):
        """Toggle sticky selection lock. Double-click an item to lock; double-click again to unlock."""
        comp = self._hit_component(e.x, e.y)
        
                # Keep keyboard focus on canvas while locked
        try: self.canvas.focus_set()
        except Exception: pass

        
        if getattr(self, 'selected_locked', False):
            # unlock regardless of where we double-click
            self.selected_locked = False
            return "break"
        if comp:
            self.selected = {'rect': list(comp[:4]), 'code': comp[4]}
            self.selected_locked = True
            self._draw()
            return "break"

    def _on_arrow_rotate(self, e):
        # Rotate selected item 90° clockwise (swap w↔h)
        self._rotate_selected(+1)
        return "break"


    def _on_ctrl_left(self, e):
        self._nudge_selected(-1, 0)
        return "break"
    def _on_ctrl_right(self, e):
        self._nudge_selected(+1, 0)
        return "break"

    def _on_ctrl_up(self, e):
        self._nudge_selected(0, +1)
        return "break"

    def _on_ctrl_down(self, e):
        self._nudge_selected(0, -1)
        return "break"

    def _span_blocks_opening(self, wall:int, start:int, width:int, x:int,y:int,w:int,h:int)->bool:
        p = self.plan
        # top/bottom walls (0 = top, 2 = bottom)
        if wall in (0, 2):
            touches = (y == 0) if wall == 0 else (y + h == p.gh)
            if not touches: return False
            a0, a1 = x, x + w
            b0, b1 = start, start + width
            return not (a1 <= b0 or b1 <= a0)
        # left/right walls (3 = left, 1 = right)
        if wall in (3, 1):
            touches = (x == 0) if wall == 3 else (x + w == p.gw)
            if not touches: return False
            a0, a1 = y, y + h
            b0, b1 = start, start + width
            return not (a1 <= b0 or b1 <= a0)
        return False

    def _nudge_selected(self, dx:int, dy:int):
        sel = getattr(self, 'selected', None)
        if not sel: return
        x, y, w, h = sel['rect']
        code = sel['code']
        nx = clamp(x + dx, 0, self.plan.gw - w)
        ny = clamp(y + dy, 0, self.plan.gh - h)

        # temporarily clear, then validate
        self.plan.clear(x, y, w, h)
        ok = self.plan.fits(nx, ny, w, h)
        if ok:
            wall = self._infer_wall(nx, ny, w, h)
            dwall, dstart, dwidth = self.openings.door_span_cells()
            if wall == dwall and self._span_blocks_opening(wall, max(0, dstart-1), max(1, dwidth+2), nx, ny, w, h):
                ok = False
            if ok:
                for wwspan, start, L in self.openings.window_spans_cells():
                    if wall == wwspan and self._span_blocks_opening(wall, start, L, nx, ny, w, h):
                        ok = False; break

        if ok:
            self.plan.place(nx, ny, w, h, code)
            self.selected['rect'] = [nx, ny, w, h]
            self._log_event({"event":"nudge","code":code,"from":[x,y,w,h],"to":[nx,ny,w,h]})
        else:
            self.plan.place(x, y, w, h, code)

        self.plan.clearzones = merge_clearances(self.plan.clearzones)
        self._sync_room_plans()
        self._draw()

    def _rotate_selected(self, direction=+1):
        sel = getattr(self, 'selected', None)
        if not sel:
            return
        x, y, w, h = sel['rect']
        code = sel['code']

        # swap length ↔ breadth (90° clockwise)
        nw, nh = h, w
        nx = max(0, min(x, self.plan.gw - nw))
        ny = max(0, min(y, self.plan.gh - nh))

        self.plan.clear(x, y, w, h)
        if self.plan.fits(nx, ny, nw, nh):
            self.plan.place(nx, ny, nw, nh, code)
            self.selected['rect'] = [nx, ny, nw, nh]
            self._log_event({"event": "rotate", "code": code,
                             "from": [x, y, w, h], "to": [nx, ny, nw, nh]})
        else:
            self.plan.place(x, y, w, h, code)

        self.plan.clearzones = merge_clearances(self.plan.clearzones)
        self._sync_room_plans()
        self._draw()


    def _combine_plans(self):
        """Merge per-room plans into ``self.plan``."""
        plans = [self.bed_plan]
        has_bath = bool(self.bath_plan)
        has_liv = bool(getattr(self, 'liv_plan', None))
        has_kitch = bool(getattr(self, 'kitch_plan', None))
        if has_bath:
            plans.append(self.bath_plan)
        if has_liv:
            plans.append(self.liv_plan)
        if has_kitch:
            plans.append(self.kitch_plan)
        if len(plans) == 1:
            self.plan = self.bed_plan
            return

        # Arrange plans in a 2x2 grid:
        # [bed][bath]
        # [liv][kitch]
        left_gw = max(self.bed_plan.gw, self.liv_plan.gw if has_liv else 0)
        right_gw = max(
            self.bath_plan.gw if has_bath else 0,
            self.kitch_plan.gw if has_kitch else 0,
        )
        top_gh = max(self.bed_plan.gh, self.bath_plan.gh if has_bath else 0)
        bottom_gh = max(
            self.liv_plan.gh if has_liv else 0,
            self.kitch_plan.gh if has_kitch else 0,
        )
        total_gw = left_gw + right_gw
        total_gh = top_gh + bottom_gh
        col_grid = ColumnGrid(total_gw, total_gh)

        self.bed_plan.column_grid = col_grid
        self.bed_plan.x_offset = 0
        self.bed_plan.y_offset = 0
        if has_bath:
            self.bath_plan.column_grid = col_grid
            self.bath_plan.x_offset = left_gw
            self.bath_plan.y_offset = 0
        if has_liv:
            self.liv_plan.column_grid = col_grid
            self.liv_plan.x_offset = 0
            self.liv_plan.y_offset = top_gh
        if has_kitch:
            self.kitch_plan.column_grid = col_grid
            self.kitch_plan.x_offset = left_gw
            self.kitch_plan.y_offset = top_gh

        if os.environ.get("DEBUG_LAYOUT") == "1":
            for name, p in (
                ("bed", self.bed_plan),
                ("bath", self.bath_plan if has_bath else None),
                ("living", self.liv_plan if has_liv else None),
                ("kitch", self.kitch_plan if has_kitch else None),
            ):
                if p:
                    print(
                        f"[DEBUG_LAYOUT] {name}: "
                        f"{(p.x_offset, p.y_offset, p.gw, p.gh)}"
                    )

        # ``GridPlan`` derives its internal grid dimensions from the supplied
        # physical size (``Wm``/``Hm``).  When the per-room plans use widths or
        # heights that are not exact multiples of ``CELL_M`` this can lead to
        # rounding differences: the summed metres may produce a grid that is
        # smaller than the total number of columns/rows we intend to index.
        # Derive the combined physical dimensions directly from the desired
        # grid dimensions so that ``combined.occ`` is guaranteed to be large
        # enough for all offsets.
        total_wm = total_gw * CELL_M
        total_hm = total_gh * CELL_M

        combined = GridPlan(total_wm, total_hm, column_grid=col_grid)
        for p in plans:
            xoff = getattr(p, 'x_offset', 0)
            yoff = getattr(p, 'y_offset', 0)
            for j in range(p.gh):
                for i in range(p.gw):
                    code = p.occ[j][i]
                    if code:
                        combined.occ[j + yoff][i + xoff] = code
            for x, y, w, h, kind, owner in p.clearzones:
                combined.clearzones.append((x + xoff, y + yoff, w, h, kind, owner))
        combined.clearzones = merge_clearances(combined.clearzones)
        self.plan = combined


    def _sync_room_plans(self):
        """Synchronize per-room plans with current combined plan."""
        has_bath = bool(self.bath_plan)
        has_liv = bool(getattr(self, 'liv_plan', None))
        has_kitch = bool(getattr(self, 'kitch_plan', None))
        if has_bath or has_liv or has_kitch:
            bed = GridPlan(self.bed_Wm, self.bed_Hm)
            bath = GridPlan(self.bath_Wm, self.bath_Hm) if has_bath else None
            liv = GridPlan(self.liv_Wm, self.liv_Hm) if has_liv else None
            kitch = GridPlan(self.kitch_Wm, self.kitch_Hm) if has_kitch else None
            top_gh = max(self.bed_plan.gh, self.bath_plan.gh if has_bath else 0)
            liv_gw = self.liv_plan.gw if has_liv else 0
            for j in range(self.plan.gh):
                for i in range(self.plan.gw):
                    code = self.plan.occ[j][i]
                    if not code:
                        continue
                    if j < top_gh and i < self.bed_plan.gw:
                        bed.occ[j][i] = code
                    elif has_bath and j < top_gh and i >= self.bed_plan.gw:
                        bath.occ[j][i - self.bed_plan.gw] = code
                    elif j >= top_gh:
                        if has_liv and i < liv_gw:
                            liv.occ[j - top_gh][i] = code
                        elif has_kitch:
                            kitch.occ[j - top_gh][i - liv_gw] = code
            for x, y, w, h, kind, owner in self.plan.clearzones:
                if y + h <= top_gh and x + w <= self.bed_plan.gw:
                    bed.clearzones.append((x, y, w, h, kind, owner))
                elif has_bath and y + h <= top_gh and x >= self.bed_plan.gw:
                    bath.clearzones.append((x - self.bed_plan.gw, y, w, h, kind, owner))
                elif y >= top_gh:
                    if has_liv and x + w <= liv_gw:
                        liv.clearzones.append((x, y - top_gh, w, h, kind, owner))
                    elif has_kitch:
                        kitch.clearzones.append((x - liv_gw, y - top_gh, w, h, kind, owner))
            bed.clearzones = merge_clearances(bed.clearzones)
            if has_bath:
                bath.clearzones = merge_clearances(bath.clearzones)
            if has_liv:
                liv.clearzones = merge_clearances(liv.clearzones)
            if has_kitch:
                kitch.clearzones = merge_clearances(kitch.clearzones)
            self.bed_plan = bed
            self.bath_plan = bath
            self.liv_plan = liv
            self.kitch_plan = kitch
        else:
            self.bed_plan = self.plan
            self.bath_plan = None
            self.liv_plan = None
            self.kitch_plan = None
    def _solve_and_draw_preserve(self):
        """Rebuild the plan ONLY from previously placed items, no new furniture."""
        if self.sim_timer: self.root.after_cancel(self.sim_timer); self.sim_timer=None
        if self.sim2_timer: self.root.after_cancel(self.sim2_timer); self.sim2_timer=None
        self.sim_path=[]; self.sim_poly=[]; self.sim2_path=[]; self.sim2_poly=[]

        # Re-apply door/window positions from UI (doesn't add furniture)
        if not self._apply_openings_from_ui():
            self._draw()
            return
        if self.bath_dims:
            bath_wall, _, _ = self.bath_openings.door_span_cells()
            if bath_wall != WALL_LEFT:
                self.status.set('Bathroom door must be on shared wall.')
                self._draw()
                return

        # New empty grid for bedroom, then re-place exactly what the user already had
        best = GridPlan(self.bed_Wm, self.bed_Hm)
        for j in range(self.plan.gh):
            for i in range(self.plan.gw):
                code = self.plan.occ[j][i]
                if code:
                    best.occ[j][i] = code
        best.clearzones.extend(self.plan.clearzones)

        # Place back snapshot exactly (with front/bed clearances)
        sticky = getattr(self, '_sticky_items', [])
        FRONT_REC_DEFAULT = {'WRD': 0.80, 'DRS': 0.90, 'DESK': 0.90, 'TVU': 0.75, 'BST': 0.75}
        for (code,x,y,w,h,wall) in sticky:
            best.clear(x, y, w, h)
            best.place(x,y,w,h, code)
            # Re-apply clearances
            if code == 'BED':
                # No special method required here in preserve path
                pass

            else:
                fc_m = FRONT_REC_DEFAULT.get(code, 0.0)
                if fc_m > 0.0:
                    fc = best.meters_to_cells(fc_m)
                    if code == 'WRD' and fc == 4:
                        fc = 2
                    clear_w, clear_x = w, x
                    clear_h, clear_y = h, y
                    if code == 'WRD' and wall in (0, 2) and w > 1:
                        clear_w = w - 1
                        clear_x = x + 0.5
                    elif code == 'DRS':
                        fc = 2 if fc == 4 else 5 if fc == 3 else fc
                        rect_w = 5
                        rect_d = 2
                        clear_x = x + (w - rect_w) / 2
                        clear_y = y + (h - rect_w) / 2
                        if wall == 0:
                            best.mark_clear(clear_x, y + h, rect_w, rect_d, 'FRONT', code)
                        elif wall == 2:
                            best.mark_clear(clear_x, y - rect_d, rect_w, rect_d, 'FRONT', code)
                        elif wall == 3:
                            best.mark_clear(x + w, clear_y, rect_d, rect_w, 'FRONT', code)
                        elif wall == 1:
                            best.mark_clear(x - rect_d, clear_y, rect_d, rect_w, 'FRONT', code)
                        continue
                    if wall == 0:
                        best.mark_clear(clear_x, y + h, clear_w, fc, 'FRONT', code)
                    elif wall == 2:
                        best.mark_clear(clear_x, y - fc, clear_w, fc, 'FRONT', code)
                    elif wall == 3:
                        best.mark_clear(x + w, clear_y, fc, clear_h, 'FRONT', code)
                    elif wall == 1:
                        best.mark_clear(x - fc, clear_y, fc, clear_h, 'FRONT', code)

        best.clearzones = merge_clearances(best.clearzones)

        # Adopt as current plan, compute META minimally, draw
        self.plan = best
        self.bed_plan = best
        if self.bath_dims:
            self.bath_plan = arrange_bathroom(
                self.bath_dims[0],
                self.bath_dims[1],
                BATH_RULES,
                self.bath_openings,
                secondary_openings=self.bath_liv_openings,
            )
            add_door_clearance(self.bath_plan, self.bath_openings, 'DOOR')
            if self.bath_liv_openings:
                add_door_clearance(self.bath_plan, self.bath_liv_openings, 'LIVING_DOOR')
            if bed_wall == WALL_RIGHT:
                add_door_clearance(self.bed_plan, self.bed_openings, 'DOOR')
        if getattr(self, 'liv_dims', None):
            self.liv_plan = arrange_livingroom(
                self.liv_dims[0],
                self.liv_dims[1],
                LIV_RULES,
                openings=self.liv_openings,
            )
            add_door_clearance(self.liv_plan, self.liv_openings, 'DOOR')
            if getattr(self, 'liv_bath_openings', None):
                self.liv_bath_openings.p = self.liv_plan
                add_door_clearance(
                    self.liv_plan, self.liv_bath_openings, 'LIVING_DOOR'
                )
        if self.bath_dims or getattr(self, 'liv_dims', None):
            self._combine_plans()
        meta = {
            'coverage': getattr(best, 'coverage', lambda: 0.0)(),
            'paths_ok': True,
            'reach_windows': True,
            'score': 0.0,
        }
        self.meta = meta
        self._log_run(meta)
        self._draw()
        self.status.set("Layout preserved. No new furniture added.")


    # ------- adjacency & access rules

    def _adjacency_required_cells(self) -> Set[tuple]:
        """
        Return empty cells that represent must-touch adjacency to furniture faces:
          - Bed accessible from three free sides (all except wall face)
          - Side tables accessible from face opposite the wall
          - Wardrobe/Dresser/Desk/TVU accessible from face opposite the wall
        """
        p = self.plan
        gw, gh = p.gw, p.gh
        must = set()

        def add_face_cells(x, y, w, h, wall, faces):
            for face in faces:
                if face == 'N' and y-1 >= 0:
                    for i in range(w):
                        if p.occ[y-1][x+i] is None: must.add((x+i, y-1))
                if face == 'S' and y+h < gh:
                    for i in range(w):
                        if p.occ[y+h][x+i] is None: must.add((x+i, y+h))
                if face == 'W' and x-1 >= 0:
                    for j in range(h):
                        if p.occ[y+j][x-1] is None: must.add((x-1, y+j))
                if face == 'E' and x+w < gw:
                    for j in range(h):
                        if p.occ[y+j][x+w] is None: must.add((x+w, y+j))

        # BED
        for (bx, by, bw, bd, bwall) in self._components_by_code('BED'):
            faces = {'N','S','W','E'}
            if bwall == 0: faces.discard('N')
            elif bwall == 2: faces.discard('S')
            elif bwall == 3: faces.discard('W')
            elif bwall == 1: faces.discard('E')
            add_face_cells(bx, by, bw, bd, bwall, faces)

        # BST / WRD / DRS / DESK / TVU: opposite to wall
        face_map = {'BST': None, 'WRD': None, 'DRS': None, 'DESK': None, 'TVU': None}
        for code in list(face_map.keys()):
            for (x, y, w, h, wall) in self._components_by_code(code):
                if wall == 0: faces = {'S'}
                elif wall == 2: faces = {'N'}
                elif wall == 3: faces = {'E'}
                else: faces = {'W'}
                add_face_cells(x, y, w, h, wall, faces)

        return must

    # ------- simulations (full coverage with animation + RL)

    def _simulate_one(self):
        self.simulate_circulation()

    def simulate_circulation(self):
        """Build full-coverage path + animate one human block."""
        path, meta = self._build_full_coverage_path()
        self.sim_path = path
        self.sim_poly = meta['poly']
        self.sim_index = 0
        self._apply_rl_from_sim(meta)
        self._animate_one()

    def _simulate_two(self):
        """Two humans with different traversal orders."""
        path1, meta1 = self._build_full_coverage_path(order='rdlu')  # right,down,left,up
        path2, meta2 = self._build_full_coverage_path(order='lurd')  # left,up,right,down
        self.sim_path = path1; self.sim_poly = meta1['poly']; self.sim_index = 0
        self.sim2_path = path2; self.sim2_poly = meta2['poly']; self.sim2_index = 0
        self._apply_rl_from_sim(meta1)  # one RL update is enough per invocation
        self._animate_two()

    def _build_full_coverage_path(self, order='rdlu'):
        p = self.plan
        gw, gh = p.gw, p.gh

        # empty predicate
        def is_empty(x, y):
            c = p.occ[y][x]
            return c is None

        # door start fringe
        dx, dy, dw, dh = self.openings.door_rect_cells()
        if self.openings.door_wall == 0: start = (dx + dw//2, dh)
        elif self.openings.door_wall == 2: start = (dx + dw//2, gh - dh - 1)
        elif self.openings.door_wall == 3: start = (dw, dy + dh//2)
        else: start = (gw - dw - 1, dy + dh//2)

        free = {(x, y) for y in range(gh) for x in range(gw) if is_empty(x, y)}
        if start not in free:
            start = self._nearest_reachable_cell(start, free)

        targets = set(self._adjacency_required_cells())

        # window end candidates
        win_end = []
        for wall, s, L in self.openings.window_spans_cells():
            mid = s + max(0, L//2)
            if wall == 0 and (mid, 1) in free: win_end.append((mid, 1))
            elif wall == 2 and (mid, gh-2) in free: win_end.append((mid, gh-2))
            elif wall == 3 and (1, mid) in free: win_end.append((1, mid))
            elif wall == 1 and (gw-2, mid) in free: win_end.append((gw-2, mid))

        # neighbor ordering
        dir_map = {
            'r': (1,0), 'l': (-1,0), 'u': (0,-1), 'd': (0,1)
        }
        order_dirs = [dir_map[c] for c in order]

        def neighbors(x, y):
            for dx, dy in order_dirs:
                nx, ny = x+dx, y+dy
                if 0 <= nx < gw and 0 <= ny < gh:
                    yield nx, ny

        # DFS cover
        stack=[start]; seen=set(); path=[]; poly=[]
        collisions=0
        while stack:
            u = stack.pop()
            if u in seen: continue
            seen.add(u); path.append(u)
            if u not in free: collisions += 1
            if len(path)>=2:
                a=path[-2]; b=path[-1]
                ax,ay=self._cell_center(*a); bx,by=self._cell_center(*b)
                poly.append((ax,ay)); poly.append((bx,by))
            # push neighbors
            nbrs=[v for v in neighbors(*u) if v not in seen]
            stack.extend(nbrs)

        # ensure all targets
        from collections import deque
        def bfs_path(src, dst):
            if src == dst: return [src]
            q=deque([src]); parent={src:None}
            while q:
                u=q.popleft()
                for v in ((u[0]+1,u[1]),(u[0]-1,u[1]),(u[0],u[1]+1),(u[0],u[1]-1)):
                    if not (0<=v[0]<gw and 0<=v[1]<gh): continue
                    if v in parent: continue
                    if v not in free: continue
                    parent[v]=u
                    if v==dst: q.clear(); break
                    q.append(v)
            if dst not in parent: return None
            out=[]; cur=dst
            while cur is not None:
                out.append(cur); cur=parent[cur]
            return list(reversed(out))

        current = path[-1] if path else start
        misses=0
        for t in [t for t in targets if t not in set(path) and t in free]:
            sp=bfs_path(current,t)
            if not sp:
                misses += 1
                continue
            for s in sp[1:]:
                ax,ay=self._cell_center(*current); bx,by=self._cell_center(*s)
                poly.append((ax,ay)); poly.append((bx,by))
                path.append(s); current=s

        # finish at nearest window
        end_is_window=False
        if win_end:
            best=None; best_len=None
            for wcell in win_end:
                sp=bfs_path(current,wcell)
                if sp and (best_len is None or len(sp)<best_len):
                    best=sp; best_len=len(sp)
            if best:
                for s in best[1:]:
                    ax,ay=self._cell_center(*current); bx,by=self._cell_center(*s)
                    poly.append((ax,ay)); poly.append((bx,by))
                    path.append(s); current=s
                end_is_window=True

        coverage = len(set(path)&free)/max(1,len(free))
        rec = {
            "ts": time.time(),
            "event": "simulate_full_coverage",
            "steps": len(path),
            "coverage_free": coverage,
            "unmet_adjacency": misses,
            "end_is_window": end_is_window,
            "collisions": collisions,
            "path_len": len(path),
            "path_trunc": path[:1000],
        }
        try:
            with open(SIM_FILE,'a') as f: f.write(json.dumps(rec)+"\n")
        except Exception as e:
            print("SIM save error:", e)

        return path, {"poly": poly, "coverage": coverage, "misses": misses,
                      "end_is_window": end_is_window, "collisions": collisions}

    def _nearest_reachable_cell(self, start, pool:Set[tuple]):
        from collections import deque
        gw, gh = self.plan.gw, self.plan.gh
        def neighbors(x, y):
            for dx, dy in ((1,0),(-1,0),(0,1),(0,-1)):
                nx, ny = x+dx, y+dy
                if 0 <= nx < gw and 0 <= ny < gh:
                    yield nx, ny
        q = deque([start]); seen = {start}
        while q:
            u = q.popleft()
            if u in pool: return u
            for v in neighbors(*u):
                if v not in seen and (self.plan.occ[v[1]][v[0]] is None):
                    seen.add(v); q.append(v)
        return start

    # ------- RL integration

    def _apply_rl_from_sim(self, meta):
        coverage = meta["coverage"]
        misses = meta["misses"]
        end_is_window = meta["end_is_window"]
        collisions = meta["collisions"]

        Q = rl_load()
        s = rl_state_from_metrics(coverage, misses, end_is_window)
        a = rl_choose_action(Q, s, epsilon=0.15)
        # reward: high coverage, zero misses, end at window, no collisions
        reward = (coverage*3.0) + (1.0 if end_is_window else -0.5) + (-0.8*misses) + (-0.2*collisions)
        # mock next state as same (single-step update)
        ns = s
        Q = rl_update(Q, s, a, reward, ns)
        rl_save(Q)
        rl_apply_action_to_weights(self.weights, a, scale=0.25)
        self.status.set(self.status.get() + f" · RL nudged weights with action {a}")

    # ------- animation

    def _animate_one(self):
        if not self.sim_path: return
        self.sim_index = min(self.sim_index+1, len(self.sim_path)-1)
        i,j = self.sim_path[self.sim_index]
        self._draw()  # redraw and human block moves
        if self.sim_index < len(self.sim_path)-1:
            self.sim_timer = self.root.after(5, self._animate_one)  # hyperspeed

    def _animate_two(self):
        progressed = False
        if self.sim_path:
            self.sim_index = min(self.sim_index+1, len(self.sim_path)-1)
            progressed = progressed or (self.sim_index < len(self.sim_path)-1)
        if self.sim2_path:
            self.sim2_index = min(self.sim2_index+2, len(self.sim2_path)-1)  # slightly faster
            progressed = progressed or (self.sim2_index < len(self.sim2_path)-1)
        self._draw()
        if progressed:
            self.sim2_timer = self.root.after(5, self._animate_two)

    # ------- export

    def _export_png(self):
        # Tk doesn't export PNG natively; export EPS then let user convert
        path = filedialog.asksaveasfilename(defaultextension='.eps', filetypes=[('EPS','*.eps')], title='Export as EPS')
        if not path: return
        try:
            self.canvas.postscript(file=path, colormode='color')
            messagebox.showinfo('Export', f'Exported drawing to {path}\nTip: convert EPS→PNG via Preview or ImageMagick.')
        except Exception as e:
            messagebox.showerror('Export failed', str(e))

    # ------- logging

    def _log_event(self, obj):
        obj['ts'] = time.time()
        append_jsonl_locked(SIM_FILE, obj)

    def _grid_snapshot(self, plan: 'GridPlan', max_hw: int = 16):
        mapping = {
            'BED': 1, 'BST': 2, 'WRD': 3, 'DRS': 4, 'DESK': 5, 'TVU': 6,
            'SINK': 7, 'COOK': 8, 'REF': 9, 'DW': 10, 'ISLN': 11,
            'BASE': 12, 'WALL': 13, 'HOOD': 14, 'OVEN': 15, 'MICRO': 16
        }
        H = min(max_hw, plan.gh); W = min(max_hw, plan.gw)
        sx = max(1, plan.gw // W); sy = max(1, plan.gh // H)
        G = np.zeros((H, W), dtype=np.int8)
        jj = 0
        for y in range(0, plan.gh, sy):
            ii = 0
            for x in range(0, plan.gw, sx):
                c = plan.occ[y][x]
                if c:
                    base = c.split(':')[0]
                    G[jj, ii] = mapping.get(base, 17)
                ii += 1
                if ii >= W:
                    break
            jj += 1
            if jj >= H:
                break
        return G

    def _grid_for_log(self):
        plans = [self.bed_plan]
        if self.bath_plan:
            plans.append(self.bath_plan)
        if getattr(self, 'liv_plan', None):
            plans.append(self.liv_plan)
        grids = [self._grid_snapshot(p, 16) for p in plans if p is not None]
        if not grids:
            return []
        max_h = max(g.shape[0] for g in grids)
        combined = []
        for j in range(max_h):
            row = []
            for g in grids:
                h, w = g.shape
                if j < h:
                    row.extend(int(v) for v in g[j])
                else:
                    row.extend([0] * w)
            combined.append(row)
        return combined


    def _log_run(self, meta):
        rec = {
            "ts": time.time(),
            "event": "solve_result",
            "features": meta.get('features', {}),
            "score": meta.get('score', 0.0),
            "coverage": meta.get('coverage', 0.0),
            "reach_windows": meta.get('reach_windows', False)
        }
        append_jsonl_locked(SIM_FILE, rec)

# -----------------------
# App shell (final fix: wait for dialogs)
# -----------------------

# ---- REPLACE FROM HERE -------------------------------------------------------

class App:
    def __init__(self):
        self.root = tk.Tk()
        self.root.title('VASTU – Bedroom (Generator)')
        apply_modern_theme(self.root)
        self.root.protocol('WM_DELETE_WINDOW', self._on_close)
        # landing container (always visible fallback)
        self.landing = ttk.Frame(self.root, padding=16)
        self.landing.pack(fill=tk.BOTH, expand=True)
        self._build_landing()

    def _build_landing(self):
        for w in list(self.landing.children.values()):
            w.destroy()
        ttk.Label(self.landing, text='VASTU – Bedroom', font=('SF Pro Text', 18, 'bold')).pack(pady=(8,2))
        ttk.Label(self.landing, text='Click Start to choose mode and room inputs.').pack(pady=(0,12))
        btns = ttk.Frame(self.landing); btns.pack()
        ttk.Button(btns, text='Start', style='Primary.TButton', command=self._startup_flow).pack(side=tk.LEFT, padx=6)
        ttk.Button(btns, text='Open Default Generate', command=lambda: self._open_generate_default()).pack(side=tk.LEFT, padx=6)

    def _on_close(self):
        try: self.root.destroy()
        except: pass

    def run(self):
        # Show window up front, even on macOS
        self.root.geometry('1200x800')
        self.root.update_idletasks()
        self.root.deiconify()
        self.root.lift()
        try:
            # toggle topmost briefly to beat macOS “behind other apps” quirk
            self.root.attributes('-topmost', True)
            self.root.after(300, lambda: self.root.attributes('-topmost', False))
        except Exception:
            pass
        self.root.mainloop()

    # ---------- startup flow (modal dialogs, but safe) ----------

    def _startup_flow(self):
        # Bring to front again before showing dialogs
        self.root.lift()
        self.root.update()

        # 1) Mode dialog
        md = ModeDialog(self.root)
        self.root.wait_window(md)
        if not getattr(md, 'result', None):
            # user cancelled; keep landing visible
            return
        mode = md.result
        

        # 2) Room input dialog capturing both rooms
        label = 'Sketch' if mode == 'sketch' else 'Generate'
        try:
            cd = AreaDialogCombined(self.root, label)
            self.root.wait_window(cd)
            if not getattr(cd, 'result', None):
                return
            bed_res = cd.result.get('bedroom', {})
            bath_res = cd.result.get('bathroom', {})
            liv_res = cd.result.get('livingroom', {})
            kitch_res = cd.result.get('kitchen', {})
        except Exception:
            bed_res = {"mode": "dims", "W": 4.2, "H": 3.0, "len_units": "m", "bed": "Auto"}
            bath_res = {"mode": "dims", "W": 2.4, "H": 1.8, "len_units": "m", "bed": "Auto"}
            liv_res = {"mode": "dims", "W": 3.0, "H": 3.0, "len_units": "m", "bed": "Auto"}
            kitch_res = {"mode": "dims", "W": 3.0, "H": 3.0, "len_units": "m", "bed": "Auto"}

        bed_dims = self._compute_dims_from_result(bed_res)
        bath_dims = self._compute_dims_from_result(bath_res)
        liv_dims = self._compute_dims_from_result(liv_res) if liv_res else None
        kitch_dims = self._compute_dims_from_result(kitch_res) if kitch_res else None

        # open the chosen workspace
        self._open_workspace(mode, bed_dims, bath_dims, liv_dims, kitch_dims)

    def _compute_dims_from_result(self, res: Dict) -> Tuple[float,float,Optional[str]]:
        if res.get("mode") == "area":
            A = float(res.get("area", 12.0))
            unit = res.get("area_units", "m²")
            A_m2 = A * AREA_UNIT_TO_M2.get(unit, 1.0)
            # choose square-ish box
            Wm = max(2.6, float(np.sqrt(A_m2)))
            Hm = max(2.6, float(A_m2 / Wm))
        else:
            W = float(res.get("W", 4.2)); H = float(res.get("H", 3.0))
            lu = res.get("len_units", "m")
            if lu == "ft":
                Wm = W * FT_TO_M; Hm = H * FT_TO_M
            else:
                Wm, Hm = W, H
        bed_key = res.get("bed", "Auto")
        return Wm, Hm, (None if bed_key == 'Auto' else bed_key)

    def _open_workspace(
        self,
        mode: str,
        bed_dims: Tuple[float, float, Optional[str]],
        bath_dims: Tuple[float, float, Optional[str]],
        liv_dims: Optional[Tuple[float, float, Optional[str]]] = None,
        kitch_dims: Optional[Tuple[float, float, Optional[str]]] = None,
    ):
      
        # clear landing and any previous workspaces so only one view remains
        for child in self.root.winfo_children():
            if child is not self.landing:
                try:
                    child.destroy()
                except Exception:
                    pass

        self.landing.pack_forget()
        for w in list(self.landing.children.values()):
            try:
                w.destroy()
            except Exception:
                pass
        if mode == 'sketch':
            Wm, Hm, _ = bed_dims
            SketchGrid(self.root, int(round((Wm*Hm)/(CELL_M*CELL_M))), 'm', on_back=self._back_to_landing)
        else:
            Wb, Hb, bed_key = bed_dims
            Wc, Hc, _ = bath_dims
            if liv_dims:
                Wl, Hl, _ = liv_dims
                liv_tuple = (Wl, Hl)
            else:
                liv_tuple = None
            if kitch_dims:
                Wk, Hk, _ = kitch_dims
                kitch_tuple = (Wk, Hk)
            else:
                kitch_tuple = None
            GenerateView(
                self.root,
                Wb,
                Hb,
                bed_key,
                room_label='Plan',
                bath_dims=(Wc, Hc),
                liv_dims=liv_tuple,
                kitch_dims=kitch_tuple,
                pack_side=tk.LEFT,
                on_back=self._back_to_landing,
            )


    def _back_to_landing(self):
        # remove any leftover top-level frames that views added
        for child in self.root.winfo_children():
            # keep only our landing frame
            if child is not self.landing:
                try: child.destroy()
                except: pass
        self.landing.pack(fill=tk.BOTH, expand=True)
        self._build_landing()

    def _open_generate_default(self):
        # Quick path: default bedroom and bathroom sizes
        bed_dims = (4.2, 3.0, None)
        bath_dims = (2.4, 1.8, None)
        self._open_workspace('generate', bed_dims, bath_dims, None, None)

# ---- AND REPLACE YOUR MAIN GUARD WITH THIS -----------------------------------

if __name__ == "__main__":
    App().run()

# ---- END REPLACEMENT ---------------------------------------------------------<|MERGE_RESOLUTION|>--- conflicted
+++ resolved
@@ -3709,7 +3709,6 @@
             kitch_plan.x_offset = left_gw
             kitch_plan.y_offset = top_gh
 
-<<<<<<< HEAD
         if bath_plan and liv_plan and shares_edge(bath_plan, liv_plan):
             if not (getattr(self, 'bath_liv_openings', None) and getattr(self, 'liv_bath_openings', None)):
                 if not getattr(self, 'bath_liv_openings', None):
@@ -3772,52 +3771,6 @@
                 self._add_door_clearance(liv_plan, 'LIVING_DOOR', self.liv_bath_openings)
                 liv_plan = None
                 failure_msg = 'Bathroom must expose door to living room.'
-=======
-        if liv_plan and kitch_plan:
-            def _shared_wall(a: GridPlan, b: GridPlan) -> int:
-                ax0, ay0 = a.x_offset, a.y_offset
-                ax1, ay1 = ax0 + a.gw, ay0 + a.gh
-                bx0, by0 = b.x_offset, b.y_offset
-                bx1, by1 = bx0 + b.gw, by0 + b.gh
-                if ax1 == bx0 and max(ay0, by0) < min(ay1, by1):
-                    return WALL_RIGHT
-                if bx1 == ax0 and max(ay0, by0) < min(ay1, ay1):
-                    return WALL_LEFT
-                if ay1 == by0 and max(ax0, bx0) < min(ax1, bx1):
-                    return WALL_TOP
-                if by1 == ay0 and max(ax0, bx0) < min(ax1, bx1):
-                    return WALL_BOTTOM
-                return WALL_BOTTOM
-
-            def _has_door(p: GridPlan, wall: int) -> bool:
-                if wall == WALL_LEFT:
-                    return any(p.occ[j][0] == 'DOOR' for j in range(p.gh))
-                if wall == WALL_RIGHT:
-                    return any(p.occ[j][p.gw - 1] == 'DOOR' for j in range(p.gh))
-                if wall == WALL_BOTTOM:
-                    return any(p.occ[0][i] == 'DOOR' for i in range(p.gw))
-                if wall == WALL_TOP:
-                    return any(p.occ[p.gh - 1][i] == 'DOOR' for i in range(p.gw))
-                return False
-
-            shared_wall = _shared_wall(kitch_plan, liv_plan)
-            if not _has_door(liv_plan, shared_wall):
-                self.liv_kitch_openings = Openings(liv_plan)
-                self.liv_kitch_openings.door_wall = shared_wall
-                dx, dy, dw, dh = self.liv_kitch_openings.door_rect_cells()
-                for j in range(dy, dy + dh):
-                    for i in range(dx, dx + dw):
-                        liv_plan.occ[j][i] = 'DOOR'
-                self._add_door_clearance(liv_plan, 'KITCHEN_DOOR', self.liv_kitch_openings)
-
-                self.kitch_liv_openings = Openings(kitch_plan)
-                self.kitch_liv_openings.door_wall = opposite_wall(shared_wall)
-                dx, dy, dw, dh = self.kitch_liv_openings.door_rect_cells()
-                for j in range(dy, dy + dh):
-                    for i in range(dx, dx + dw):
-                        kitch_plan.occ[j][i] = 'DOOR'
-                self._add_door_clearance(kitch_plan, 'LIVING_DOOR', self.kitch_liv_openings)
->>>>>>> 3f43a23f
 
         if os.environ.get("DEBUG_LAYOUT") == "1":
             for name, p in (
