import tkinter as tk
from tkinter import ttk, messagebox, filedialog
from collections import deque, defaultdict
from math import ceil, sqrt
from typing import Optional, Dict, Tuple, List, Set
import time, json, random, os, itertools, re
import numpy as np

BED_RULES_FILE = os.path.join(os.path.dirname(__file__), "rules.bedroom.json")
BATH_RULES_FILE = os.path.join(os.path.dirname(__file__), "rules.bathroom.json")

def load_rules(path: str) -> Dict:
    """
    Load rule configuration from ``path``. If the file is missing or invalid
    an empty dictionary is returned so that built-in defaults remain in effect.
    """
    try:
        with open(path, "r") as f:
            text = f.read()
        text = re.sub(r"//.*?$|/\*.*?\*/", "", text, flags=re.MULTILINE | re.DOTALL)
        return json.loads(text)
    except Exception:
        return {}

RULES = load_rules(BED_RULES_FILE)
BATH_RULES = load_rules(BATH_RULES_FILE)

"""
VASTU – Sketch + Generate (Bedroom) – ALL-IN-ONE ADVANCED – FINAL (Aug-2025)

What’s new in this build
- Clearances: zero-gap from furniture/element edges (no empty-cell gap).
- Bold visibility: walls/door/windows stroke ≈3× thicker.
- Human simulation: visible “block” that sprints the full scribble path (every empty cell + access targets).
  Logs collisions/unreachables; animates in hyperspeed.
- Access faces:
  • BED: 3 faces accessible (all except wall face)
  • BST/WRD/DRS/DESK/TVU: face opposite the wall accessible
- Learning:
  • Rehydrate from all logs; per-feature & overall feedback; sim outcomes.
  • Deep MLP preference model + TransformerPreference (self-attention over feature tokens) – NumPy only.
  • Q-learning for rapid policy nudges (state from sim metrics → actions adjust solver weights).
- Furniture size restrictions vs room area.
- Batch sensitivities applied before Generate.
- Strategic data capture in feedback/simulation JSONL log.

Files (in working dir)
- solver_weights.json
- solver_feedback.jsonl
- solver_simulations.jsonl
- solver_nn.npz
- solver_transformer.npz
- solver_rl.json
"""

# -----------------------
# Constants / units
# -----------------------

IN_TO_M = 0.0254
FT_TO_M = 0.3048
CELL_M = RULES.get("units", {}).get("CELL_M", 0.25)
PATH_WIDTH_CELLS = RULES.get("solver", {}).get("PATH_WIDTH_CELLS", 2)
LEARNING_RATE = RULES.get("learning", {}).get("LEARNING_RATE", 0.06)

SIM_FILE = 'solver_simulations.jsonl'
WEIGHT_FILE='solver_weights.json'
FEEDBACK_FILE='solver_feedback.jsonl'
NN_FILE = 'solver_nn.npz'
TRF_FILE = 'solver_transformer.npz'
RL_FILE = 'solver_rl.json'

# Supervised/Unsupervised ensemble files
SUP_FILE = 'solver_supervised.npz'   # classification + regression head
KM_FILE  = 'solver_kmeans.npz'       # unsupervised clusters
ENS_FILE = 'solver_ensemble.npz'     # light wrapper metadata


# Additional model files (heavy-weight ensemble)
AE_FILE  = 'solver_autoencoder.npz'
CNN_FILE = 'solver_cnn.npz'
RNN_FILE = 'solver_rnn.npz'
GAN_FILE = 'solver_gan.npz'

# --- ultra-light cross-process file lock (works well for many local users) ---
def _acquire_lock(path: str, timeout: float = 1.5, poll: float = 0.05):
    """
    Create <path>.lock atomically. Returns lock file path or None on timeout.
    Safe on macOS/Linux; avoids concurrent writes when multiple app instances run.
    """
    lock = path + '.lock'
    t0 = time.time()
    while True:
        try:
            fd = os.open(lock, os.O_CREAT | os.O_EXCL | os.O_WRONLY)
            os.write(fd, str(os.getpid()).encode())
            os.close(fd)
            return lock
        except FileExistsError:
            if time.time() - t0 > timeout:
                return None
            time.sleep(poll)

def _release_lock(lockpath: Optional[str]):
    if not lockpath: return
    try: os.unlink(lockpath)
    except Exception: pass


AREA_UNIT_TO_M2 = {
    "m²": 1.0,
    "ft²": (FT_TO_M ** 2),
    "yd²": (0.9144 ** 2),
    "cm²": 1e-4,
    "mm²": 1e-6,
    "acre": 4046.8564224,
    "hectare": 10000.0,
}
LENGTH_UNIT_LABELS = ["m", "ft"]

# -----------------------
# Catalog (book sizes only)
# -----------------------

DEFAULT_BEDROOM_BOOK = {
    "BEDS": {
        "SINGLE": {"w": 3 * FT_TO_M, "d": (6 + 6/12) * FT_TO_M},
        "TWIN":   {"w": (3 + 3/12) * FT_TO_M, "d": (6 + 6/12) * FT_TO_M},
        "THREE_Q_SMALL": {"w": 4 * FT_TO_M, "d": (6 + 6/12) * FT_TO_M},
        "DOUBLE": {"w": (4 + 6/12) * FT_TO_M, "d": (6 + 6/12) * FT_TO_M},
    },
    "NIGHT_TABLE": {
        "BST_18": {"w": (1 + 6/12) * FT_TO_M, "d": (1 + 6/12) * FT_TO_M},
        "BST_24": {"w": 2 * FT_TO_M, "d": (1 + 6/12) * FT_TO_M},
    },
    "WARDROBE": {
        "WRD_H_180": {"w": 1.80, "d": 0.60, "front_rec": 0.60, "front_min": 0.50, "type": "hinged"},
        "WRD_S_210": {"w": 2.10, "d": 0.65, "front_rec": 0.80, "front_min": 0.70, "type": "sliding"},
        "WRD_S_180": {"w": 1.80, "d": 0.65, "front_rec": 0.80, "front_min": 0.70, "type": "sliding"},
        "WRD_H_150": {"w": 1.50, "d": 0.60, "front_rec": 0.60, "front_min": 0.50, "type": "hinged"},
    },
    "DRESSER": {
        "CHEST_SM": {"w": 3 * FT_TO_M, "d": (1 + 6/12) * FT_TO_M, "front_rec": 0.90, "front_min": 0.75},
        "DRS_4FT": {"w": 4 * FT_TO_M, "d": 2 * FT_TO_M, "front_rec": 0.90, "front_min": 0.75},
    },
    "DESK": {
        "DESK_120": {"w": 1.20, "d": 0.60, "front_rec": 0.90, "front_min": 0.75},
        "DESK_100": {"w": 1.00, "d": 0.55, "front_rec": 0.90, "front_min": 0.75},
    },
    "TVU": {"TVU_120": {"w": 1.20, "d": 0.45}},
    "CLEAR": {
        "side_rec": (3 + 6/12) * FT_TO_M,
        "side_min": 2 * FT_TO_M,
        "foot_rec": 3 * FT_TO_M,
        "foot_min": (1 + 6/12) * FT_TO_M,
        "unit_gap": 3 * IN_TO_M,
    },
}

BEDROOM_BOOK = RULES.get("bedroom_book") or RULES.get("BEDROOM_BOOK") or DEFAULT_BEDROOM_BOOK

# -----------------------
# Theme
# -----------------------

def apply_modern_theme(root: tk.Misc) -> None:
    style = ttk.Style(root)
    try:
        if 'aqua' in style.theme_names():
            style.theme_use('aqua')
        else:
            style.theme_use('clam')
    except Exception:
        pass
    style.configure('Primary.TButton', padding=(14, 7), font=('SF Pro Text', 12, 'bold'))
    style.configure('Secondary.TButton', padding=(14, 7), font=('SF Pro Text', 12))
    style.configure('TLabel', font=('SF Pro Text', 12))
    style.configure('TEntry', font=('SF Pro Text', 12))
    style.configure('TCombobox', font=('SF Pro Text', 12))
    style.configure('TScale', troughcolor='#ddd')

def clamp(v, lo, hi):
    return lo if v < lo else hi if v > hi else v

# -----------------------
# Weights / learning
# -----------------------

def load_weights()->Dict[str,float]:
    try:
        with open(WEIGHT_FILE,'r') as f: return json.load(f)
    except Exception:
        return {
            'bst_pair': 3.0,
            'has_wr': 0.9,
            'has_dr': 0.7,
            'privacy': 0.7,
            'symmetry': 0.5,
            'paths_ok': 1.2,
            'use_rec_clear': 0.5,
            'bed_not_bottom': 0.2,
            'coverage': 1.0,
            'reach_windows': 1.0,
            'door_align': 0.6,
            'longedge_wall': 0.4,
            'near_window_desk': 0.3,
            'adjacency': 0.6,
            'short_time': 0.0,
            'sim_len': -30.0
        }

def save_weights(w:Dict[str,float]):
    lock = _acquire_lock(WEIGHT_FILE)
    try:
        open(WEIGHT_FILE,'w').write(json.dumps(w))
    except Exception:
        pass
    finally:
        _release_lock(lock)

# -----------------------
# Robust file I/O (atomic + cross-process locks)
# -----------------------
try:
    import fcntl  # POSIX lock
    def _lock(f):  fcntl.flock(f.fileno(), fcntl.LOCK_EX)
    def _unlock(f): fcntl.flock(f.fileno(), fcntl.LOCK_UN)
except Exception:
    def _lock(f):  ...
    def _unlock(f): ...

def append_jsonl_locked(path:str, obj:dict)->None:
    os.makedirs(os.path.dirname(path) or '.', exist_ok=True)
    with open(path, 'a') as f:
        try: _lock(f)
        except Exception: pass
        try:
            f.write(json.dumps(obj) + "\n")
        finally:
            try: _unlock(f)
            except Exception: pass

def np_savez_atomic(path:str, **named)->None:
    tmp = path + ".tmp"
    np.savez(tmp, **named)
    try: os.replace(tmp, path)
    except Exception:
        try: os.remove(tmp)
        except Exception: pass


# Safe global dot product between weight dict and feature dict
def dot_score(w: Dict[str, float], f: Dict[str, float]) -> float:
    try:
        return float(sum(w.get(k, 0.0) * float(v) for k, v in f.items()))
    except Exception:
        # Be robust to any odd types in f
        total = 0.0
        for k, v in f.items():
            try:
                total += w.get(k, 0.0) * float(v)
            except Exception:
                continue
        return float(total)


def update_weights(weights:Dict[str,float], features:Dict[str,float], sign:int, lr:float=LEARNING_RATE)->Dict[str,float]:
    for k, v in features.items():
        weights[k] = weights.get(k, 0.0) + lr * sign * v
    save_weights(weights)
    return weights


# -----------------------
# Deep models (NumPy): MLP + Transformer
# -----------------------

class NeuralPreference:
    """Deeper MLP with two hidden layers for non-linear preference modeling."""
    def __init__(self, input_keys: List[str], h1=24, h2=16, lr=0.01, seed=42):
        self.keys = input_keys
        self.lr = lr
        rng = np.random.default_rng(seed)
        self.W1 = rng.normal(0, 0.2, (len(self.keys), h1))
        self.b1 = np.zeros((h1,))
        self.W2 = rng.normal(0, 0.2, (h1, h2))
        self.b2 = np.zeros((h2,))
        self.W3 = rng.normal(0, 0.2, (h2, 1))
        self.b3 = np.zeros((1,))

    def _vec(self, feat: Dict[str,float]):
        return np.array([float(feat.get(k,0.0)) for k in self.keys], dtype=np.float32)

    def predict(self, feat: Dict[str,float]) -> float:
        x = self._vec(feat)
        h1 = np.tanh(x @ self.W1 + self.b1)
        h2 = np.tanh(h1 @ self.W2 + self.b2)
        y_arr = (h2 @ self.W3 + self.b3).reshape(-1)
        return float(y_arr.item())


    def fit_batch(self, X: List[Dict[str,float]], y: List[float], epochs=8):
        if not X: return
        Xv = np.stack([self._vec(f) for f in X])
        yv = np.array(y, dtype=np.float32).reshape(-1,1)
        for _ in range(epochs):
            h1 = np.tanh(Xv @ self.W1 + self.b1)
            h2 = np.tanh(h1 @ self.W2 + self.b2)
            yhat = h2 @ self.W3 + self.b3
            err = yhat - yv
            # backprop
            dW3 = h2.T @ err / len(Xv)
            db3 = np.mean(err, axis=0)
            dh2 = err @ self.W3.T
            dh2_raw = (1 - h2**2) * dh2
            dW2 = h1.T @ dh2_raw / len(Xv)
            db2 = np.mean(dh2_raw, axis=0)
            dh1 = dh2_raw @ self.W2.T
            dh1_raw = (1 - h1**2) * dh1
            dW1 = Xv.T @ dh1_raw / len(Xv)
            db1 = np.mean(dh1_raw, axis=0)
            # update
            self.W3 -= self.lr * dW3; self.b3 -= self.lr * db3
            self.W2 -= self.lr * dW2; self.b2 -= self.lr * db2
            self.W1 -= self.lr * dW1; self.b1 -= self.lr * db1

    def save(self, path):
        np.savez(path, W1=self.W1, b1=self.b1, W2=self.W2, b2=self.b2, W3=self.W3, b3=self.b3, keys=np.array(self.keys, dtype=object))

    @staticmethod
    def load(path):
        """
        Safe loader:
        - Returns None if file missing, old schema, or unreadable.
        - Renames corrupt file to *.bad to avoid repeated crashes.
        """
        try:
            if not os.path.exists(path):
                return None
            d = np.load(path, allow_pickle=True)
            required = {'keys', 'W1', 'b1', 'W2', 'b2', 'W3', 'b3'}
            if not required.issubset(set(d.files)):
                # old or partial file -> ignore and quarantine
                try: os.replace(path, path + ".bad")
                except Exception: pass
                return None
            keys = list(d['keys'])
            mdl = NeuralPreference(keys)
            mdl.W1, mdl.b1 = d['W1'], d['b1']
            mdl.W2, mdl.b2 = d['W2'], d['b2']
            mdl.W3, mdl.b3 = d['W3'], d['b3']
            return mdl
        except Exception:
            # unreadable -> quarantine
            try: os.replace(path, path + ".bad")
            except Exception: pass
            return None


class TransformerPreference:
    """
    Minimal self-attention over feature tokens to capture correlations.
    Sequence = sorted feature keys; token embedding = value * learned key vector.
    Two encoder layers -> pooled vector -> linear score.
    """
    def __init__(self, keys: List[str], d_model=32, n_heads=4, lr=0.01, seed=7):
        self.keys = keys
        self.lr = lr
        self.d = d_model
        self.h = n_heads
        rng = np.random.default_rng(seed)
        # token embeddings (for keys)
        self.E = rng.normal(0, 0.2, (len(keys), d_model))
        # two layers of MHSA + FFN
        self.Wq1 = rng.normal(0, 0.2, (d_model, d_model))
        self.Wk1 = rng.normal(0, 0.2, (d_model, d_model))
        self.Wv1 = rng.normal(0, 0.2, (d_model, d_model))
        self.Wo1 = rng.normal(0, 0.2, (d_model, d_model))
        self.F1_1 = rng.normal(0, 0.2, (d_model, d_model*2))
        self.F1_2 = rng.normal(0, 0.2, (d_model*2, d_model))

        self.Wq2 = rng.normal(0, 0.2, (d_model, d_model))
        self.Wk2 = rng.normal(0, 0.2, (d_model, d_model))
        self.Wv2 = rng.normal(0, 0.2, (d_model, d_model))
        self.Wo2 = rng.normal(0, 0.2, (d_model, d_model))
        self.F2_1 = rng.normal(0, 0.2, (d_model, d_model*2))
        self.F2_2 = rng.normal(0, 0.2, (d_model*2, d_model))

        self.W_out = rng.normal(0, 0.2, (d_model, 1))
        self.b_out = 0.0

    def _seq(self, feat: Dict[str,float]):
        # sequence of token vectors: value * embedding
        vals = np.array([float(feat.get(k,0.0)) for k in self.keys]).reshape(-1,1)
        X = vals * self.E
        return X  # (T,d)

    def _mhsa(self, X, Wq, Wk, Wv, Wo):
        # simple single-head per attention head and concat
        T, d = X.shape
        H = self.h
        dh = d // H
        Q = X @ Wq; K = X @ Wk; V = X @ Wv
        heads=[]
        for i in range(H):
            q = Q[:, i*dh:(i+1)*dh]
            k = K[:, i*dh:(i+1)*dh]
            v = V[:, i*dh:(i+1)*dh]
            att = (q @ k.T) / np.sqrt(dh)
            att = np.exp(att - att.max(axis=1, keepdims=True))
            att = att / (att.sum(axis=1, keepdims=True)+1e-8)
            h = att @ v
            heads.append(h)
        Hcat = np.concatenate(heads, axis=1)
        return Hcat @ Wo

    def _encoder(self, X, Wq, Wk, Wv, Wo, F1, F2):
        # MHSA + residual + FFN + residual
        A = self._mhsa(X, Wq, Wk, Wv, Wo)
        X1 = X + A
        Z = np.tanh(X1 @ F1)
        Z = Z @ F2
        return X1 + Z

    def predict(self, feat: Dict[str,float]) -> float:
        X = self._seq(feat)
        H1 = self._encoder(X, self.Wq1,self.Wk1,self.Wv1,self.Wo1,self.F1_1,self.F1_2)
        H2 = self._encoder(H1, self.Wq2,self.Wk2,self.Wv2,self.Wo2,self.F2_1,self.F2_2)
        pooled = H2.mean(axis=0)
        y_arr = (pooled @ self.W_out).reshape(-1)
        return float(y_arr.item() + float(self.b_out))

    def fit_batch(self, X_list: List[Dict[str,float]], y: List[float], epochs=5):
        # lightweight training by finite-difference gradient approximation (for stability)
        if not X_list: return
        eps = 1e-3
        lr = self.lr
        for _ in range(epochs):
            # random sample a minibatch
            idx = np.random.default_rng().choice(len(X_list), size=min(16, len(X_list)), replace=False)
            loss = 0.0
            for k in idx:
                yhat = self.predict(X_list[k])
                loss += 0.5*(yhat - y[k])**2
            # update only output layer (cheap) + a tiny nudge to embeddings
            # gradient wrt output approx
            for _j in range(8):
                j = int(np.random.randint(0, len(self.keys)))
                base = self.E[j].copy()
                self.E[j] = base + eps
                y_plus = np.mean([self.predict(X_list[k]) for k in idx])
                self.E[j] = base - eps
                y_minus = np.mean([self.predict(X_list[k]) for k in idx])
                self.E[j] = base
                gE = (y_plus - y_minus)/(2*eps)
                self.E[j] -= lr * gE
            # update output layer by simple regression on pooled features
            pooled = []
            for k in idx:
                X = self._seq(X_list[k])
                H1 = self._encoder(X, self.Wq1,self.Wk1,self.Wv1,self.Wo1,self.F1_1,self.F1_2)
                H2 = self._encoder(H1, self.Wq2,self.Wk2,self.Wv2,self.Wo2,self.F2_1,self.F2_2)
                pooled.append(H2.mean(axis=0))
            P = np.vstack(pooled)                          # (B,d)
            yv = np.array([y[k] for k in idx]).reshape(-1,1)
            yhat = P @ self.W_out + self.b_out
            err = yhat - yv
            dW = P.T @ err / len(idx)
            db = float(np.mean(err))
            self.W_out -= lr * dW
            self.b_out  -= lr * db

    def save(self, path):
        np.savez(path,
                 E=self.E, Wq1=self.Wq1, Wk1=self.Wk1, Wv1=self.Wv1, Wo1=self.Wo1,
                 F11=self.F1_1, F12=self.F1_2,
                 Wq2=self.Wq2, Wk2=self.Wk2, Wv2=self.Wv2, Wo2=self.Wo2,
                 F21=self.F2_1, F22=self.F2_2,
                 W_out=self.W_out, b_out=self.b_out, keys=np.array(self.keys, dtype=object))

    @staticmethod
    def load(path):
        """
        Safe loader for transformer:
        - Returns None if file missing/old schema.
        - Quarantines unreadable files to *.bad.
        """
        try:
            if not os.path.exists(path):
                return None
            d = np.load(path, allow_pickle=True)
            required = {'keys','E',
                        'Wq1','Wk1','Wv1','Wo1','F11','F12',
                        'Wq2','Wk2','Wv2','Wo2','F21','F22',
                        'W_out','b_out'}
            if not required.issubset(set(d.files)):
                try: os.replace(path, path + ".bad")
                except Exception: pass
                return None
            keys = list(d['keys'])
            mdl = TransformerPreference(keys)
            mdl.E   = d['E']
            mdl.Wq1 = d['Wq1']; mdl.Wk1 = d['Wk1']; mdl.Wv1 = d['Wv1']; mdl.Wo1 = d['Wo1']
            mdl.F1_1= d['F11']; mdl.F1_2= d['F12']
            mdl.Wq2 = d['Wq2']; mdl.Wk2 = d['Wk2']; mdl.Wv2 = d['Wv2']; mdl.Wo2 = d['Wo2']
            mdl.F2_1= d['F21']; mdl.F2_2= d['F22']
            mdl.W_out = d['W_out']
            mdl.b_out = float(d['b_out'])
            return mdl
        except Exception:
            try: os.replace(path, path + ".bad")
            except Exception: pass
            return None

# -----------------------
# Supervised (cls + reg), Unsupervised (KMeans), and an Ensemble
# -----------------------

class SupervisedHead:
    """Logistic (classification) + Ridge (regression) on feature vectors."""
    def __init__(self, keys: List[str], lr=0.05, reg=1e-3):
        self.keys = keys; self.lr = lr; self.reg = reg
        d = len(keys)
        self.W  = np.zeros((d, 1), dtype=np.float32); self.b  = 0.0   # logistic
        self.Wr = np.zeros((d, 1), dtype=np.float32); self.br = 0.0   # ridge

    def _vec(self, feat: Dict[str,float]):
        return np.array([float(feat.get(k,0.0)) for k in self.keys], dtype=np.float32).reshape(-1,1)

    def fit(self, X_list: List[Dict[str,float]], y_cls: List[float], y_reg: List[float], epochs=40):
        if not X_list: return
        y_cls = [float(x) for x in y_cls]; y_reg = [float(x) for x in y_reg]
        for _ in range(epochs):
            for f, yc, yr in zip(X_list, y_cls, y_reg):
                x = self._vec(f)
                # logistic step
                z = (x.T @ self.W + self.b).item(); p = 1.0/(1.0 + np.exp(-z)); e = (p - yc)
                self.W  -= self.lr * (e * x + self.reg * self.W)
                self.b  -= self.lr * e
                # ridge step
                pred = (x.T @ self.Wr + self.br).item(); err = (pred - yr)
                self.Wr -= self.lr * (err * x + self.reg * self.Wr)
                self.br -= self.lr * err

    def predict_proba(self, feat: Dict[str,float]) -> float:
        x=self._vec(feat); z=(x.T @ self.W + self.b).item()
        return 1.0/(1.0 + np.exp(-z))

    def predict_reg(self, feat: Dict[str,float]) -> float:
        x=self._vec(feat); return (x.T @ self.Wr + self.br).item()

    def score(self, feat: Dict[str,float]) -> float:
        p = self.predict_proba(feat)             # [0,1]
        r = self.predict_reg(feat)               # normalized-ish reward
        return 0.6*(2.0*p - 1.0) + 0.4*r

    def save(self, path:str):
        np_savez_atomic(path, keys=np.array(self.keys, dtype=object),
                        W=self.W, b=np.array([self.b]),
                        Wr=self.Wr, br=np.array([self.br]))

    @staticmethod
    def load(path:str):
        if not os.path.exists(path): return None
        try:
            d = np.load(path, allow_pickle=True)
            m = SupervisedHead(list(d['keys']))
            m.W  = d['W'];  m.b  = float(d['b'][0])
            m.Wr = d['Wr']; m.br = float(d['br'][0])
            return m
        except Exception:
            return None


class KMeansLite:
    """Tiny KMeans with z-norm; marks the 'good' centroid by mean target."""
    def __init__(self, keys: List[str], k=4, seed=0):
        self.keys = keys; self.k = k; self.centers=None
        self.mu=None; self.sigma=None; self.good_idx=0; self.seed=seed

    def _vec(self, feat: Dict[str,float]):
        return np.array([float(feat.get(k,0.0)) for k in self.keys], dtype=np.float32)

    def fit(self, X_list: List[Dict[str,float]], y_quality: Optional[List[float]]=None, iters=30):
        if not X_list: return
        X = np.stack([self._vec(f) for f in X_list])
        self.mu = X.mean(axis=0); self.sigma = X.std(axis=0) + 1e-6
        Xn = (X - self.mu) / self.sigma
        rng = np.random.default_rng(self.seed)
        idx = rng.choice(len(Xn), size=min(self.k, len(Xn)), replace=False)
        C = Xn[idx]
        for _ in range(iters):
            D = ((Xn[:,None,:]-C[None,:,:])**2).sum(axis=2)
            labels = D.argmin(axis=1)
            for j in range(C.shape[0]):
                pts = Xn[labels==j]
                if len(pts)>0: C[j] = pts.mean(axis=0)
        self.centers = C
        if y_quality is not None and len(y_quality)==len(Xn):
            D = ((Xn[:,None,:]-C[None,:,:])**2).sum(axis=2)
            labels = D.argmin(axis=1)
            means = []
            for j in range(C.shape[0]):
                ys = [y_quality[i] for i in range(len(Xn)) if labels[i]==j]
                means.append(np.mean(ys) if ys else -1e9)
            self.good_idx = int(np.argmax(means))

    def score(self, feat: Dict[str,float]) -> float:
        if self.centers is None: return 0.0
        x = (self._vec(feat) - self.mu) / self.sigma
        dists = np.sqrt(((self.centers - x)**2).sum(axis=1))
        best = float(np.min(dists)); good = float(dists[self.good_idx])
        return (dists.mean() - good) / (1.0 + best)

    def save(self, path:str):
        if self.centers is None: return
        np_savez_atomic(path, keys=np.array(self.keys, dtype=object),
                        centers=self.centers, mu=self.mu, sigma=self.sigma,
                        good=np.array([self.good_idx]))

    @staticmethod
    def load(path:str):
        if not os.path.exists(path): return None
        try:
            d = np.load(path, allow_pickle=True)
            m = KMeansLite(list(d['keys']), k=int(d['centers'].shape[0]))
            m.centers = d['centers']; m.mu = d['mu']; m.sigma = d['sigma']; m.good_idx = int(d['good'][0])
            return m
        except Exception:
            return None


class MultiLearnerEnsemble:
    """Mix supervised + unsupervised scores."""
    def __init__(self, keys: List[str], sup: Optional[SupervisedHead], km: Optional[KMeansLite]):
        self.keys = keys; self.sup = sup; self.km = km

    def score(self, feat: Dict[str,float]) -> float:
        s = 0.0
        if self.sup: s += 0.7 * self.sup.score(feats=feat) if hasattr(self, 'score') else 0.7 * self.sup.score(feat)
        if self.km:  s += 0.3 * self.km.score(feat)
        return float(s)

    def save(self, path:str):
        np_savez_atomic(path, keys=np.array(self.keys, dtype=object))

    @staticmethod
    def load(path:str):
        if not os.path.exists(path): return None
        try:
            d = np.load(path, allow_pickle=True)
            keys = list(d['keys'])
            sup = SupervisedHead.load(SUP_FILE)
            km  = KMeansLite.load(KM_FILE)
            if sup is None and km is None: return None
            return MultiLearnerEnsemble(keys, sup, km)
        except Exception:
            return None


# -----------------------
# Additional deep models (NumPy-only)
# -----------------------

class AutoencoderPreference:
    """
    Small AE to learn compact feature embeddings.
    Score = -reconstruction_error + linear head on latent.
    """
    def __init__(self, keys: List[str], h=16, z=8, lr=0.02, seed=3):
        self.keys = keys; self.lr = lr
        rng = np.random.default_rng(seed)
        d = len(keys)
        self.W1 = rng.normal(0,0.2,(d,h)); self.b1 = np.zeros((h,))
        self.Wz = rng.normal(0,0.2,(h,z)); self.bz = np.zeros((z,))
        self.Wd1 = rng.normal(0,0.2,(z,h)); self.bd1= np.zeros((h,))
        self.Wout= rng.normal(0,0.2,(h,d)); self.bout=np.zeros((d,))
        self.Whead = rng.normal(0,0.2,(z,1)); self.bhead = np.zeros((1,))
    def _vec(self,f): return np.array([float(f.get(k,0.0)) for k in self.keys], dtype=np.float32)
    def encode(self,x):
        h = np.tanh(x@self.W1 + self.b1)
        z = np.tanh(h@self.Wz + self.bz); return z, h
    def decode(self,z):
        h = np.tanh(z@self.Wd1 + self.bd1)
        xr = h@self.Wout + self.bout; return xr
    def predict(self, feat):  # returns scalar
        x = self._vec(feat)
        z,_ = self.encode(x)
        xr = self.decode(z)
        recon = float(np.mean((xr - x)**2))
        y = float(z @ self.Whead + self.bhead)
        return float(y - recon)
    def fit_batch(self, X, y=None, epochs=8):
        if not X: return
        Xv = np.stack([self._vec(f) for f in X])
        for _ in range(epochs):
            z,h = self.encode(Xv)
            xr = self.decode(z)
            # recon loss
            err = xr - Xv
            dWout = h.T @ err / len(Xv); dbout = err.mean(axis=0)
            dh = err @ self.Wout.T * (1-h**2)
            dWd1 = z.T @ dh / len(Xv); dbd1 = dh.mean(axis=0)
            dz = dh @ self.Wd1.T * (1-z**2)
            dWz = h.T @ dz / len(Xv); dbz = dz.mean(axis=0)
            dW1 = Xv.T @ ((dz @ self.Wz.T)*(1-h**2)) / len(Xv)
            db1 = ((dz @ self.Wz.T)*(1-h**2)).mean(axis=0)
            # head (optional regression on y)
            if y is not None and len(y)==len(X):
                yv = np.array(y, dtype=np.float32).reshape(-1,1)
                pred = z @ self.Whead + self.bhead
                derr = (pred - yv) / len(Xv)
                dWh = z.T @ derr; dbh = derr.mean(axis=0)
                self.Whead -= self.lr * dWh; self.bhead -= self.lr * dbh
            # updates
            self.Wout -= self.lr*dWout; self.bout -= self.lr*dbout
            self.Wd1  -= self.lr*dWd1;  self.bd1  -= self.lr*dbd1
            self.Wz   -= self.lr*dWz;   self.bz   -= self.lr*dbz
            self.W1   -= self.lr*dW1;   self.b1   -= self.lr*db1
    def save(self,path):
        np.savez(path, keys=np.array(self.keys,dtype=object),
                 W1=self.W1,b1=self.b1,Wz=self.Wz,bz=self.bz,
                 Wd1=self.Wd1,bd1=self.bd1,Wout=self.Wout,bout=self.bout,
                 Whead=self.Whead,bhead=self.bhead)
    @staticmethod
    def load(path):
        try:
            if not os.path.exists(path): return None
            d=np.load(path,allow_pickle=True)
            req={'keys','W1','b1','Wz','bz','Wd1','bd1','Wout','bout','Whead','bhead'}
            if not req.issubset(set(d.files)): return None
            m=AutoencoderPreference(list(d['keys']))
            m.W1,dummy = d['W1'],None; m.b1=d['b1']
            m.Wz,m.bz = d['Wz'],d['bz']
            m.Wd1,m.bd1=d['Wd1'],d['bd1']
            m.Wout,m.bout=d['Wout'],d['bout']
            m.Whead,m.bhead=d['Whead'],d['bhead']
            return m
        except Exception: return None

class CNNPreference:
    """
    Tiny 2D conv net for grid snapshots (downsampled occupancy).
    Input: (H,W) ints -> one-hot channels 0..K; Conv3x3 -> ReLU -> GlobalAvgPool -> Linear.
    """
    def __init__(self, n_classes=8, d=16, lr=0.02, seed=11):
        self.K=n_classes; self.lr=lr
        rng=np.random.default_rng(seed)
        self.F = rng.normal(0,0.15,(3,3,self.K,d))  # 3x3xK->d
        self.W = rng.normal(0,0.15,(d,1)); self.b=0.0
    def _one_hot(self, G):
        H,W = G.shape; X = np.zeros((H,W,self.K), dtype=np.float32)
        Gc = np.clip(G,0,self.K-1)
        for k in range(self.K): X[:,:,k]=(Gc==k).astype(np.float32)
        return X
    def _conv(self,X):
        H,W,K = X.shape; d = self.F.shape[-1]
        Y = np.zeros((H-2,W-2,d), dtype=np.float32)
        for i in range(H-2):
            xs = X[i:i+3,:,:]
            for j in range(W-2):
                patch = xs[:,j:j+3,:]
                Y[i,j,:] = np.tensordot(patch, self.F, axes=((0,1,2),(0,1,2)))
        return np.maximum(0.0, Y)  # ReLU
    def predict(self, grid):
        if grid is None: return 0.0
        X=self._one_hot(grid)
        H=self._conv(X)
        v = H.mean(axis=(0,1))
        y = float(v @ self.W[:,0] + self.b)
        return y
    def fit_batch(self, grids, y, epochs=6):
        if not grids: return
        yv = np.array(y, dtype=np.float32).reshape(-1,1)
        for _ in range(epochs):
            idx = np.random.default_rng().choice(len(grids), size=min(8,len(grids)), replace=False)
            dW = np.zeros_like(self.W); db=0.0; dF = np.zeros_like(self.F)
            for k in idx:
                G = grids[k]; X = self._one_hot(G); H = self._conv(X)
                v = H.mean(axis=(0,1)).reshape(-1,1)
                pred = v.T @ self.W + self.b
                err = (pred - yv[k:k+1])
                dW += v * err
                db += float(err)
                # very rough gradient to F via linear backprop on active ReLU positions
                mask = (H>0).astype(np.float32)
                gradH = (err * self.W.reshape(1,1,-1)) * mask / (H.shape[0]*H.shape[1])
                for i in range(H.shape[0]):
                    for j in range(H.shape[1]):
                        patch = X[i:i+3, j:j+3, :]
                        dF += np.tensordot(patch, gradH[i,j,:], axes=0)
            self.W -= self.lr * dW / max(1,len(idx))
            self.b -= self.lr * db / max(1,len(idx))
            self.F -= self.lr * dF / max(1,len(idx))
    def save(self,path): np.savez(path, F=self.F,W=self.W,b=self.b)
    @staticmethod
    def load(path):
        try:
            if not os.path.exists(path): return None
            d=np.load(path,allow_pickle=True)
            m=CNNPreference()
            m.F,m.W,m.b=d['F'],d['W'],float(d['b'])
            return m
        except Exception: return None

class GRUPreference:
    """
    Tiny GRU on movement sequences (from simulation path deltas).
    """
    def __init__(self, d_in=4, d_h=16, lr=0.02, seed=21):
        rng=np.random.default_rng(seed)
        self.dh=d_h; self.lr=lr
        # input embed
        self.E = rng.normal(0,0.2,(d_in,d_h))
        # GRU params (update/reset/new)
        self.Wz=rng.normal(0,0.2,(d_h,d_h)); self.Uz=rng.normal(0,0.2,(d_h,d_h)); self.bz=np.zeros((d_h,))
        self.Wr=rng.normal(0,0.2,(d_h,d_h)); self.Ur=rng.normal(0,0.2,(d_h,d_h)); self.br=np.zeros((d_h,))
        self.Wh=rng.normal(0,0.2,(d_h,d_h)); self.Uh=rng.normal(0,0.2,(d_h,d_h)); self.bh=np.zeros((d_h,))
        self.Wo=rng.normal(0,0.2,(d_h,1)); self.bo=0.0
    def _step(self, x, h):
        z = 1/(1+np.exp(- (x@self.Wz + h@self.Uz + self.bz)))
        r = 1/(1+np.exp(- (x@self.Wr + h@self.Ur + self.br)))
        h_t = np.tanh(x@self.Wh + (r*h)@self.Uh + self.bh)
        h_new = (1-z)*h + z*h_t
        return h_new
    def predict(self, seq):
        if not seq: return 0.0
        h=np.zeros((self.dh,), dtype=np.float32)
        for t in seq:
            x=self.E[t]
            h=self._step(x,h)
        return float(h @ self.Wo[:,0] + self.bo)
    def fit_batch(self, seqs, y, epochs=6):
        if not seqs: return
        yv=np.array(y,dtype=np.float32).reshape(-1,1)
        for _ in range(epochs):
            idx=np.random.default_rng().choice(len(seqs), size=min(12,len(seqs)), replace=False)
            dWo=np.zeros_like(self.Wo); dbo=0.0  # (no full BPTT to keep it light)
            for k in idx:
                seq=seqs[k]
                if not seq: continue
                h=np.zeros((self.dh,), dtype=np.float32)
                for t in seq:
                    h=self._step(self.E[t], h)
                pred = h @ self.Wo[:,0] + self.bo
                err = pred - float(yv[k])
                dWo += h.reshape(-1,1) * err; dbo += err
            self.Wo -= self.lr * dWo / max(1,len(idx)); self.bo -= self.lr * dbo / max(1,len(idx))
    def save(self,path): np.savez(path, E=self.E,Wz=self.Wz,Uz=self.Uz,bz=self.bz,Wr=self.Wr,Ur=self.Ur,br=self.br,Wh=self.Wh,Uh=self.Uh,bh=self.bh,Wo=self.Wo,bo=self.bo)
    @staticmethod
    def load(path):
        try:
            if not os.path.exists(path): return None
            d=np.load(path,allow_pickle=True); m=GRUPreference()
            m.E=d['E']; m.Wz=d['Wz']; m.Uz=d['Uz']; m.bz=d['bz']
            m.Wr=d['Wr']; m.Ur=d['Ur']; m.br=d['br']
            m.Wh=d['Wh']; m.Uh=d['Uh']; m.bh=d['bh']
            m.Wo=d['Wo']; m.bo=float(d['bo']); return m
        except Exception: return None

class TinyFeatureGAN:
    """
    Very small discriminator on features; generator is implicit noise->linear.
    We use it as a learned 'realism' prior: D(x) high for good layouts.
    """
    def __init__(self, keys: List[str], lr=0.02, seed=4):
        self.keys=keys; self.lr=lr
        rng=np.random.default_rng(seed)
        self.W = rng.normal(0,0.2,(len(keys),1)); self.b=0.0
    def _vec(self,f): return np.array([float(f.get(k,0.0)) for k in self.keys], dtype=np.float32).reshape(-1,1)
    def predict(self, f):  # sigmoid score
        z = float(self._vec(f).T @ self.W + self.b)
        return 1.0/(1.0+np.exp(-z))
    def fit_batch(self, X_pos, X_neg, epochs=6):
        if not X_pos or not X_neg: return
        for _ in range(epochs):
            batch = np.random.default_rng().choice(len(X_pos), size=min(16,len(X_pos)), replace=False)
            dW=np.zeros_like(self.W); db=0.0
            for i in batch:
                xp = self._vec(X_pos[i]); xn = self._vec(X_neg[np.random.randint(0,len(X_neg))])
                for x, y in ((xp,1.0),(xn,0.0)):
                    z = float(x.T @ self.W + self.b); p = 1/(1+np.exp(-z)); e = (p - y)
                    dW += x * e; db += e
            self.W -= self.lr * dW / max(1,len(batch)); self.b -= self.lr * db / max(1,len(batch))
    def save(self,path): np.savez(path, keys=np.array(self.keys,dtype=object), W=self.W,b=self.b)
    @staticmethod
    def load(path):
        try:
            if not os.path.exists(path): return None
            d=np.load(path,allow_pickle=True)
            m=TinyFeatureGAN(list(d['keys'])); m.W=d['W']; m.b=float(d['b']); return m
        except Exception: return None

class EnsemblePreference:
    """Blend available models; missing ones are ignored."""
    def __init__(self, mlp=None, trf=None, ae=None, cnn=None, rnn=None, gan=None):
        self.mlp=mlp; self.trf=trf; self.ae=ae; self.cnn=cnn; self.rnn=rnn; self.gan=gan
    def predict(self, feats:Dict[str,float], grid=None, seq=None):
        score=0.0; wsum=0.0
        if self.mlp: score+=0.35*self.mlp.predict(feats); wsum+=0.35
        if self.trf: score+=0.45*self.trf.predict(feats); wsum+=0.45
        if self.ae:  score+=0.25*self.ae.predict(feats);  wsum+=0.25
        if self.cnn and grid is not None: score+=0.20*self.cnn.predict(grid); wsum+=0.20
        if self.rnn and seq: score+=0.15*self.rnn.predict(seq); wsum+=0.15
        if self.gan: score+=0.10*(self.gan.predict(feats)-0.5); wsum+=0.10
        return score if wsum==0.0 else score



# -----------------------
# RL – lightweight Q-learning over weight-nudge actions
# -----------------------

RL_ACTIONS = [
    {"coverage": +0.5}, {"coverage": -0.5},
    {"reach_windows": +0.5}, {"reach_windows": -0.5},
    {"paths_ok": +0.5}, {"paths_ok": -0.5},
    {"adjacency": +0.5}, {"adjacency": -0.5},
]

def rl_load():
    if os.path.exists(RL_FILE):
        try: return json.load(open(RL_FILE,'r'))
        except Exception: pass
    return {}

def rl_save(data):
    try: json.dump(data, open(RL_FILE,'w'))
    except Exception: pass

def rl_state_from_metrics(coverage, adjacency_hits, end_is_window):
    # Discretize to a small state space
    c = 2 if coverage>=0.98 else (1 if coverage>=0.9 else 0)
    a = 1 if adjacency_hits==0 else 0
    w = 1 if end_is_window else 0
    return f"c{c}_a{a}_w{w}"

def rl_choose_action(Q, state, epsilon=0.2):
    if random.random() < epsilon or state not in Q:
        return random.randrange(len(RL_ACTIONS))
    return int(np.argmax(Q[state]))

def rl_update(Q, state, action, reward, next_state, alpha=0.3, gamma=0.85):
    # tabular Q-learning
    if state not in Q: Q[state] = [0.0]*len(RL_ACTIONS)
    if next_state not in Q: Q[next_state] = [0.0]*len(RL_ACTIONS)
    best_next = max(Q[next_state])
    Q[state][action] += alpha * (reward + gamma * best_next - Q[state][action])
    return Q

def rl_apply_action_to_weights(W, action_idx, scale=0.2):
    for k,delta in RL_ACTIONS[action_idx].items():
        W[k] = W.get(k,0.0) + scale*delta
    save_weights(W)

# -----------------------
# Dialogs
# -----------------------

class ModeDialog(tk.Toplevel):
    def __init__(self, parent: tk.Misc):
        super().__init__(parent)
        self.title('Start a new design')
        self.transient(parent); self.grab_set(); self.resizable(False, False)
        self.result=None
        w,h=440,220; self._center(parent,w,h)
        f=ttk.Frame(self, padding=24); f.pack(fill=tk.BOTH, expand=True)
        ttk.Label(f, text='Choose mode', font=('SF Pro Text', 14, 'bold')).pack(anchor='w')
        ttk.Label(f, text='You can still edit after starting.').pack(anchor='w', pady=(0,12))
        b=ttk.Frame(f); b.pack(fill=tk.X, pady=12)
        ttk.Button(b, text='✏️  Sketch Design', style='Primary.TButton', command=lambda:self._ok('sketch')).pack(side=tk.LEFT, expand=True, fill=tk.X, padx=(0,8))
        ttk.Button(b, text='⚙️  Generate Design', style='Secondary.TButton', command=lambda:self._ok('generate')).pack(side=tk.LEFT, expand=True, fill=tk.X)
        ttk.Button(f, text='Cancel', command=self._cancel).pack(anchor='e', pady=(8,0))
        self.wait_visibility(); self.focus_set()
    def _center(self, parent, w, h):
        self.update_idletasks()
        try:
            x = parent.winfo_rootx() + max(0,(parent.winfo_width()-w)//2)
            y = parent.winfo_rooty() + max(0,(parent.winfo_height()-h)//2)
            self.geometry(f"{w}x{h}+{x}+{y}")
        except Exception:
            sw,sh=self.winfo_screenwidth(), self.winfo_screenheight()
            self.geometry(f"{w}x{h}+{(sw-w)//2}+{(sh-h)//2}")
    def _ok(self, mode): self.result=mode; self.destroy()
    def _cancel(self): self.result=None; self.destroy()

class AreaDialog(tk.Toplevel):
    UNITS=["m²","ft²","yd²","cm²","mm²","acre","hectare"]
    def __init__(self, parent: tk.Misc, mode_label: str, include_bed: bool = True):
        super().__init__(parent)
        self.title('Room Inputs')
        self.transient(parent); self.grab_set(); self.resizable(False, False)
        self.result=None
        self.include_bed = include_bed
        w,h=640,380; self._center(parent,w,h)
        f=ttk.Frame(self, padding=24); f.pack(fill=tk.BOTH, expand=True)
        ttk.Label(f, text=f'{mode_label}: set room inputs', font=('SF Pro Text', 14, 'bold')).pack(anchor='w')
        body=ttk.Frame(f); body.pack(fill=tk.X, pady=(10,0))
        self.method=tk.StringVar(value='area')
        ttk.Radiobutton(body, text='Area', variable=self.method, value='area').grid(row=0, column=0, sticky='w')
        ttk.Radiobutton(body, text='W × H', variable=self.method, value='dims').grid(row=0, column=1, sticky='w', padx=10)
        ttk.Label(body, text='Area').grid(row=1, column=0, sticky='w')
        self.area=tk.StringVar(value='12'); ttk.Entry(body, textvariable=self.area, width=10).grid(row=2, column=0, sticky='we')
        ttk.Label(body, text='Units').grid(row=1, column=1, sticky='w')
        self.area_units=tk.StringVar(value='m²'); ttk.Combobox(body, textvariable=self.area_units, values=self.UNITS, state='readonly', width=10).grid(row=2, column=1)
        ttk.Label(body, text='W (for W×H)').grid(row=1, column=2, sticky='w')
        self.W=tk.StringVar(value='4.2'); ttk.Entry(body, textvariable=self.W, width=10).grid(row=2, column=2)
        ttk.Label(body, text='H (for W×H)').grid(row=1, column=3, sticky='w')
        self.H=tk.StringVar(value='3.0'); ttk.Entry(body, textvariable=self.H, width=10).grid(row=2, column=3)
        ttk.Label(body, text='Len units').grid(row=1, column=4, sticky='w')
        self.len_units=tk.StringVar(value='m'); ttk.Combobox(body, textvariable=self.len_units, values=LENGTH_UNIT_LABELS, state='readonly', width=6).grid(row=2, column=4)
        for i in range(5): body.grid_columnconfigure(i, weight=1)

        if include_bed:
            opts=ttk.Frame(f); opts.pack(fill=tk.X, pady=(10,0))
            ttk.Label(opts, text='Bed Size').grid(row=0, column=0, sticky='w')
            self.bed=tk.StringVar(value='Auto')
            ttk.Combobox(opts, textvariable=self.bed,
                         values=['Auto','SINGLE','TWIN','THREE_Q_SMALL','DOUBLE'], state='readonly', width=16).grid(row=1, column=0, sticky='w')
        else:
            self.bed=None
        a=ttk.Frame(f); a.pack(fill=tk.X, pady=(12,0))
        ttk.Button(a, text='Continue', style='Primary.TButton', command=self._ok).pack(side=tk.RIGHT)
        ttk.Button(a, text='Cancel', command=self._cancel).pack(side=tk.RIGHT, padx=(0,8))
        self.wait_visibility(); self.focus_set()
    def _center(self, parent, w, h):
        self.update_idletasks()
        try:
            x = parent.winfo_rootx() + max(0,(parent.winfo_width()-w)//2)
            y = parent.winfo_rooty() + max(0,(parent.winfo_height()-h)//2)
            self.geometry(f"{w}x{h}+{x}+{y}")
        except Exception:
            sw,sh=self.winfo_screenwidth(), self.winfo_screenheight()
            self.geometry(f"{w}x{h}+{(sw-w)//2}+{(sh-h)//2}")
    def _ok(self):
        try:
            if self.method.get()=='area':
                A=float(self.area.get()); assert A>0
                bed_val = self.bed.get() if self.bed is not None else 'Auto'
                self.result={"mode":"area","area":A,"area_units":self.area_units.get(),"bed":bed_val}
            else:
                W=float(self.W.get()); H=float(self.H.get()); assert W>0 and H>0
                bed_val = self.bed.get() if self.bed is not None else 'Auto'
                self.result={"mode":"dims","W":W,"H":H,"len_units":self.len_units.get(),"bed":bed_val}
        except Exception:
            self.bell(); self.title('Room Inputs – enter valid numbers'); return
        self.destroy()
    def _cancel(self): self.result=None; self.destroy()

class AreaDialogCombined(tk.Toplevel):
    """Dialog for capturing bedroom and bathroom dimensions at once."""
    UNITS = AreaDialog.UNITS
    def __init__(self, parent: tk.Misc, mode_label: str):
        super().__init__(parent)
        self.title('Room Inputs')
        self.transient(parent); self.grab_set(); self.resizable(False, False)
        self.result=None
        w,h=640,600; self._center(parent,w,h)
        f=ttk.Frame(self, padding=24); f.pack(fill=tk.BOTH, expand=True)
        ttk.Label(f, text=f'{mode_label}: set room inputs', font=('SF Pro Text', 14, 'bold')).pack(anchor='w')

        ttk.Label(f, text='Bedroom', font=('SF Pro Text', 12, 'bold')).pack(anchor='w', pady=(10,0))
        bed_body=ttk.Frame(f); bed_body.pack(fill=tk.X, pady=(5,0))
        self.bed_method=tk.StringVar(value='area')
        ttk.Radiobutton(bed_body, text='Area', variable=self.bed_method, value='area').grid(row=0, column=0, sticky='w')
        ttk.Radiobutton(bed_body, text='W × H', variable=self.bed_method, value='dims').grid(row=0, column=1, sticky='w', padx=10)
        ttk.Label(bed_body, text='Area').grid(row=1, column=0, sticky='w')
        self.bed_area=tk.StringVar(value='12'); ttk.Entry(bed_body, textvariable=self.bed_area, width=10).grid(row=2, column=0, sticky='we')
        ttk.Label(bed_body, text='Units').grid(row=1, column=1, sticky='w')
        self.bed_area_units=tk.StringVar(value='m²'); ttk.Combobox(bed_body, textvariable=self.bed_area_units, values=self.UNITS, state='readonly', width=10).grid(row=2, column=1)
        ttk.Label(bed_body, text='W (for W×H)').grid(row=1, column=2, sticky='w')
        self.bed_W=tk.StringVar(value='4.2'); ttk.Entry(bed_body, textvariable=self.bed_W, width=10).grid(row=2, column=2)
        ttk.Label(bed_body, text='H (for W×H)').grid(row=1, column=3, sticky='w')
        self.bed_H=tk.StringVar(value='3.0'); ttk.Entry(bed_body, textvariable=self.bed_H, width=10).grid(row=2, column=3)
        ttk.Label(bed_body, text='Len units').grid(row=1, column=4, sticky='w')
        self.bed_len_units=tk.StringVar(value='m'); ttk.Combobox(bed_body, textvariable=self.bed_len_units, values=LENGTH_UNIT_LABELS, state='readonly', width=6).grid(row=2, column=4)
        for i in range(5): bed_body.grid_columnconfigure(i, weight=1)
        bed_opts=ttk.Frame(f); bed_opts.pack(fill=tk.X, pady=(5,0))
        ttk.Label(bed_opts, text='Bed Size').grid(row=0, column=0, sticky='w')
        self.bed_size=tk.StringVar(value='Auto')
        ttk.Combobox(bed_opts, textvariable=self.bed_size,
                     values=['Auto','SINGLE','TWIN','THREE_Q_SMALL','DOUBLE'], state='readonly', width=16).grid(row=1, column=0, sticky='w')

        ttk.Label(f, text='Bathroom', font=('SF Pro Text', 12, 'bold')).pack(anchor='w', pady=(20,0))
        bath_body=ttk.Frame(f); bath_body.pack(fill=tk.X, pady=(5,0))
        self.bath_method=tk.StringVar(value='area')
        ttk.Radiobutton(bath_body, text='Area', variable=self.bath_method, value='area').grid(row=0, column=0, sticky='w')
        ttk.Radiobutton(bath_body, text='W × H', variable=self.bath_method, value='dims').grid(row=0, column=1, sticky='w', padx=10)
        ttk.Label(bath_body, text='Area').grid(row=1, column=0, sticky='w')
        self.bath_area=tk.StringVar(value='4'); ttk.Entry(bath_body, textvariable=self.bath_area, width=10).grid(row=2, column=0, sticky='we')
        ttk.Label(bath_body, text='Units').grid(row=1, column=1, sticky='w')
        self.bath_area_units=tk.StringVar(value='m²'); ttk.Combobox(bath_body, textvariable=self.bath_area_units, values=self.UNITS, state='readonly', width=10).grid(row=2, column=1)
        ttk.Label(bath_body, text='W (for W×H)').grid(row=1, column=2, sticky='w')
        self.bath_W=tk.StringVar(value='2.4'); ttk.Entry(bath_body, textvariable=self.bath_W, width=10).grid(row=2, column=2)
        ttk.Label(bath_body, text='H (for W×H)').grid(row=1, column=3, sticky='w')
        self.bath_H=tk.StringVar(value='1.8'); ttk.Entry(bath_body, textvariable=self.bath_H, width=10).grid(row=2, column=3)
        ttk.Label(bath_body, text='Len units').grid(row=1, column=4, sticky='w')
        self.bath_len_units=tk.StringVar(value='m'); ttk.Combobox(bath_body, textvariable=self.bath_len_units, values=LENGTH_UNIT_LABELS, state='readonly', width=6).grid(row=2, column=4)
        for i in range(5): bath_body.grid_columnconfigure(i, weight=1)

        a=ttk.Frame(f); a.pack(fill=tk.X, pady=(12,0))
        ttk.Button(a, text='Continue', style='Primary.TButton', command=self._ok).pack(side=tk.RIGHT)
        ttk.Button(a, text='Cancel', command=self._cancel).pack(side=tk.RIGHT, padx=(0,8))
        self.wait_visibility(); self.focus_set()

    def _center(self, parent, w, h):
        self.update_idletasks()
        try:
            x = parent.winfo_rootx() + max(0,(parent.winfo_width()-w)//2)
            y = parent.winfo_rooty() + max(0,(parent.winfo_height()-h)//2)
            self.geometry(f"{w}x{h}+{x}+{y}")
        except Exception:
            sw,sh=self.winfo_screenwidth(), self.winfo_screenheight()
            self.geometry(f"{w}x{h}+{(sw-w)//2}+{(sh-h)//2}")

    def _ok(self):
        try:
            if self.bed_method.get()=='area':
                A=float(self.bed_area.get()); assert A>0
                bed_res={"mode":"area","area":A,"area_units":self.bed_area_units.get(),"bed":self.bed_size.get()}
            else:
                W=float(self.bed_W.get()); H=float(self.bed_H.get()); assert W>0 and H>0
                bed_res={"mode":"dims","W":W,"H":H,"len_units":self.bed_len_units.get(),"bed":self.bed_size.get()}
            if self.bath_method.get()=='area':
                A=float(self.bath_area.get()); assert A>0
                bath_res={"mode":"area","area":A,"area_units":self.bath_area_units.get(),"bed":"Auto"}
            else:
                W=float(self.bath_W.get()); H=float(self.bath_H.get()); assert W>0 and H>0
                bath_res={"mode":"dims","W":W,"H":H,"len_units":self.bath_len_units.get(),"bed":"Auto"}
            self.result={"bedroom":bed_res,"bathroom":bath_res}
        except Exception:
            self.bell(); self.title('Room Inputs – enter valid numbers'); return
        self.destroy()

    def _cancel(self): self.result=None; self.destroy()

# -----------------------
# Sketch grid (quick painter)
# -----------------------

class SketchGrid:
    DEFAULT_FILL = "#404040"
    ROOM_TYPES = [("Living","#f2b632"),("Bedroom","#4aa3a2"),("Kitchen","#ef6f6c"),("Dining","#7f86ff"),("Bath","#6cc24a"),("Other","#a77dc2")]
    def __init__(self, master: tk.Misc, n_cells: int, unit_label: str, on_back=None):
        self.on_back=on_back
        self.master=master; self.unit_label=unit_label
        self.n_cells=max(1,int(n_cells)); self.W,self.H=self._best_grid_dims(self.n_cells)
        self.margin=40; self.box=24; self.sx=self.sy=0
        self.colors=[[self.DEFAULT_FILL for _ in range(self.W)] for _ in range(self.H)]
        self.current_label,self.current_color=self.ROOM_TYPES[0]
        self.wrap=ttk.Frame(master); self.wrap.pack(fill=tk.BOTH, expand=True)
        tb=ttk.Frame(self.wrap, style='Toolbar.TFrame'); tb.pack(fill=tk.X)
        ttk.Button(tb, text='← Back', command=self._back).pack(side=tk.LEFT, padx=6, pady=4)
        self.canvas=tk.Canvas(self.wrap, bg="#1A1A1A", highlightthickness=0); self.canvas.pack(fill=tk.BOTH, expand=True)
        self.status=ttk.Frame(self.wrap); self.status.pack(fill=tk.X, side=tk.BOTTOM)
        self.count_labels={}; self._build_statusbar()
        self.sel_start=None; self.sel_rect_id=None
        self.menu=tk.Menu(self.canvas, tearoff=0)
        for idx,(name,color) in enumerate(self.ROOM_TYPES, start=1):
            self.menu.add_command(label=f"{idx}. {name}", command=lambda n=name,c=color:self.choose_color(n,c))
        self.menu.add_separator(); self.menu.add_command(label="Erase (empty)", command=lambda:self.choose_color("Empty", self.DEFAULT_FILL))
        self._bind_events(); self._reflow()
    def _back(self):
        try: self.wrap.destroy()
        except: pass
        if callable(self.on_back): self.on_back()
    def _best_grid_dims(self, n):
        if n<=0: return (1,1)
        r=int(sqrt(n)); best=None
        for h in range(1,r+1):
            if n%h==0:
                w=n//h
                if best is None or abs(w-h)<abs(best[0]-best[1]): best=(w,h)
        if best: return best
        w=int(ceil(sqrt(n))); h=int(ceil(n/w)); return (w,h)
    def _bind_events(self):
        self.canvas.bind('<Configure>', lambda e:self._reflow())
        self.canvas.bind('<Button-1>', self._on_drag_start)
        self.canvas.bind('<B1-Motion>', self._on_drag_move)
        self.canvas.bind('<ButtonRelease-1>', self._on_drag_end)
        for seq in ('<Button-3>','<Button-2>','<Control-Button-1>'): self.canvas.bind(seq, self._on_right_click)
        self.master.bind('<Escape>', lambda e:self._clear_selection())
    def _build_statusbar(self):
        self.current_var=tk.StringVar(value=f"Current: {self.current_label}")
        ttk.Label(self.status, textvariable=self.current_var).pack(side=tk.LEFT, padx=(8,12))
        self.count_labels['Empty']=ttk.Label(self.status, text="Empty: 0"); self.count_labels['Empty'].pack(side=tk.RIGHT, padx=6)
        for name,_ in reversed(self.ROOM_TYPES):
            lbl=ttk.Label(self.status, text=f"{name}: 0"); lbl.pack(side=tk.RIGHT, padx=6); self.count_labels[name]=lbl
        self._refresh_counts()
    def _reflow(self):
        cw=self.canvas.winfo_width() or 1; ch=self.canvas.winfo_height() or 1
        avail_w=max(1,cw-2*self.margin); avail_h=max(1,ch-2*self.margin)
        self.box=max(1,int(min(avail_w/self.W, avail_h/self.H)))
        grid_w=self.box*self.W; grid_h=self.box*self.H
        self.sx=(cw-grid_w)//2; self.sy=(ch-grid_h)//2
        self._redraw()
    def _redraw(self):
        c=self.canvas; c.delete('all')
        for i in range(self.H):
            y0=self.sy+i*self.box; y1=y0+self.box
            for j in range(self.W):
                x0=self.sx+j*self.box; x1=x0+self.box
                fill=self.colors[i][j]
                c.create_rectangle(x0,y0,x1,y1, fill=fill, outline="#2a2a2a")
        if self.sel_start and self.sel_rect_id: self.canvas.tag_raise(self.sel_rect_id)
    def _xy_to_ij(self, x,y):
        if not (self.sx<=x<self.sx+self.W*self.box and self.sy<=y<self.sy+self.H*self.box): return (None,None)
        j=int((x-self.sx)//self.box); i=int((y-self.sy)//self.box)
        return (clamp(i,0,self.H-1), clamp(j,0,self.W-1))
    def _on_drag_start(self, e):
        i,j=self._xy_to_ij(e.x,e.y);
        if i is None: return
        self.sel_start=(i,j); self._update_sel_rect(i,j,i,j)
    def _on_drag_move(self, e):
        if not self.sel_start: return
        i0,j0=self.sel_start; i1,j1=self._xy_to_ij(e.x,e.y)
        if i1 is None: return
        self._update_sel_rect(i0,j0,i1,j1)
    def _on_drag_end(self, e):
        if not self.sel_start: return
        i0,j0=self.sel_start; i1,j1=self._xy_to_ij(e.x,e.y)
        if i1 is None: self._clear_selection(); return
        imin,imax=sorted((i0,i1)); jmin,jmax=sorted((j0,j1))
        for i in range(imin,imax+1):
            for j in range(jmin,jmax+1): self.colors[i][j]=self.current_color
        self._clear_selection(); self._refresh_counts(); self._redraw()
    def _on_right_click(self, e):
        try: self.menu.tk_popup(e.x_root,e.y_root)
        finally: self.menu.grab_release()
    def choose_color(self,label,color):
        self.current_label,self.current_color=label,color
        self.current_var.set(f"Current: {label}")
    def _update_sel_rect(self,i0,j0,i1,j1):
        imin,imax=sorted((i0,i1)); jmin,jmax=sorted((j0,j1))
        x0=self.sx+jmin*self.box; y0=self.sy+imin*self.box
        x1=self.sx+(jmax+1)*self.box; y1=self.sy+(imax+1)*self.box
        if self.sel_rect_id is None:
            self.sel_rect_id=self.canvas.create_rectangle(x0,y0,x1,y1, outline="#fff", dash=(4,3), width=1)
        else:
            self.canvas.coords(self.sel_rect_id, x0,y0,x1,y1)
    def _clear_selection(self):
        if self.sel_rect_id is not None: self.canvas.delete(self.sel_rect_id); self.sel_rect_id=None
        self.sel_start=None
    def _refresh_counts(self):
        counts={name:0 for name,_ in self.ROOM_TYPES}; empty=0
        for i in range(self.H):
            for j in range(self.W):
                c=self.colors[i][j]; hit=False
                for name,col in self.ROOM_TYPES:
                    if c==col: counts[name]+=1; hit=True; break
                if not hit: empty+=1
        for name,_ in self.ROOM_TYPES: pass

# -----------------------
# Generate model
# -----------------------

class GridPlan:
    def __init__(self, Wm:float, Hm:float):
        self.Wm=Wm; self.Hm=Hm; self.cell=CELL_M
        self.gw=max(1,int(round(Wm/self.cell))); self.gh=max(1,int(round(Hm/self.cell)))
        self.occ=[[None for _ in range(self.gw)] for _ in range(self.gh)]
        # clearzones: (x,y,w,h,kind,owner)
        self.clearzones: List[Tuple[int,int,int,int,str,str]]=[]
    def fits(self, x:int,y:int,w:int,h:int)->bool:
        if x<0 or y<0 or x+w>self.gw or y+h>self.gh: return False
        for j in range(y,y+h):
            for i in range(x,x+w):
                if self.occ[j][i] is not None: return False
        return True
    def place(self, x:int,y:int,w:int,h:int, code:str):
        for j in range(y,y+h):
            for i in range(x,x+w): self.occ[j][i]=code
        return (x,y,w,h)
    def clear(self, x:int,y:int,w:int,h:int):
        for j in range(y,y+h):
            for i in range(x,x+w): self.occ[j][i]=None
    def mark_clear(self, x:int,y:int,w:int,h:int, kind:str, owner:str):
        # Zero-gap: start exactly at element edge (caller must pass adjacent coords)
        x=max(0,x); y=max(0,y)
        w=max(0,min(w, self.gw-x)); h=max(0,min(h, self.gh-y))
        if w>0 and h>0:
            self.clearzones.append((x,y,w,h,kind,owner))
    def meters_to_cells(self, m:float)->int:
        return max(1, int(ceil(m/self.cell)))

WALL_BOTTOM = 0
WALL_RIGHT = 1
WALL_TOP = 2
WALL_LEFT = 3


class Openings:
    def __init__(self, plan:GridPlan):
        self.p=plan
        self.door_wall=WALL_LEFT  # default orientation
        self.door_center=0.25*plan.Hm
        self.door_width=0.90
        self.swing_depth=0.60
        # (wall, start_m, length_m)
        self.windows=[[1, plan.Hm*0.40, 1.20], [-1,0.0,0.0]]
    def door_rect_cells(self)->Tuple[int,int,int,int]:
        p=self.p; swing=p.meters_to_cells(self.swing_depth); w=p.meters_to_cells(self.door_width)
        if self.door_wall==0:
            x=max(0, min(p.gw-w, int(round(self.door_center/p.cell))-w//2)); return (x, 0, w, swing)
        if self.door_wall==2:
            x=max(0, min(p.gw-w, int(round(self.door_center/p.cell))-w//2)); return (x, p.gh-swing, w, swing)
        if self.door_wall==3:
            y=max(0, min(p.gh-w, int(round(self.door_center/p.cell))-w//2)); return (0, y, swing, w)
        y=max(0, min(p.gh-w, int(round(self.door_center/p.cell))-w//2)); return (p.gw-swing, y, swing, w)
    def door_span_cells(self)->Tuple[int,int,int]:
        p=self.p; w=p.meters_to_cells(self.door_width)
        if self.door_wall in (WALL_BOTTOM, WALL_TOP):
            x=max(0, min(p.gw-w, int(round(self.door_center/p.cell))-w//2))
            return (self.door_wall, x, w)
        y=max(0, min(p.gh-w, int(round(self.door_center/p.cell))-w//2))
        return (self.door_wall, y, w)
    def window_spans_cells(self)->List[Tuple[int,int,int]]:
        res=[]; p=self.p
        for wall,start_m,length_m in self.windows:
            if wall<0 or length_m<=0: continue
            L = p.gw if wall in (0,2) else p.gh
            start_c=max(0,min(L-1,int(round(start_m/p.cell)))); length_c=max(1,int(round(length_m/p.cell)))
            res.append((wall,start_c,length_c))
        return res

def components_by_code(plan, code:str):
    """Return list of (x,y,w,h,wall) rects for contiguous components of given base code."""
    gw, gh = plan.gw, plan.gh
    seen = set()
    comps = []
    def infer_wall(x,y,w,h):
        if y == 0: return 0
        if y + h == gh: return 2
        if x == 0: return 3
        if x + w == gw: return 1
        return -1
    for j in range(gh):
        for i in range(gw):
            if (i,j) in seen: continue
            cell = plan.occ[j][i]
            if cell is None: continue
            base = cell.split(':')[0] if isinstance(cell,str) else cell
            if base != code: continue
            Q=[(i,j)]; seen.add((i,j)); cells=[]
            while Q:
                x,y = Q.pop(); cells.append((x,y))
                for di,dj in ((1,0),(-1,0),(0,1),(0,-1)):
                    nx,ny = x+di, y+dj
                    if 0<=nx<gw and 0<=ny<gh and (nx,ny) not in seen and plan.occ[ny][nx] == plan.occ[j][i]:
                        seen.add((nx,ny)); Q.append((nx,ny))
            xs=[c[0] for c in cells]; ys=[c[1] for c in cells]
            x0=min(xs); y0=min(ys); x1=max(xs); y1=max(ys)
            w=x1-x0+1; h=y1-y0+1
            comps.append((x0,y0,w,h,infer_wall(x0,y0,w,h)))
    return comps

# -----------------------
# Learning utilities (rehydrate + train deep nets)
# -----------------------

def rehydrate_from_feedback():
    """
    Replays historical feedback + simulation runs and trains:
      - Weights (per-feature)
      - Deep MLP + Transformer (regression)
      - SupervisedHead (classification + regression)
      - KMeansLite (unsupervised structure)
      - Semi-supervised: pseudo-labels on unlabeled feature snapshots
    Returns: (W, mlp, trf, None, None, None, None, ensemble)
    """
    W = load_weights()
    co_pos=defaultdict(int); co_neg=defaultdict(int)

    # labeled
    feats_reg: List[Dict[str,float]] = []
    y_reg:   List[float] = []
    feats_cls: List[Dict[str,float]] = []
    y_cls:   List[float] = []

    # unlabeled pool
    unlabeled_feats: List[Dict[str,float]] = []

    # feedback.jsonl
    try:
        with open(FEEDBACK_FILE, 'r') as f:
            for ln in f:
                try: ev = json.loads(ln)
                except Exception: continue
                if ev.get('event') == 'feedback_feature':
                    key = ev.get('feature'); sign = +1 if ev.get('sign') == 'up' else -1
                    val = float(ev.get('value', 1.0))
                    update_weights(W, {key: val}, sign)
                elif ev.get('event') == 'feedback':
                    sign = +1 if ev.get('feedback') in ('up','+','pos','👍') else -1
                    feats = ev.get('features', {})
                    update_weights(W, {'paths_ok': 0.4, 'coverage': 0.4, 'symmetry': 0.2}, sign)
                    if feats:
                        feats_cls.append(feats); y_cls.append(1.0 if sign>0 else 0.0)
                        feats_reg.append(feats); y_reg.append(1.0 if sign>0 else -1.0)
                        for a,b in itertools.combinations(sorted(feats.keys()),2):
                            (co_pos if sign>0 else co_neg)[(a,b)] += 1
    except FileNotFoundError:
        pass

    # simulations.jsonl
    try:
        with open(SIM_FILE, 'r') as f:
            for ln in f:
                try: sim = json.loads(ln)
                except Exception: continue
                if sim.get('event') == 'solve_result':
                    unl = sim.get('features', {})
                    if unl: unlabeled_feats.append(unl)
                    continue
                if sim.get('event') == 'simulate_full_coverage':
                    collisions = int(sim.get('collisions', 0))
                    coverage   = float(sim.get('coverage_free', sim.get('coverage', 0.0)))
                    unmet_adj  = int(sim.get('unmet_adjacency', 0))
                    win_ok     = bool(sim.get('end_is_window', True))
                    reward = (coverage*2.0) + (1.0 if win_ok else -1.0) + (-0.8*unmet_adj) + (-0.2*collisions)
                    feats = {'coverage':coverage,'reach_windows':1.0 if win_ok else 0.0,
                             'paths_ok': 1.0 if collisions==0 else 0.0,
                             'adjacency': 1.0 if unmet_adj==0 else 0.0}
                    feats_reg.append(feats); y_reg.append(reward)
    except FileNotFoundError:
        pass

    # correlation nudges
    for (a,b),cnt in co_pos.items():
        if cnt>0: update_weights(W, {a:0.05,b:0.05}, +1)
    for (a,b),cnt in co_neg.items():
        if cnt>0: update_weights(W, {a:0.05,b:0.05}, -1)

    # Deep models (existing)
    mlp = None; trf = None
    if feats_reg:
        all_keys=set()
        for f in feats_reg: all_keys|=set(f.keys())
        keys=sorted(list(all_keys))
        yv = np.array(y_reg, dtype=np.float32)
        if yv.std()>1e-6:
            yv = (yv - yv.mean()) / (abs(yv).max()+1e-6)
        y_list = list(yv)
        mlp = NeuralPreference.load(NN_FILE) or NeuralPreference(keys, h1=32, h2=20, lr=0.03, seed=12)
        Xexp=[{k:f.get(k,0.0) for k in keys} for f in feats_reg]
        mlp.fit_batch(Xexp, y_list, epochs=12); mlp.save(NN_FILE)
        trf = TransformerPreference.load(TRF_FILE) or TransformerPreference(keys, d_model=48, n_heads=4, lr=0.01, seed=9)
        trf.fit_batch(Xexp, y_list, epochs=8); trf.save(TRF_FILE)

    # Supervised + Unsupervised + Semi-supervised
    ensemble = None
    if feats_reg or feats_cls or unlabeled_feats:
        keys=set()
        for f in feats_reg: keys|=set(f.keys())
        for f in feats_cls: keys|=set(f.keys())
        for f in unlabeled_feats: keys|=set(f.keys())
        keys=sorted(list(keys))
        def align(lst): return [{k:f.get(k,0.0) for k in keys} for f in lst]
        Xr = align(feats_reg); yr = list(np.array(y_reg, dtype=np.float32))
        Xc = align(feats_cls); yc = [float(v) for v in y_cls] if y_cls else []

        sup = SupervisedHead(keys, lr=0.05, reg=1e-3)
        if not Xc: Xc, yc = (Xr, [(1.0 if y>0 else 0.0) for y in yr])
        if not Xr: Xr, yr = (Xc, [1.0 if y>0.5 else -1.0 for y in yc])
        sup.fit(Xc, yc, yr, epochs=40)

        # semi-supervised: confident pseudo labels
        if unlabeled_feats:
            Xu = align(unlabeled_feats)
            probs = [sup.predict_proba(f) for f in Xu]
            pseudo = []
            for f, p in zip(Xu, probs):
                if p>=0.85 or p<=0.15:
                    pseudo.append((f, 1.0 if p>0.5 else 0.0, float(2.0*p-1.0)))
            if pseudo:
                Xp, ycp, yrp = zip(*pseudo)
                Xc2 = list(Xc) + list(Xp)
                yc2 = list(yc) + list(ycp)
                yr2 = list(yr) + list(yrp)
                sup.fit(Xc2, yc2, yr2, epochs=20)

        km = KMeansLite(keys, k=4, seed=7)
        q = yr if yr else [1.0 if y>0.5 else -1.0 for y in yc]
        km.fit(list(Xr or Xc), list(q), iters=30)

        sup.save(SUP_FILE); km.save(KM_FILE)
        ensemble = MultiLearnerEnsemble(keys, sup, km)
        try: ensemble.save(ENS_FILE)
        except Exception: pass

    save_weights(W)
    return W, mlp, trf, None, None, None, None, ensemble

# -----------------------
# Seeds / filters by room area
# -----------------------

def area_based_filters(Wm:float, Hm:float):
    A=Wm*Hm
    allow_large_wr = A>=11.0
    allow_double   = A>=11.0
    allow_twin     = A>=9.0
    return {
        "bed_choices": ['SINGLE','THREE_Q_SMALL','TWIN','DOUBLE'] if allow_double else (['SINGLE','THREE_Q_SMALL','TWIN'] if allow_twin else ['SINGLE','THREE_Q_SMALL']),
        "wardrobe_order": (['WRD_S_210','WRD_S_180','WRD_H_180','WRD_H_150'] if allow_large_wr else ['WRD_H_180','WRD_H_150','WRD_S_180'])
    }

def seed_templates(plan:'GridPlan', bed_key:str)->List[Dict]:
    bw=plan.meters_to_cells(BEDROOM_BOOK['BEDS'][bed_key]['w'])
    bd=plan.meters_to_cells(BEDROOM_BOOK['BEDS'][bed_key]['d'])
    g=plan.gw; h=plan.gh
    seeds=[]
    for wall in (0,2,3,1):
        if wall in (0,2):
            seeds.append({'wall':wall,'beds':[ (g//2-bw//2, 0 if wall==0 else h-bd, bw, bd) ]})
        else:
            seeds.append({'wall':wall,'beds':[ (0 if wall==3 else g-bd, h//2-bw//2, bd, bw) ]})
    offs=[-g//6, g//6]
    for dx in offs:
        seeds.append({'wall':0,'beds':[ (clamp(g//2-bw//2+dx,0,g-bw), 0, bw, bd) ]})
        seeds.append({'wall':2,'beds':[ (clamp(g//2-bw//2+dx,0,g-bw), h-bd, bw, bd) ]})
    offs=[-h//6, h//6]
    for dy in offs:
        seeds.append({'wall':3,'beds':[ (0, clamp(h//2-bw//2+dy,0,h-bw), bd, bw) ]})
        seeds.append({'wall':1,'beds':[ (g-bd, clamp(h//2-bw//2+dy,0,h-bw), bd, bw) ]})
    if bed_key=='TWIN':
        t_bw=bw; t_bd=bd
        seeds.append({'wall':0,'beds':[ (g//2-t_bw-1,0,t_bw,t_bd), (g//2+1,0,t_bw,t_bd) ]})
        seeds.append({'wall':2,'beds':[ (g//2-t_bw-1,h-t_bd,t_bw,t_bd), (g//2+1,h-t_bd,t_bw,t_bd) ]})
    return seeds

# -----------------------
# Solver
# -----------------------

class BedroomSolver:
    def __init__(self,
                 plan:GridPlan,
                 openings:Openings,
                 bed_key:Optional[str],
                 rng:random.Random,
                 weights:Dict[str,float],
                 mlp=None,
                 transformer=None,
                 ensemble=None,
                 pref=None,
                 force_bst_pair: bool = False):
        self.p=plan; self.op=openings; self.rng=rng; self.weights=weights
        self.mlp = mlp
        # unify attribute name used by run(); keep alias for any legacy refs
        self.transformer = transformer
        self.trf = transformer
        self.ensemble = ensemble
        self.c = BEDROOM_BOOK['CLEAR']
        filters=area_based_filters(plan.Wm, plan.Hm)
        self.allowed_beds=filters["bed_choices"]
        self.wr_order=filters["wardrobe_order"]
        self.bed_key = (bed_key if (bed_key and bed_key in self.allowed_beds) else self.autopick_bed())
        self.force_bst_pair = bool(force_bst_pair)

    def autopick_bed(self)->str:
        Wm=self.p.Wm; Hm=self.p.Hm; A=Wm*Hm
        options=self.allowed_beds
        if 'DOUBLE' in options and (min(Wm,Hm)>=3.1 and A>=12): return 'DOUBLE'
        if 'THREE_Q_SMALL' in options: return 'THREE_Q_SMALL'
        return options[0]

    def run(self, iters:int=900, time_budget_ms:int=520)->Tuple[Optional[GridPlan], Dict]:
        t0=time.time()
        best=None; best_meta={}; best_score=-1e9
        seeds=seed_templates(self.p, self.bed_key)
        beam=[]
        tries=0
        while (time.time()-t0)*1000 < time_budget_ms and tries<iters:
            tries+=1
            seed=self.rng.choice(seeds)
            res, meta, feats = self._attempt(seed)
            if not res: continue
            base_score=dot_score(self.weights, feats)
            # adjacency bonus
            adj = self._adjacency_score(res)
            feats['adjacency'] = adj
            base_score += self.weights.get('adjacency',0.6) * adj
            # deep models
            if self.mlp:
                base_score += 0.35 * self.mlp.predict(feats)
            if self.transformer:
                base_score += 0.45 * self.transformer.predict(feats)
            # ensemble (supervised + unsupervised + semi)
            if getattr(self, 'ensemble', None):
                try: base_score += 0.40 * self.ensemble.score(feats)
                except Exception: pass
            beam.append((base_score,res,{**meta,'features':feats,'score':base_score}))
            beam.sort(key=lambda x:-x[0]); beam=beam[:6]
        if beam:
            best_score,best,best_meta=beam[0]
        return best, best_meta

    def _attempt(self, seed:Dict):
        res,meta,feats=self._try_seed(seed)
        if res: return res,meta,feats
        for relax in [0.0, 0.4, 0.8]:
            for wall in (seed['wall'], 0,2,3,1):
                for shift in (-3,-2,-1,0,1,2,3):
                    s2=self._shifted_seed(seed, wall, shift)
                    res,meta,feats=self._try_seed(s2, relax)
                    if res: return res,meta,feats
        return None,{},{}

    def _grid_snapshot(self, plan:'GridPlan', max_hw: int = 16):
        """Downsample occupancy to a small int grid for CNN/analytics."""
        mapping = {'BED':1,'BST':2,'WRD':3,'DRS':4,'DESK':5,'TVU':6}
        H = min(max_hw, plan.gh); W = min(max_hw, plan.gw)
        sx = max(1, plan.gw // W); sy = max(1, plan.gh // H)
        G = np.zeros((H,W), dtype=np.int8)
        jj=0
        for y in range(0, plan.gh, sy):
            ii=0
            for x in range(0, plan.gw, sx):
                c = plan.occ[y][x]
                if c:
                    base = c.split(':')[0]
                    G[jj,ii] = mapping.get(base,7)
                ii+=1
                if ii>=W: break
            jj+=1
            if jj>=H: break
        return G


    def _shifted_seed(self, seed:Dict, wall:int, shift:int)->Dict:
        beds=[]
        for (x,y,w,h) in seed['beds']:
            if wall in (0,2):
                beds.append((clamp(x+shift,0,self.p.gw-w), 0 if wall==0 else self.p.gh-h, w,h))
            elif wall==3:
                beds.append((0, clamp(y+shift,0,self.p.gh-h), w,h))
            else:
                beds.append((self.p.gw-w, clamp(y+shift,0,self.p.gh-h), w,h))
        return {'wall':wall,'beds':beds}

    def _try_seed(self, seed:Dict, relax_factor:float=0.0):
        p=GridPlan(self.p.Wm,self.p.Hm)
        # Door block
        dx,dy,dw,dh=self.op.door_rect_cells()
        for j in range(dy, dy+dh):
            for i in range(dx, dx+dw): p.occ[j][i]='DOOR'
        self._add_door_clearance(p, owner='DOOR')

        # Place bed(s)
        beds=[]
        for (x,y,w,h) in seed['beds']:
            jx=max(0,min(p.gw-w, x + self.rng.randint(-1,1)))
            jy=max(0,min(p.gh-h, y + self.rng.randint(-1,1)))
            if not p.fits(jx,jy,w,h): return None,{},{}
            if not self._bed_touches_wall(jx,jy,w,h,seed['wall']): return None,{},{}
            side=p.meters_to_cells(self.c['side_rec']*(1.0-relax_factor) + self.c['side_min']*relax_factor)
            foot=p.meters_to_cells(self.c['foot_rec']*(1.0-relax_factor) + self.c['foot_min']*relax_factor)
            if not self._clear_ok(p,jx,jy,w,h,seed['wall'],side,foot): return None,{},{}
            p.place(jx,jy,w,h,f'BED:{self.bed_key}')
            # zero-gap clearances at edges
            if seed['wall'] in (0,2):
                p.mark_clear(jx-side, jy, side, h, 'SIDE', 'BED')
                p.mark_clear(jx+w, jy, side, h, 'SIDE', 'BED')
                if seed['wall']==0: p.mark_clear(jx, jy+h, w, foot, 'FOOT', 'BED')
                else:               p.mark_clear(jx, jy-foot, w, foot, 'FOOT', 'BED')
            else:
                p.mark_clear(jx, jy-side, w, side, 'SIDE', 'BED')
                p.mark_clear(jx, jy+h, w, side, 'SIDE', 'BED')
                if seed['wall']==3: p.mark_clear(jx+w, jy, foot, h, 'FOOT', 'BED')
                else:               p.mark_clear(jx-foot, jy, foot, h, 'FOOT', 'BED')
            beds.append((jx,jy,w,h,seed['wall']))

        # Night tables (strict)
        bst=BEDROOM_BOOK['NIGHT_TABLE']['BST_18']
        tw=p.meters_to_cells(bst['w']); td=p.meters_to_cells(bst['d'])
        placed_bst=0
        for (bx,by,bw,bd,bedwall) in beds:
            placed_bst += self._place_bst_pair_strict(p, bedwall, bx,by,bw,bd, tw,td)

        # If user requires a pair for each bed, enforce it hard
        if getattr(self, 'force_bst_pair', False) and placed_bst < 2*len(beds):
            return None, {}, {}


        # Windows clearances
        self._add_window_clearances(p)

        # Wardrobe + Dresser
        wr = self._place_wall_unit(p, 'WRD')
        dr = self._place_wall_unit(p, 'DRS')
        if self.force_bst_pair and placed_bst < 2*len(beds):
            return None, {}, {}

        # Path feasibility & coverage (coarse)
        ok, coverage, reach_windows = self._paths_and_coverage(p)
        if not ok: return None,{},{}

        # features
        def desk_near_window():
            desks = components_by_code(p, 'DESK')
            if not desks:
                return 0.0
            win_spans = self.op.window_spans_cells()
            for (x,y,w,h,wall) in desks:
                if wall < 0: continue
                if wall in (0,2):
                    a0,a1=x,x+w
                    for ww,s,lenv in win_spans:
                        if ww==wall:
                            b0,b1=s,s+lenv
                            if not (a1<=b0 or b1<=a0): return 1.0
                else:
                    a0,a1=y,y+h
                    for ww,s,lenv in win_spans:
                        if ww==wall:
                            b0,b1=s,s+lenv
                            if not (a1<=b0 or b1<=a0): return 1.0
            return 0.0

        feats = {
            'bst_pair': 1.0 if placed_bst >= 2*len(beds) else 0.5 if placed_bst > 0 else 0.0,
            'has_wr': 1.0 if wr else 0.0,
            'has_dr': 1.0 if dr else 0.0,
            'privacy': 1.0 if seed['wall'] != 0 else 0.5,
            'symmetry': 1.0 if placed_bst in (0,2,4) else 0.5,
            'paths_ok': 1.0,
            'use_rec_clear': 1.0 if relax_factor == 0.0 else 0.0,
            'bed_not_bottom': 1.0 if seed['wall'] != 0 else 0.0,
            'coverage': coverage,
            'reach_windows': 1.0 if reach_windows else 0.0,
            'door_align': 1.0,
            'longedge_wall': 1.0,
            'near_window_desk': desk_near_window()
        }

        meta={'placed_bst':placed_bst,'has_wr':bool(wr),'has_dr':bool(dr),'wall':seed['wall'],
              'coverage':coverage,'reach_windows':reach_windows}
        p.clearzones = merge_clearances(p.clearzones)
        return p, meta, feats

    # --- helpers

    def _bed_touches_wall(self,x,y,w,h,wall)->bool:
        if wall==0: return y==0
        if wall==2: return (y+h)==self.p.gh
        if wall==3: return x==0
        return (x+w)==self.p.gw

    def _clear_ok(self, p:GridPlan,x:int,y:int,w:int,h:int, wall:int, side:int, foot:int)->bool:
        if wall in (0,2):
            if x-side<0 or x+w+side>p.gw: return False
            if wall==0 and y+h+foot>p.gh: return False
            if wall==2 and y-foot<0: return False
        else:
            if y-side<0 or y+h+side>p.gh: return False
            if wall==3 and x+w+foot>p.gw: return False
            if wall==1 and x-foot<0: return False
        return True

    def _span_blocks_opening(self, wall:int, start:int, width:int, x:int,y:int,w:int,h:int)->bool:
        if wall in (0,2) and y==(0 if wall==0 else self.p.gh-h):
            a0=x; a1=x+w; b0=start; b1=start+width
            return not (a1<=b0 or b1<=a0)
        if wall in (3,1) and x==(0 if wall==3 else self.p.gw-w):
            a0=y; a1=y+h; b0=start; b1=start+width
            return not (a1<=b0 or b1<=a0)
        return False

    def _place_bst_pair_strict(self, p:GridPlan, bed_wall:int, bx:int,by:int,bw:int,bd:int, tw:int,td:int)->int:
        """
        Place up to two bedside tables adjacent to the bed's accessible sides.

        Works for all bed-wall orientations:
          - Bed on top/bottom wall → place tables to the left & right, flush to that wall.
          - Bed on left/right wall → place tables above & below, flush to that wall.

        Pass 1: strict (avoid door + avoid windows)
        Pass 2: relaxed (avoid door, ignore windows)
        Pass 3: inset by 1 cell from the wall (still avoid door)
        """
        # Treat bw/bd as the ACTUAL placed rect size (bw = bed width in cells, bd = bed height in cells).
        bed_w, bed_h = bw, bd

        dwall, dstart, dwidth = self.op.door_span_cells()
        win_spans = self.op.window_spans_cells()

        def touches_opening(x, y, w, h, avoid_windows: bool) -> bool:
            # identify which wall the candidate touches
            if y == 0: wall = 0
            elif y + h == p.gh: wall = 2
            elif x == 0: wall = 3
            elif x + w == p.gw: wall = 1
            else: wall = -1

            if wall == dwall and self._span_blocks_opening(wall, max(0, dstart-1), max(1, dwidth+2), x, y, w, h):
                return True
            if avoid_windows and wall >= 0:
                for ww, start, L in win_spans:
                    if ww == wall and self._span_blocks_opening(wall, start, L, x, y, w, h):
                        return True
            return False

        def try_pass(avoid_windows: bool, inset: int) -> int:
            placed = 0
            if bed_wall in (0, 2):
                # bedside tables along same top/bottom wall → y anchored to the wall
                y = (0 if bed_wall == 0 else (p.gh - td))
                y = y + (inset if bed_wall == 0 else -inset)
                candidates = [
                    (bx - tw,      y, tw, td),               # left of bed
                    (bx + bed_w,   y, tw, td),               # right of bed
                ]
            else:
                # bedside tables along same left/right wall → x anchored to the wall
                x = (0 if bed_wall == 3 else (p.gw - tw))
                x = x + (inset if bed_wall == 3 else -inset)
                candidates = [
                    (x, by - td,        tw, td),             # above bed
                    (x, by + bed_h,     tw, td),             # below bed
                ]

            for (x, y, w, h) in candidates:
                # keep inside bounds and empty
                if x < 0 or y < 0 or x + w > p.gw or y + h > p.gh:
                    continue
                if not p.fits(x, y, w, h):
                    continue

                # demand true side adjacency to the bed rectangle
                # (rectangles share a side and overlap along the other axis)
                side_adjacent = (
                    # left of bed
                    (x + w == bx and not (y + h <= by or by + bed_h <= y)) or
                    # right of bed
                    (x == bx + bed_w and not (y + h <= by or by + bed_h <= y)) or
                    # above bed
                    (y + h == by and not (x + w <= bx or bx + bed_w <= x)) or
                    # below bed
                    (y == by + bed_h and not (x + w <= bx or bx + bed_w <= x))
                )
                if not side_adjacent:
                    continue

                if touches_opening(x, y, w, h, avoid_windows):
                    continue

                p.place(x, y, w, h, 'BST')
                placed += 1
                if placed == 2:
                    break
            return placed

        total = 0
        total += try_pass(avoid_windows=True,  inset=0)
        if total < 2:
            total += try_pass(avoid_windows=False, inset=0)
        if total < 2:
            total += try_pass(avoid_windows=False, inset=1)

        return min(total, 2)

    def _place_wall_unit(self, p:GridPlan, kind:str):
        if kind=='WRD': specs = self.wr_order
        else: specs = ['DRS_4FT','CHEST_SM']
        dwall,dstart,dwidth=self.op.door_span_cells()
        win_spans=self.op.window_spans_cells()
        for name in specs:
            spec = BEDROOM_BOOK['WARDROBE'][name] if kind=='WRD' else BEDROOM_BOOK['DRESSER'][name]
            W=p.meters_to_cells(spec['w']); D=p.meters_to_cells(spec['d'])
            orient_sizes = []
            ww,hh=(max(W,D), min(W,D))
            orient_sizes += [(0, ww, hh), (2, ww, hh)]
            orient_sizes += [(3, hh, ww), (1, hh, ww)]
            self.rng.shuffle(orient_sizes)
            for wall, ww, hh in orient_sizes:
                options=[]
                if wall==0: y=0; xs=range(0, p.gw-ww+1); options += [(x,y,ww,hh) for x in xs]
                elif wall==2: y=p.gh-hh; xs=range(0, p.gw-ww+1); options += [(x,y,ww,hh) for x in xs]
                elif wall==3: x=0; ys=range(0, p.gh-hh+1); options += [(x,y,ww,hh) for y in ys]
                else: x=p.gw-ww; ys=range(0, p.gh-hh+1); options += [(x,y,ww,hh) for y in ys]
                self.rng.shuffle(options)
                for x,y,w,h in options:
                    if wall==dwall and self._span_blocks_opening(wall,max(0,dstart-1),max(1,dwidth+2),x,y,w,h): continue
                    bad=False
                    for wwspan,start,lenv in win_spans:
                        if wall==wwspan and self._span_blocks_opening(wall,start,lenv,x,y,w,h): bad=True; break
                    if bad: continue
                    if not p.fits(x,y,w,h): continue
                    p.place(x,y,w,h, kind)
                    if 'front_rec' in spec:
                        fc = p.meters_to_cells(spec['front_rec'])
                        if wall==0: p.mark_clear(x,y+h,w,fc,'FRONT',kind)
                        elif wall==2: p.mark_clear(x,y-fc,w,fc,'FRONT',kind)
                        elif wall==3: p.mark_clear(x+w,y,fc,h,'FRONT',kind)
                        else: p.mark_clear(x-fc,y,fc,h,'FRONT',kind)
                    return (x,y,w,h)
        return None

    def _add_door_clearance(self, p:GridPlan, owner:str):
        wall,start,width=self.op.door_span_cells()
        depth = p.meters_to_cells(self.op.swing_depth) + max(1,PATH_WIDTH_CELLS-1)
        # zero-gap: clearance touches interior immediately
        if wall==0:
            p.mark_clear(start, depth, width, max(1,PATH_WIDTH_CELLS), 'DOOR_CLEAR', owner)
        elif wall==2:
            p.mark_clear(start, p.gh - depth - max(1,PATH_WIDTH_CELLS), width, max(1,PATH_WIDTH_CELLS), 'DOOR_CLEAR', owner)
        elif wall==3:
            p.mark_clear(max(1,PATH_WIDTH_CELLS), start, max(1,PATH_WIDTH_CELLS), width, 'DOOR_CLEAR', owner)
        else:
            p.mark_clear(p.gw - depth - max(1,PATH_WIDTH_CELLS), start, max(1,PATH_WIDTH_CELLS), width, 'DOOR_CLEAR', owner)

    def _add_window_clearances(self, p:GridPlan):
        depth = max(1, p.meters_to_cells(0.40))
        for wall,start,length in self.op.window_spans_cells():
            if wall==0:   p.mark_clear(start, depth, length, 1, 'WIN_CLEAR','WINDOW')
            elif wall==2: p.mark_clear(start, p.gh-1-depth, length, 1, 'WIN_CLEAR','WINDOW')
            elif wall==3: p.mark_clear(1, start, 1, length, 'WIN_CLEAR','WINDOW')
            else:         p.mark_clear(p.gw-2, start, 1, length, 'WIN_CLEAR','WINDOW')

    def _paths_and_coverage(self, p:GridPlan)->Tuple[bool,float,bool]:
        gw,gh=p.gw,p.gh
        blocked=[[p.occ[j][i] is not None and p.occ[j][i] != 'DOOR' for i in range(gw)] for j in range(gh)]
        free=sum(1 for j in range(gh) for i in range(gw) if not blocked[j][i])
        dx,dy,dw,dh=self.op.door_rect_cells()
        if self.op.door_wall==0: start=(dx+dw//2, dh)
        elif self.op.door_wall==2: start=(dx+dw//2, gh-dh-1)
        elif self.op.door_wall==3: start=(dw, dy+dh//2)
        else: start=(gw-dw-1, dy+dh//2)
        if not (0<=start[0]<gw and 0<=start[1]<gh): return False,0.0,False
        blocked[start[1]][start[0]]=False

        Q=deque([start]); seen={start}
        while Q:
            i,j=Q.popleft()
            for di,dj in ((1,0),(-1,0),(0,1),(0,-1)):
                ni=i+di; nj=j+dj
                if 0<=ni<gw and 0<=nj<gh and not blocked[nj][ni] and (ni,nj) not in seen:
                    seen.add((ni,nj)); Q.append((ni,nj))
        coverage=len(seen)/max(1,free)

        targets=[]
        for wall,start,lenv in self.op.window_spans_cells():
            mid=start+max(0,lenv//2)
            if wall==0: targets.append((mid, 1))
            elif wall==2: targets.append((mid, gh-2))
            elif wall==3: targets.append((1, mid))
            else: targets.append((gw-2, mid))
        reach_windows=all(t in seen for t in targets) if targets else True
        ok = (coverage>0.60 and reach_windows)
        return ok, coverage, reach_windows

    def _adjacency_score(self, plan:GridPlan) -> float:
        """
        Coarse adjacency score using simple matrix; higher is better.
        """
        A = {
            'BED': {'BST': +2.0, 'WRD': +0.8, 'DRS': +0.6, 'DESK': +0.4},
            'DESK': {'WIN': +1.5},  # desk near windows
        }
        def boxes(code):
            comps = components_by_code(plan, code)
            if comps:
                x,y,w,h,_ = comps[0]
                return (x,y,x+w-1,y+h-1)
            return None
        score = 0.0
        bbed = boxes('BED')
        if bbed:
            bx0, by0, bx1, by1 = bbed
            for other, wt in A['BED'].items():
                b = boxes(other)
                if not b: continue
                ox0, oy0, ox1, oy1 = b
                dx = max(0, max(ox0 - bx1, bx0 - ox1))
                dy = max(0, max(oy0 - by1, by0 - oy1))
                score += wt * (1.0 / (1.0 + dx + dy))
        # desk near window
        bdesk = boxes('DESK')
        if bdesk:
            dx0, dy0, dx1, dy1 = bdesk
            for wall, s, L in self.op.window_spans_cells():
                if wall in (0,2):
                    a0, a1 = dx0, dx1
                    b0, b1 = s, s+L
                    if not (a1<b0 or b1<a0):
                        score += A['DESK']['WIN']; break
        return score

# -----------------------
# Clearance merging
# -----------------------

def merge_clearances(rects:List[Tuple[int,int,int,int,str,str]])->List[Tuple[int,int,int,int,str,str]]:
    by_kind=defaultdict(list)
    for r in rects: by_kind[(r[4], r[5])].append(r)
    out=[]
    for key, group in by_kind.items():
        changed=True
        L=[list(r[:4]) for r in group]  # [x,y,w,h]
        while changed:
            changed=False
            i=0
            while i<len(L):
                x1,y1,w1,h1=L[i]; merged=False
                j=i+1
                while j<len(L):
                    x2,y2,w2,h2=L[j]
                    if rects_touch_or_overlap((x1,y1,w1,h1),(x2,y2,w2,h2)):
                        x=min(x1,x2); y=min(y1,y2)
                        X=max(x1+w1,x2+w2); Y=max(y1+h1,y2+h2)
                        x1,y1,w1,h1=x,y,X-x,Y-y
                        L[i]=[x1,y1,w1,h1]; L.pop(j); merged=True; changed=True
                    else:
                        j+=1
                if not merged: i+=1
        for x,y,w,h in L:
            out.append((x,y,w,h,key[0],key[1]))
    return out

def rects_touch_or_overlap(a,b)->bool:
    ax,ay,aw,ah=a; bx,by,bw,bh=b
    if ax+aw < bx or bx+bw < ax: return False
    if ay+ah < by or by+bh < ay: return False
    return True

# -----------------------
# Bathroom arranger (very light – placeholder)
# -----------------------

def arrange_bathroom(Wm: float, Hm: float, rules: Dict) -> GridPlan:
    """Generate a bathroom layout honouring clearance rules.

    The function is intentionally lightweight – its goal is simply to place the
    four common fixtures (tub, shower, water closet and lavatory) while
    respecting the minimum clearances encoded in ``rules``.  It is **not** an
    optimiser; if the room is too small to satisfy the hard minimums a partially
    filled plan may be returned.
    """

    def _intersects_clear(p: GridPlan, x: int, y: int, w: int, h: int) -> bool:
        for cx, cy, cw, ch, *_ in p.clearzones:
            if (x < cx + cw and x + w > cx and y < cy + ch and y + h > cy):
                return True
        return False

    def _place_with_front(p: GridPlan, x: int, y: int, w: int, h: int,
                          code: str, front_m: float, against_top: bool) -> bool:
        """Place an element and reserve the required front clearance."""
        if not p.fits(x, y, w, h) or _intersects_clear(p, x, y, w, h):
            return False
        fc = p.meters_to_cells(front_m)
        if fc > 0:
            if against_top:
                fx, fy, fw, fh = x, y - fc, w, fc
            else:
                fx, fy, fw, fh = x, y + h, w, fc
            if fy < 0 or fy + fh > p.gh:
                return False
            if not p.fits(fx, fy, fw, fh) or _intersects_clear(p, fx, fy, fw, fh):
                return False
        p.place(x, y, w, h, code)
        if fc > 0:
            p.mark_clear(fx, fy, fw, fh, 'FRONT', code)
        return True

    p = GridPlan(Wm, Hm)
    units = rules.get('units', {})
    in_m = units.get('IN_M', 0.0254)

    fx = rules.get('fixtures', {})
    clear = {
        'lav_side': fx.get('lavatory', {}).get('side_clear_to_wall_m', {}).get('min', 0.508),
        'lav_front': fx.get('lavatory', {}).get('front_clear_to_opposite_m', {}).get('min', 0.610),
        'lav_to_fixture': fx.get('lavatory', {}).get('to_adjacent_fixture_edge_m', {}).get('min', 0.406),
        'wc_side': fx.get('water_closet', {}).get('center_to_side_obstruction_m', {}).get('min', 0.406),
        'wc_front': fx.get('water_closet', {}).get('front_clear_to_opposite_m', {}).get('min', 0.610),
        'tub_front': fx.get('bathtub', {}).get('front_clear_to_opposite_wall_m', {}).get('min', 0.762),
        'shr_front': fx.get('bathtub', {}).get('entry_front_clear_m', 0.762),
    }

    # --- Tub ---
    tub_len = fx.get('bathtub', {}).get('common_lengths_m', [1.5])[0]
    tw = p.meters_to_cells(tub_len)
    td = p.meters_to_cells(0.75)
    if not _place_with_front(p, 0, p.gh - td, tw, td, 'TUB', clear['tub_front'], True):
        return p

    # --- Shower ---
    shr_size = fx.get('shower', {}).get('stall_nominal_sizes_in', [{'w': 36, 'd': 36}])[0]
    sw = p.meters_to_cells(shr_size.get('w', 36) * in_m)
    sd = p.meters_to_cells(shr_size.get('d', 36) * in_m)
    if not _place_with_front(p, max(0, p.gw - sw), p.gh - sd, sw, sd,
                             'SHR', clear['shr_front'], True):
        return p

    # --- Water closet ---
    ww = p.meters_to_cells(clear['wc_side'] * 2)
    wd = p.meters_to_cells(0.76)
    if not _place_with_front(p, 0, 0, ww, wd, 'WC', clear['wc_front'], False):
        return p

    # --- Lavatory ---
    lw = p.meters_to_cells(clear['lav_side'] * 2)
    ld = p.meters_to_cells(0.6)
    gap_req = p.meters_to_cells(clear['lav_to_fixture'])
    if p.gw - ww - lw < gap_req:
        return p  # no space for required gap
    if not _place_with_front(p, p.gw - lw, 0, lw, ld, 'LAV', clear['lav_front'], False):
        return p

    return p

# -----------------------
# UI – Generate view
# -----------------------

PALETTE = {
    'BED':'#2eea98','BST':'#cfcfcf','WRD':'#ffa54a','DRS':'#ffd84a',
    'DESK':'#8ad1ff','TVU':'#b7b7b7','CLEAR':'#6fb6ff','DOOR':'#8b4513'
}

# Living room elements (complimenting tones)
PALETTE.setdefault('SOFA', '#86e3ce')
PALETTE.setdefault('CTAB', '#d0f4ea')  # coffee table
PALETTE.setdefault('STAB', '#a1c6ea')  # side table
PALETTE.setdefault('RUG',  '#f6d186')

# Dining elements (color family distinct from LR)
PALETTE.setdefault('DTAB',   '#ffb3c1')  # dining table
PALETTE.setdefault('DCHAIR', '#ffc9de')  # dining chair
PALETTE.setdefault('DSIDE',  '#ffd6a5')  # sideboard / buffet

# Bathroom elements
PALETTE.setdefault('WC',  '#ffb4b4')
PALETTE.setdefault('SHR', '#a3d5ff')
PALETTE.setdefault('TUB', '#fff3b0')
PALETTE.setdefault('LAV', '#c5e1a5')

ITEM_LABELS = {
    'BED': 'Bed',
    'BST': 'Night Table',
    'WRD': 'Wardrobe',
    'DRS': 'Dresser',
    'DESK': 'Desk',
    'TVU': 'TV Unit',
    'WC': 'Toilet',
    'SHR': 'Shower',
    'TUB': 'Tub',
    'LAV': 'Lavatory',
    'CLEAR': 'Clearance',
    'SOFA': 'Sofa',
    'CTAB': 'Coffee Table',
    'STAB': 'Side Table',
    'RUG': 'Rug',
    'DTAB': 'Dining Table',
    'DCHAIR': 'Dining Chair',
    'DSIDE': 'Sideboard',
    'CHEST': 'Chest'
}


<<<<<<< HEAD
WALL_COLOR = '#000000'
WIN_COLOR = '#000000'
WALL_FILL = '#ffcccc'
EXT_WALL_THICK = 0.23
INT_WALL_THICK = 0.11
OPENING_THICK = 0.07
HUMAN1_COLOR = '#ff6262'
HUMAN2_COLOR = '#ffdd55'
=======
WALL_COLOR='#000000'
WIN_COLOR='#000000'

WALL_FILL='#ff0000'
DOOR_FILL='#8b4513'
WIN_FILL='#95c8ff'

HUMAN1_COLOR='#ff6262'
HUMAN2_COLOR='#ffdd55'
>>>>>>> 2610e347

class GenerateView:
    def __init__(self, root: tk.Misc, Wm: float, Hm: float, bed_key: Optional[str], room_label: str = 'Bedroom', bath_dims: Optional[Tuple[float,float]] = None, pack_side=tk.LEFT, on_back=None):
        self.root=root; self.on_back=on_back
        self.room_label = room_label

        self.bed_Wm = Wm; self.bed_Hm = Hm
        self.bath_dims = bath_dims
        if bath_dims:
            bw, bh = bath_dims
            self.bath_Wm = bw; self.bath_Hm = bh
        else:
            self.bath_Wm = self.bath_Hm = 0.0

        # Maintain separate plans for bedroom and bathroom.
        self.bed_plan = GridPlan(self.bed_Wm, self.bed_Hm)
        self.plan = self.bed_plan  # legacy attribute used by bedroom-only helpers
        self.bath_plan = GridPlan(self.bath_Wm, self.bath_Hm) if bath_dims else None

        self.bed_openings = Openings(GridPlan(self.bed_Wm, self.bed_Hm))
        self.openings = self.bed_openings  # maintain compatibility for bedroom ops
        self.bath_openings = Openings(GridPlan(self.bath_Wm, self.bath_Hm)) if bath_dims else None
        self.bed_key=None if bed_key=='Auto' else bed_key
        self.weights, self.mlp, self.transformer, self.ae, self.cnn, self.rnn, self.gan, self.ensemble = rehydrate_from_feedback()
        self.rng=random.Random()
        self.container=ttk.Frame(root); self.container.pack(side=pack_side, fill=tk.BOTH, expand=True)
        tb=ttk.Frame(self.container); tb.pack(fill=tk.X)
        ttk.Button(tb, text='← Back', command=self._go_back).pack(side=tk.LEFT, padx=6, pady=4)
        ttk.Label(tb, text=self.room_label, font=('SF Pro Text', 12, 'bold')).pack(side=tk.LEFT, padx=6)
        self.canvas=tk.Canvas(self.container, bg='#ffffff', highlightthickness=0, cursor='hand2')
        self.canvas.pack(side=tk.LEFT, fill=tk.BOTH, expand=True)

        # Tooltip elements are managed via the 'tooltip' tag

        self.sidebar=ttk.Frame(self.container, width=360, padding=10)
        self.sidebar.pack(side=tk.RIGHT, fill=tk.Y)
        self._build_sidebar()
        self.canvas.bind('<Configure>', lambda e: self._draw())
        
        # (keyboard bindings are set below via canvas.bind + root.bind_all)

        
        # Drag state
        self.drag_item=None
        # Selection state for keyboard ops and double-click lock
        self.selected=None
        self.selected_locked=False
        self.canvas.bind('<Button-1>', self._on_down)
        self.canvas.bind('<B1-Motion>', self._on_drag)
        self.canvas.bind('<ButtonRelease-1>', self._on_up)
        
        # Double-click toggles sticky selection (lock/unlock)
        self.canvas.bind('<Double-Button-1>', self._on_double_click)

        # Also bind arrows directly on the canvas (widget-level gets priority when canvas has focus)
        for seq in ('<KeyPress-Left>', '<Left>',
                    '<KeyPress-Right>', '<Right>',
                    '<KeyPress-Up>', '<Up>',
                    '<KeyPress-Down>', '<Down>'):
            self.canvas.bind(seq, self._on_arrow_rotate)
        self.canvas.bind('r', self._on_arrow_rotate)


        # --- Keyboard bindings (global) ---
        # Bind to both KeyPress and plain sequences to avoid widget focus swallowing arrows
        for seq in ('<KeyPress-Left>', '<Left>',
                    '<KeyPress-Right>', '<Right>',
                    '<KeyPress-Up>', '<Up>',
                    '<KeyPress-Down>', '<Down>'):
            self.root.bind_all(seq, self._on_arrow_rotate)

        # Ctrl/Cmd + Arrow = nudge by 1 cell
        for seq, cb in (
            ('<Control-Left>',  self._on_ctrl_left),
            ('<Control-Right>', self._on_ctrl_right),
            ('<Control-Up>',    self._on_ctrl_up),
            ('<Control-Down>',  self._on_ctrl_down),
            ('<Command-Left>',  self._on_ctrl_left),
            ('<Command-Right>', self._on_ctrl_right),
            ('<Command-Up>',    self._on_ctrl_up),
            ('<Command-Down>',  self._on_ctrl_down),
        ):
            self.root.bind_all(seq, cb)

        # 'r' also rotates
        self.root.bind_all('r', self._on_arrow_rotate)

        # Sims
        self.sim_timer=None; self.sim2_timer=None
        self.sim_path=[]; self.sim_index=0; self.sim_poly=[]
        self.sim2_path=[]; self.sim2_index=0; self.sim2_poly=[]
        # Human blocks
        self.human_id=None; self.human2_id=None
        # batch feedback vars filled in _build_sidebar
        self._solve_and_draw()
    # ----------------- sidebar

    def _build_sidebar(self):
        # Clear any existing widgets so sidebar can be rebuilt cleanly
        for child in self.sidebar.winfo_children():
            child.destroy()

        # --- Bedroom controls ---
        ttk.Label(self.sidebar, text='Bedroom Door & Windows', font=('SF Pro Text', 13, 'bold')).pack(anchor='w', pady=(4,2))
        f=ttk.Frame(self.sidebar); f.pack(fill=tk.X)
        self.bed_door_wall=tk.StringVar(value='Left')
        ttk.Label(f, text='Door wall').grid(row=0,column=0,sticky='w')
        ttk.Combobox(
            f,
            textvariable=self.bed_door_wall,
            values=['Bottom','Top','Left'],
            state='readonly',
            width=8,
        ).grid(row=1, column=0)
        self.bed_door_w=tk.DoubleVar(value=0.9); self.bed_door_c=tk.DoubleVar(value=self.bed_Hm*0.25)
        ttk.Label(f, text='Door width').grid(row=0,column=1,sticky='w')
        ttk.Scale(f, variable=self.bed_door_w, from_=0.7, to=1.2, orient='horizontal').grid(row=1,column=1,sticky='we', padx=4)
        ttk.Label(f, text='Door center (m)').grid(row=0,column=2,sticky='w')
        ttk.Scale(f, variable=self.bed_door_c, from_=0.0, to=max(self.bed_Wm,self.bed_Hm), orient='horizontal').grid(row=1,column=2,sticky='we', padx=4)
        for i in range(3): f.grid_columnconfigure(i, weight=1)

        wbox=ttk.Frame(self.sidebar); wbox.pack(fill=tk.X, pady=(6,2))
        ttk.Label(wbox, text='Window 1').grid(row=0,column=0,sticky='w')
        self.bed_w1_wall=tk.StringVar(value='Bottom'); self.bed_w1_len=tk.DoubleVar(value=1.2); self.bed_w1_c=tk.DoubleVar(value=self.bed_Hm*0.40)
        ttk.Combobox(
            wbox,
            textvariable=self.bed_w1_wall,
            values=['Bottom','Top','Left','None'],
            state='readonly',
            width=8,
        ).grid(row=1, column=0, sticky='w')
        ttk.Label(wbox, text='Width').grid(row=0,column=1,sticky='w')
        ttk.Scale(wbox, variable=self.bed_w1_len, from_=0.8, to=2.0, orient='horizontal').grid(row=1,column=1,sticky='we',padx=4)
        ttk.Label(wbox, text='Center (m)').grid(row=0,column=2,sticky='w')
        ttk.Scale(wbox, variable=self.bed_w1_c, from_=0.0, to=max(self.bed_Wm,self.bed_Hm), orient='horizontal').grid(row=1,column=2,sticky='we',padx=4)
        for i in range(3): wbox.grid_columnconfigure(i, weight=1)

        wbox2=ttk.Frame(self.sidebar); wbox2.pack(fill=tk.X, pady=(4,6))
        ttk.Label(wbox2, text='Window 2').grid(row=0,column=0,sticky='w')
        self.bed_w2_wall=tk.StringVar(value='None'); self.bed_w2_len=tk.DoubleVar(value=0.0); self.bed_w2_c=tk.DoubleVar(value=0.0)
        ttk.Combobox(wbox2, textvariable=self.bed_w2_wall, values=['Bottom','Top','Left','None'], state='readonly', width=8).grid(row=1,column=0)
        ttk.Label(wbox2, text='Width').grid(row=0,column=1,sticky='w')
        ttk.Scale(wbox2, variable=self.bed_w2_len, from_=0.0, to=2.0, orient='horizontal').grid(row=1,column=1,sticky='we',padx=4)
        ttk.Label(wbox2, text='Center (m)').grid(row=0,column=2,sticky='w')
        ttk.Scale(wbox2, variable=self.bed_w2_c, from_=0.0, to=max(self.bed_Wm,self.bed_Hm), orient='horizontal').grid(row=1,column=2,sticky='we',padx=4)
        for i in range(3): wbox2.grid_columnconfigure(i, weight=1)

        # --- Bathroom controls ---
        if self.bath_dims:
            ttk.Label(self.sidebar, text='Bathroom Door & Windows', font=('SF Pro Text', 13, 'bold')).pack(anchor='w', pady=(8,2))
            bw, bh = self.bath_dims
            bf = ttk.Frame(self.sidebar); bf.pack(fill=tk.X)
            self.bath_door_wall = tk.StringVar(value='Left')
            ttk.Label(bf, text='Door wall').grid(row=0, column=0, sticky='w')
            ttk.Combobox(bf, textvariable=self.bath_door_wall, values=['Left'], state='readonly', width=8).grid(row=1, column=0)
            self.bath_door_w = tk.DoubleVar(value=0.7); self.bath_door_c = tk.DoubleVar(value=bh*0.25)
            ttk.Label(bf, text='Door width').grid(row=0, column=1, sticky='w')
            ttk.Scale(bf, variable=self.bath_door_w, from_=0.7, to=1.2, orient='horizontal').grid(row=1, column=1, sticky='we', padx=4)
            ttk.Label(bf, text='Door center (m)').grid(row=0, column=2, sticky='w')
            ttk.Scale(bf, variable=self.bath_door_c, from_=0.0, to=max(bw,bh), orient='horizontal').grid(row=1, column=2, sticky='we', padx=4)
            for i in range(3): bf.grid_columnconfigure(i, weight=1)

            bw1 = ttk.Frame(self.sidebar); bw1.pack(fill=tk.X, pady=(6,2))
            ttk.Label(bw1, text='Window 1').grid(row=0, column=0, sticky='w')
            self.bath_w1_wall = tk.StringVar(value='None'); self.bath_w1_len = tk.DoubleVar(value=0.0); self.bath_w1_c = tk.DoubleVar(value=0.0)
            ttk.Combobox(bw1, textvariable=self.bath_w1_wall, values=['Bottom','Right','Top','None'], state='readonly', width=8).grid(row=1, column=0, sticky='w')
            ttk.Label(bw1, text='Width').grid(row=0, column=1, sticky='w')
            ttk.Scale(bw1, variable=self.bath_w1_len, from_=0.0, to=2.0, orient='horizontal').grid(row=1, column=1, sticky='we', padx=4)
            ttk.Label(bw1, text='Center (m)').grid(row=0, column=2, sticky='w')
            ttk.Scale(bw1, variable=self.bath_w1_c, from_=0.0, to=max(bw,bh), orient='horizontal').grid(row=1, column=2, sticky='we', padx=4)
            for i in range(3): bw1.grid_columnconfigure(i, weight=1)

            bw2 = ttk.Frame(self.sidebar); bw2.pack(fill=tk.X, pady=(4,6))
            ttk.Label(bw2, text='Window 2').grid(row=0, column=0, sticky='w')
            self.bath_w2_wall = tk.StringVar(value='None'); self.bath_w2_len = tk.DoubleVar(value=0.0); self.bath_w2_c = tk.DoubleVar(value=0.0)
            ttk.Combobox(bw2, textvariable=self.bath_w2_wall, values=['Bottom','Right','Top','None'], state='readonly', width=8).grid(row=1, column=0)
            ttk.Label(bw2, text='Width').grid(row=0, column=1, sticky='w')
            ttk.Scale(bw2, variable=self.bath_w2_len, from_=0.0, to=2.0, orient='horizontal').grid(row=1, column=1, sticky='we', padx=4)
            ttk.Label(bw2, text='Center (m)').grid(row=0, column=2, sticky='w')
            ttk.Scale(bw2, variable=self.bath_w2_c, from_=0.0, to=max(bw,bh), orient='horizontal').grid(row=1, column=2, sticky='we', padx=4)
            for i in range(3): bw2.grid_columnconfigure(i, weight=1)

        ttk.Button(self.sidebar, text='↻ Generate', style='Primary.TButton', command=self._apply_batch_and_generate).pack(fill=tk.X)

        if 'bedroom' in self.room_label.lower():
            ttk.Label(self.sidebar, text='Furniture', font=('SF Pro Text', 13, 'bold')).pack(anchor='w', pady=(8,2))
            fb=ttk.Frame(self.sidebar); fb.pack(fill=tk.X, pady=(0,2))
            self.furn_kind=tk.StringVar(value='TVU'); self.auto_place=tk.BooleanVar(value=True)
            ttk.Combobox(fb, textvariable=self.furn_kind, values=['TVU','DESK','DRS_4FT','CHEST_SM','WRD_S_210','WRD_H_180'], width=12, state='readonly').pack(side=tk.LEFT)
            ttk.Checkbutton(fb, text='auto', variable=self.auto_place).pack(side=tk.LEFT, padx=6)
            b2=ttk.Frame(self.sidebar); b2.pack(fill=tk.X)
            ttk.Button(b2, text='Add', command=self._add_furniture).pack(side=tk.LEFT, expand=True, fill=tk.X)
            ttk.Button(b2, text='Remove', command=self._remove_furniture).pack(side=tk.LEFT, expand=True, fill=tk.X, padx=6)

            # Rules
            self.force_bst_pair = tk.BooleanVar(value=True)
            ttk.Checkbutton(self.sidebar, text='Force bedside tables (pair)', variable=self.force_bst_pair).pack(anchor='w', pady=(6,2))
        else:
            self.force_bst_pair = tk.BooleanVar(value=False)

        
        ttk.Button(self.sidebar, text='▶ Simulate Circulation', command=self._simulate_one).pack(fill=tk.X, pady=(8,0))
        ttk.Button(self.sidebar, text='▶▶ Simulate Two Humans', command=self._simulate_two).pack(fill=tk.X, pady=(4,6))
        ttk.Button(self.sidebar, text='Run circulation sim (scribble)', command=self.simulate_circulation).pack(fill=tk.X, pady=(0,8))

        ttk.Button(self.sidebar, text='Export PNG', command=self._export_png).pack(fill=tk.X, pady=(6,0))
        self.status=tk.StringVar(value=''); ttk.Label(self.sidebar, textvariable=self.status, wraplength=320).pack(anchor='w', pady=(6,0))

        vars_to_trace = [
            self.bed_door_wall, self.bed_door_w, self.bed_door_c,
            self.bed_w1_wall, self.bed_w1_len, self.bed_w1_c,
            self.bed_w2_wall, self.bed_w2_len, self.bed_w2_c,
        ]
        if self.bath_dims:
            vars_to_trace.extend([
                self.bath_door_wall, self.bath_door_w, self.bath_door_c,
                self.bath_w1_wall, self.bath_w1_len, self.bath_w1_c,
                self.bath_w2_wall, self.bath_w2_len, self.bath_w2_c,
            ])
        for v in vars_to_trace:
            if hasattr(v, 'trace_add'):
                v.trace_add('write', lambda *args: self._solve_and_draw())

        if self.force_bst_pair is not None and hasattr(self.force_bst_pair, 'trace_add'):
            self.force_bst_pair.trace_add('write', lambda *args: self._solve_and_draw())


    def _go_back(self):
        try: self.container.destroy()
        except: pass
        if callable(self.on_back): self.on_back()

    # ----------------- solve / openings

    def _apply_openings_from_ui(self):
        wall_map = {'Bottom': 0, 'Right': 1, 'Top': 2, 'Left': 3}

        # Bedroom
        self.bed_openings.door_wall = wall_map.get(self.bed_door_wall.get(), 3)
        self.bed_openings.door_width = float(self.bed_door_w.get())
        self.bed_openings.door_center = float(self.bed_door_c.get())

        def parse_window(kind: str, wall_s, len_v, cen_v, allowed):
            """Parse a window definition from UI state.

            Returns ``None`` if the window should be ignored.
            """

            if wall_s == 'None' or (len_v <= 0.0):
                return None
            wall = wall_map.get(wall_s)
            if wall is None or wall not in allowed:
                print(f"Ignoring invalid {kind} window wall: {wall_s}")
                return None
            length = float(len_v)
            center = float(cen_v)
            start = max(0.0, center - 0.5 * length)
            return [wall, start, length]

        bed_allowed = {wall_map['Bottom'], wall_map['Top'], wall_map['Left']}
        self.bed_openings.windows = [
            w
            for w in [
                parse_window(
                    'bedroom',
                    self.bed_w1_wall.get(),
                    self.bed_w1_len.get(),
                    self.bed_w1_c.get(),
                    bed_allowed,
                ),
                parse_window(
                    'bedroom',
                    self.bed_w2_wall.get(),
                    self.bed_w2_len.get(),
                    self.bed_w2_c.get(),
                    bed_allowed,
                ),
            ]
            if w is not None
        ]

        # Bathroom
        if self.bath_dims and self.bath_openings:
            self.bath_openings.door_wall = wall_map['Left']
            self.bath_openings.door_width = float(self.bath_door_w.get())
            self.bath_openings.door_center = float(self.bath_door_c.get())
            bath_allowed = {wall_map['Bottom'], wall_map['Right'], wall_map['Top']}
            self.bath_openings.windows = [
                w
                for w in [
                    parse_window(
                        'bathroom',
                        self.bath_w1_wall.get(),
                        self.bath_w1_len.get(),
                        self.bath_w1_c.get(),
                        bath_allowed,
                    ),
                    parse_window(
                        'bathroom',
                        self.bath_w2_wall.get(),
                        self.bath_w2_len.get(),
                        self.bath_w2_c.get(),
                        bath_allowed,
                    ),
                ]
                if w is not None
            ]


    def _apply_batch_and_generate(self):
        # (1) snapshot only if you want to keep a LOCKED item; otherwise clear
        sticky = []
        if getattr(self, 'selected_locked', False) and getattr(self, 'selected', None):
            x, y, w, h = self.selected['rect']
            code = self.selected['code']
            wall = self._infer_wall(x, y, w, h)
            sticky.append((code, x, y, w, h, wall))
        self._sticky_items = sticky  # only keep the locked item (if any)
        # (2) RUN THE SOLVER to regenerate
        self._apply_openings_from_ui()
        self._solve_and_draw()

    def _solve_and_draw(self):
        if self.sim_timer: self.root.after_cancel(self.sim_timer); self.sim_timer=None
        if self.sim2_timer: self.root.after_cancel(self.sim2_timer); self.sim2_timer=None
        self.sim_path=[]; self.sim_poly=[]; self.sim2_path=[]; self.sim2_poly=[]
        self._apply_openings_from_ui()
        bed_wall, _, _ = self.bed_openings.door_span_cells()
        if bed_wall == WALL_RIGHT:
            self.status.set('Bedroom door cannot be on shared wall.')
            self.bed_plan = None
            self.bath_plan = None
            self.plan = GridPlan(self.bed_Wm, self.bed_Hm)
            self._draw()
            return
        bath_ok = True
        if self.bath_dims:
            bath_wall, _, _ = self.bath_openings.door_span_cells()
            if bath_wall != WALL_LEFT:
                self.status.set('Bathroom door must be on shared wall.')
                bath_ok = False
        bed_plan=GridPlan(self.bed_Wm,self.bed_Hm)
        solver=BedroomSolver(
            bed_plan,
            self.bed_openings,
            self.bed_key,
            random.Random(),
            load_weights(),
            self.mlp,
            self.transformer,
            ensemble=getattr(self, 'ensemble', None),
            pref=None,
            force_bst_pair=bool(getattr(self, 'force_bst_pair', tk.BooleanVar(value=False)).get())
        )
        best, meta = solver.run()
        if not best:
            self.status.set('No arrangement found (adjust door/windows).'); self._draw(); return

        # overlay sticky items (if any), preserving positions & clearances
        sticky = getattr(self, '_sticky_items', [])
        if sticky:
            FRONT_REC_DEFAULT = {'WRD': 0.80, 'DRS': 0.90, 'DESK': 0.90}
            for (code,x,y,w,h,wall) in sticky:
                # force place: clear any conflicts then place
                best.clear(x,y,w,h)
                best.place(x,y,w,h, code)
                # reapply front clearance if we have a default
                fc_m = FRONT_REC_DEFAULT.get(code, 0.0)
                if fc_m > 0.0:
                    fc = best.meters_to_cells(fc_m)
                    if wall == 0: best.mark_clear(x,y+h,w,fc,'FRONT',code)
                    elif wall == 2: best.mark_clear(x,y-fc,w,fc,'FRONT',code)
                    elif wall == 3: best.mark_clear(x+w,y,fc,h,'FRONT',code)
                    elif wall == 1: best.mark_clear(x-fc,y,fc,h,'FRONT',code)
            best.clearzones = merge_clearances(best.clearzones)

        bed_plan = best
        self.bed_plan = bed_plan
        self.plan = bed_plan
        if self.bath_dims and bath_ok:
            self.bath_plan = arrange_bathroom(self.bath_dims[0], self.bath_dims[1], BATH_RULES)
        else:
            self.bath_plan = None

        self.meta=meta; self._log_run(meta); self._draw()
        sc=meta.get('score',0.0)
        if bath_ok:
            self.status.set(f"Coverage {meta.get('coverage',0)*100:.1f}% · Paths {'ok' if meta.get('paths_ok') else 'blocked'} · Windows {'ok' if meta.get('reach_windows') else 'miss'} · Score {sc:.2f}")

    # ----------------- draw & helpers

    def _draw(self):
        cv = self.canvas; cv.delete('all')
        bed_gw, bed_gh = self.bed_plan.gw, self.bed_plan.gh
        bath_gw = self.bath_plan.gw if self.bath_plan else 0
        bath_gh = self.bath_plan.gh if self.bath_plan else 0
        total_w = bed_gw + bath_gw
        max_h = max(bed_gh, bath_gh)
        cw, ch = cv.winfo_width() or 1, cv.winfo_height() or 1
        margin = 26
        scale = min((cw - 2*margin) / max(1, total_w), (ch - 2*margin) / max(1, max_h))
        self.scale = scale
        bed_ox = (cw - total_w * scale) / 2
        bed_oy = (ch - bed_gh * scale) / 2
        self.ox = bed_ox
        self.oy = bed_oy
        bath_ox = bed_ox + bed_gw * scale
        bath_oy = (ch - bath_gh * scale) / 2
        ext_wall = max(1, int(scale * EXT_WALL_THICK))
        int_wall = max(1, int(scale * INT_WALL_THICK))
        open_width = max(1, int(scale * OPENING_THICK))

        def draw_room(plan, ox, oy):
            gw, gh = plan.gw, plan.gh
            for i in range(gw + 1):
                x = ox + i * scale
                cv.create_line(x, oy, x, oy + gh * scale, fill='#dddddd', tags=('grid',))
            for j in range(gh + 1):
                y = oy + j * scale
                cv.create_line(ox, y, ox + gw * scale, y, fill='#dddddd', tags=('grid',))
            bound = set()
            for j in range(gh):
                for i in range(gw):
                    code = plan.occ[j][i]
                    if not code or code in ('DOOR', 'WALL'):
                        continue
                    base = code.split(':')[0]
                    tag = base.split('_')[0]
                    color = PALETTE.get(tag, '#888')
                    x0 = ox + i * scale
                    y0 = oy + (gh - 1 - j) * scale
                    cv.create_rectangle(x0, y0, x0 + scale, y0 + scale,
                                        outline='', fill=color, tags=(tag,))
                    if tag not in bound:
                        cv.tag_bind(tag, '<Enter>',
                                    lambda e, c=tag: self._show_tooltip(e, c))
                        cv.tag_bind(tag, '<Leave>', self._hide_tooltip)
                        bound.add(tag)

            for (x, y, w, h, kind, owner) in plan.clearzones:
                x0 = ox + x * scale
                y0 = oy + (gh - (y + h)) * scale
                cv.create_rectangle(x0, y0, x0 + w * scale, y0 + h * scale,
                                    outline=PALETTE['CLEAR'], dash=(8, 6), width=2)

<<<<<<< HEAD
        draw_room(self.bed_plan, bed_ox, bed_oy)
=======
            cv.create_rectangle(ox, oy, ox + gw * scale, oy + gh * scale,

                                outline=WALL_COLOR, fill=WALL_FILL, width=wall_width)
            self._draw_room_openings(cv, openings, ox, oy, scale,
                                     wall_width, open_width)

        draw_room(self.bed_plan, self.bed_openings, bed_ox, bed_oy)
>>>>>>> 2610e347
        if self.bath_plan:
            draw_room(self.bath_plan, bath_ox, bath_oy)

        total_w_px = total_w * scale
        max_h_px = max_h * scale
        cv.create_rectangle(bed_ox, bed_oy, bed_ox + total_w_px, bed_oy + max_h_px,
                            outline=WALL_FILL, width=ext_wall, tags=('wall',))
        cv.create_rectangle(bed_ox, bed_oy, bed_ox + total_w_px, bed_oy + max_h_px,
                            outline=WALL_COLOR, width=1, tags=('wall_outline',))
        if self.bath_plan:
            x = bed_ox + bed_gw * scale
            cv.create_rectangle(x - int_wall/2, bed_oy, x + int_wall/2, bed_oy + max_h_px,
                                outline=WALL_FILL, width=int_wall, tags=('wall',))
            cv.create_rectangle(x - int_wall/2, bed_oy, x + int_wall/2, bed_oy + max_h_px,
                                outline=WALL_COLOR, width=1, tags=('wall_outline',))

        self._draw_room_openings(cv, self.bed_openings, bed_ox, bed_oy, scale, open_width)
        if self.bath_plan:
            self._draw_room_openings(cv, self.bath_openings, bath_ox, bath_oy, scale, open_width)

        cv.tag_lower('wall_outline')
        cv.tag_lower('wall')
        cv.tag_lower('grid')

        cv.tag_lower('grid')

        def draw_path(poly, color):
            if len(poly) >= 2:
                for k in range(1, len(poly)):
                    x0, y0 = poly[k - 1]
                    x1, y1 = poly[k]
                    cv.create_line(x0, y0, x1, y1, fill=color, width=2,
                                   capstyle=tk.ROUND)
        draw_path(self.sim_poly, HUMAN1_COLOR)
        draw_path(self.sim2_poly, HUMAN2_COLOR)

        if self.sim_path:
            i, j = self.sim_path[min(self.sim_index, len(self.sim_path) - 1)]
            self._draw_human_block(i, j, HUMAN1_COLOR, which=1)
        if self.sim2_path:
            i, j = self.sim2_path[min(self.sim2_index, len(self.sim2_path) - 1)]
            self._draw_human_block(i, j, HUMAN2_COLOR, which=2)

    def _show_tooltip(self, event, code):
        base = code.split('_')[0]
        label = ITEM_LABELS.get(base, code)
        color = PALETTE.get(base, '#fff')
        self._hide_tooltip()

        x = event.x + 12
        y = event.y + 12
        text_id = self.canvas.create_text(x + 16, y, text=label, fill='black',
                                          anchor='nw', tags=('tooltip',))
        bbox = self.canvas.bbox(text_id)
        rect_id = self.canvas.create_rectangle(
            x, y - 4, bbox[2] + 4, max(bbox[3], y + 14) + 4,
            fill='white', outline='black', tags=('tooltip',))
        self.canvas.tag_raise(text_id, rect_id)
        color_id = self.canvas.create_rectangle(
            x + 2, y + 2, x + 14, y + 14,
            fill=color, outline='black', tags=('tooltip',))
        self.canvas.tag_raise(color_id, rect_id)

    def _hide_tooltip(self, event=None):
        self.canvas.delete('tooltip')



    def _draw_room_openings(self, cv, openings, ox, oy, scale,
                            wall_width, open_width):

        if openings is None:
            return
        gw, gh = openings.p.gw, openings.p.gh

        def seg(wall, start, length, fill_color):
            if wall < 0 or length <= 0:
                return
            w = gw * scale
            h = gh * scale
            s = start * scale
            L = length * scale
            half = wall_width / 2
            if wall == 0:

                x0 = ox + s
                x1 = ox + s + L
                y0 = oy + h - half
                y1 = oy + h + half
            elif wall == 2:
                x0 = ox + s
                x1 = ox + s + L
                y0 = oy - half
                y1 = oy + half
            elif wall == 3:
                x0 = ox - half
                x1 = ox + half
                y0 = oy + h - (s + L)
                y1 = oy + h - s
            else:
                x0 = ox + w - half
                x1 = ox + w + half
                y0 = oy + h - (s + L)
                y1 = oy + h - s
            cv.create_rectangle(x0, y0, x1, y1,
                                outline=WALL_COLOR, width=open_width,
                                fill=fill_color)

        dwall, dstart, dwidth = openings.door_span_cells()
        seg(dwall, dstart, dwidth, DOOR_FILL)

        for wall, start, length in openings.window_spans_cells():
            seg(wall, start, length, WIN_FILL)

    def _draw_opening_segment(self, cv, wall, start, length, color, width):
        if wall<0 or length<=0: return
        x0=self.ox; y0=self.oy; w=self.plan.gw*self.scale; h=self.plan.gh*self.scale
        s=start*self.scale; L=length*self.scale
        if wall==0:
            cv.create_line(x0+s, y0+h, x0+s+L, y0+h, fill=color, width=width)
        elif wall==2:
            cv.create_line(x0+s, y0, x0+s+L, y0, fill=color, width=width)
        elif wall==3:
            cv.create_line(x0, y0+h-(s+L), x0, y0+h-s, fill=color, width=width)
        else:
            cv.create_line(x0+w, y0+h-(s+L), x0+w, y0+h-s, fill=color, width=width)

    def _draw_human_block(self, i, j, color, which=1):
        # small square centered in cell
        size = max(4, self.scale*0.5)
        cx, cy = self._cell_center(i,j)
        x0, y0 = cx - size/2, cy - size/2
        x1, y1 = cx + size/2, cy + size/2
        if which==1:
            if self.human_id is not None:
                try: self.canvas.coords(self.human_id, x0,y0,x1,y1)
                except: self.human_id=None
            if self.human_id is None:
                self.human_id = self.canvas.create_rectangle(x0,y0,x1,y1, fill=color, outline='')
        else:
            if self.human2_id is not None:
                try: self.canvas.coords(self.human2_id, x0,y0,x1,y1)
                except: self.human2_id=None
            if self.human2_id is None:
                self.human2_id = self.canvas.create_rectangle(x0,y0,x1,y1, fill=color, outline='')

    # ------- geometry helpers

    def _cell_center(self, i, j):
        x0 = self.ox + (i + 0.5) * self.scale
        y0 = self.oy + (self.plan.gh - (j + 0.5)) * self.scale
        return (x0, y0)

    def _cell_rect(self, x, y):
        x0 = self.ox + x * self.scale
        y0 = self.oy + (self.plan.gh - 1 - y) * self.scale
        return (x0, y0, x0 + self.scale, y0 + self.scale)

    def _xy_to_cell(self, px, py):
        if not (self.ox <= px <= self.ox + self.plan.gw*self.scale and
                self.oy <= py <= self.oy + self.plan.gh*self.scale):
            return (None, None)
        i = int((px - self.ox) // self.scale)
        j_from_top = int((py - self.oy) // self.scale)
        j = self.plan.gh - 1 - j_from_top
        return (clamp(i, 0, self.plan.gw-1), clamp(j, 0, self.plan.gh-1))

    def _infer_wall(self, x, y, w, h):
        if y == 0: return 0
        if y + h == self.plan.gh: return 2
        if x == 0: return 3
        if x + w == self.plan.gw: return 1
        return -1

    def _components_by_code(self, code):
        return components_by_code(self.plan, code)

    def _hit_component(self, px, py):
        i, j = self._xy_to_cell(px, py)
        if i is None: return None
        cell = self.plan.occ[j][i]
        if not cell or cell == 'DOOR': return None
        base = cell.split(':')[0]
        for (x,y,w,h,wall) in self._components_by_code(base):
            if x <= i < x+w and y <= j < y+h:
                return (x,y,w,h,base)
        return None

    # ------- add/remove furniture & boundary placement

    def _add_furniture(self):
        kind=self.furn_kind.get()
        p=self.plan
        placed=None
        if kind in ('TVU','DESK'):
            spec=BEDROOM_BOOK[kind][list(BEDROOM_BOOK[kind].keys())[0]]
            W=p.meters_to_cells(spec['w']); D=p.meters_to_cells(spec['d'])
            placed=self._place_free_boundary(kind, W, D)
            if placed and 'front_rec' in spec:
                x,y,w,h=placed
                wall=self._infer_wall(x,y,w,h)
                fc=p.meters_to_cells(spec['front_rec'])
                if wall==0: p.mark_clear(x,y+h,w,fc,'FRONT',kind)
                elif wall==2: p.mark_clear(x,y-fc,w,fc,'FRONT',kind)
                elif wall==3: p.mark_clear(x+w,y,fc,h,'FRONT',kind)
                else: p.mark_clear(x-fc,y,fc,h,'FRONT',kind)
        elif kind in ('DRS_4FT','CHEST_SM'):
            spec=BEDROOM_BOOK['DRESSER'][kind]
            W=p.meters_to_cells(spec['w']); D=p.meters_to_cells(spec['d'])
            placed=self._place_free_boundary('DRS', W, D, prefer_longedge=True)
            if placed:
                x,y,w,h=placed; wall=self._infer_wall(x,y,w,h)
                fc=p.meters_to_cells(spec['front_rec'])
                if wall==0: p.mark_clear(x,y+h,w,fc,'FRONT','DRS')
                elif wall==2: p.mark_clear(x,y-fc,w,fc,'FRONT','DRS')
                elif wall==3: p.mark_clear(x+w,y,fc,h,'FRONT','DRS')
                else: p.mark_clear(x-fc,y,fc,h,'FRONT','DRS')
        elif kind in ('WRD_S_210','WRD_H_180'):
            spec=BEDROOM_BOOK['WARDROBE'][kind]
            W=p.meters_to_cells(spec['w']); D=p.meters_to_cells(spec['d'])
            placed=self._place_free_boundary('WRD', W, D, prefer_longedge=True)
            if placed:
                x,y,w,h=placed; wall=self._infer_wall(x,y,w,h)
                fc=p.meters_to_cells(spec['front_rec'])
                if wall==0: p.mark_clear(x,y+h,w,fc,'FRONT','WRD')
                elif wall==2: p.mark_clear(x,y-fc,w,fc,'FRONT','WRD')
                elif wall==3: p.mark_clear(x+w,y,fc,h,'FRONT','WRD')
                else: p.mark_clear(x-fc,y,fc,h,'FRONT','WRD')
        if placed:
            p.clearzones=merge_clearances(p.clearzones)
            self._log_event({"event":"add_furniture","kind":kind,"rect":placed})
            self._draw()
        else:
            messagebox.showinfo('Add', 'No valid boundary slot found for this item.')

    def _remove_furniture(self):
        kind=self.furn_kind.get()
        code_map={'TVU':'TVU','DESK':'DESK','DRS_4FT':'DRS','CHEST_SM':'DRS','WRD_S_210':'WRD','WRD_H_180':'WRD'}
        code=code_map.get(kind,kind)
        comps=self._components_by_code(code)
        if not comps:
            messagebox.showinfo('Remove','No such furniture present.'); return
        x,y,w,h,_=comps[-1]
        self.plan.clear(x,y,w,h)
        self.plan.clearzones=[r for r in self.plan.clearzones if r[5]!=code]
        self.plan.clearzones=merge_clearances(self.plan.clearzones)
        self._log_event({"event":"remove_furniture","kind":kind,"rect":[x,y,w,h]})
        self._draw()

    def _place_free_boundary(self, code:str, W:int, D:int, prefer_longedge:bool=True):
        """
        Try placing a boundary-bound furniture piece.
        Enforces:
          - Long edge parallel to wall (for WRD/DRS/DESK/TVU)
          - No blocking door/window spans
          - Area-based size restriction (cells fraction cap)
        Returns (x,y,w,h) or None.
        """
        p = self.plan
        gw, gh = p.gw, p.gh

        # area cap
        room_cells = gw * gh
        fp = W * D
        frac_caps = {'WRD': 0.18, 'DRS': 0.14, 'DESK': 0.10, 'TVU': 0.08}
        cap = frac_caps.get(code, 0.20) * room_cells
        if fp > cap: return None

        # openings
        dwall, dstart, dwidth = self.openings.door_span_cells()
        win_spans = self.openings.window_spans_cells()

        def spans_block(wall, x, y, w, h):
            if wall == dwall and self._span_blocks_opening(wall, max(0, dstart-1), max(1, dwidth+2), x, y, w, h):
                return True
            for ww, start, L in win_spans:
                if wall == ww and self._span_blocks_opening(wall, start, L, x, y, w, h):
                    return True
            return False

        walls = [0, 2, 3, 1]
        for wall in walls:
            if prefer_longedge:
                if wall in (0,2): ww, hh = max(W,D), min(W,D)
                else:             ww, hh = min(W,D), max(W,D)
            else:
                ww, hh = W, D

            if wall == 0:
                y = 0; slots = [(x, y, ww, hh) for x in range(0, gw-ww+1)]
            elif wall == 2:
                y = gh - hh; slots = [(x, y, ww, hh) for x in range(0, gw-ww+1)]
            elif wall == 3:
                x = 0; slots = [(x, y, ww, hh) for y in range(0, gh-hh+1)]
            else:
                x = gw - ww; slots = [(x, y, ww, hh) for y in range(0, gh-hh+1)]

            self.rng.shuffle(slots)
            for x, y, w, h in slots:
                if spans_block(wall, x, y, w, h): continue
                if not p.fits(x, y, w, h): continue
                p.place(x, y, w, h, code)
                return (x, y, w, h)
        return None

    # ------- drag with ghost preview

    def _on_down(self, e):
        if getattr(self, 'selected_locked', False):
            return

        # Ensure arrow keys go to the canvas
        try: self.canvas.focus_set()
        except Exception: pass


        comp = self._hit_component(e.x, e.y)
        if comp and comp[4] in ('WRD','DRS','DESK','TVU','BST','BED','WC','SHR','TUB','LAV'):
            x, y, w, h = comp[:4]
            self.selected = {'rect': [x, y, w, h], 'code': comp[4]}

            self.drag_item = {
                'orig': [x, y, w, h],
                'live': [x, y, w, h],
                'code': comp[4],
                'ghost': None
            }
            x0, y0, _, _ = self._cell_rect(x, y)
            _, _, x1, y1 = self._cell_rect(x+w-1, y+h-1)
            self.drag_item['ghost'] = self.canvas.create_rectangle(
                x0, y0, x1, y1, outline='#ffffff', dash=(4,3), width=2
            )
        else:
            if not getattr(self, 'selected_locked', False):
                self.selected = None
                self._draw()


    def _on_drag(self, e):
        if not self.drag_item:
            return
        _, _, w, h = self.drag_item['live']
        i, j = self._xy_to_cell(e.x, e.y)
        if i is None:
            return
        nx = max(0, min(i, self.plan.gw - w))
        ny = max(0, min(j, self.plan.gh - h))

        x0, y0, _, _ = self._cell_rect(nx, ny)
        _, _, x1, y1 = self._cell_rect(nx+w-1, ny+h-1)
        if self.drag_item.get('ghost') is not None:
            self.canvas.coords(self.drag_item['ghost'], x0, y0, x1, y1)

        self.drag_item['live'] = [nx, ny, w, h]

    def _on_up(self, e):
        if not self.drag_item:
            return

        ox, oy, ow, oh = self.drag_item['orig']
        nx, ny, w, h = self.drag_item['live']
        code = self.drag_item['code']

        if self.drag_item.get('ghost') is not None:
            try:
                self.canvas.delete(self.drag_item['ghost'])
            except Exception:
                pass

        # clear original block before testing commit
        self.plan.clear(ox, oy, ow, oh)

        # bounds/overlap only for drag commit (stable & predictable)
        ok = self.plan.fits(nx, ny, w, h)

        if ok:
            self.plan.place(nx, ny, w, h, code)
            self.selected = {'rect': [nx, ny, w, h], 'code': code}
            self._log_event({"event": "drag", "code": code,
                             "from": [ox, oy, ow, oh], "to": [nx, ny, w, h]})
        else:
            self.plan.place(ox, oy, ow, oh, code)

        self.plan.clearzones = merge_clearances(self.plan.clearzones)
        self.drag_item = None
        self._sync_room_plans()
        self._draw()


    # ------- keyboard + opening-span helpers

    def _on_double_click(self, e):
        """Toggle sticky selection lock. Double-click an item to lock; double-click again to unlock."""
        comp = self._hit_component(e.x, e.y)
        
                # Keep keyboard focus on canvas while locked
        try: self.canvas.focus_set()
        except Exception: pass

        
        if getattr(self, 'selected_locked', False):
            # unlock regardless of where we double-click
            self.selected_locked = False
            return "break"
        if comp:
            self.selected = {'rect': list(comp[:4]), 'code': comp[4]}
            self.selected_locked = True
            self._draw()
            return "break"

    def _on_arrow_rotate(self, e):
        # Rotate selected item 90° clockwise (swap w↔h)
        self._rotate_selected(+1)
        return "break"


    def _on_ctrl_left(self, e):
        self._nudge_selected(-1, 0)
        return "break"
    def _on_ctrl_right(self, e):
        self._nudge_selected(+1, 0)
        return "break"

    def _on_ctrl_up(self, e):
        self._nudge_selected(0, +1)
        return "break"

    def _on_ctrl_down(self, e):
        self._nudge_selected(0, -1)
        return "break"

    def _span_blocks_opening(self, wall:int, start:int, width:int, x:int,y:int,w:int,h:int)->bool:
        p = self.plan
        # top/bottom walls (0 = top, 2 = bottom)
        if wall in (0, 2):
            touches = (y == 0) if wall == 0 else (y + h == p.gh)
            if not touches: return False
            a0, a1 = x, x + w
            b0, b1 = start, start + width
            return not (a1 <= b0 or b1 <= a0)
        # left/right walls (3 = left, 1 = right)
        if wall in (3, 1):
            touches = (x == 0) if wall == 3 else (x + w == p.gw)
            if not touches: return False
            a0, a1 = y, y + h
            b0, b1 = start, start + width
            return not (a1 <= b0 or b1 <= a0)
        return False

    def _nudge_selected(self, dx:int, dy:int):
        sel = getattr(self, 'selected', None)
        if not sel: return
        x, y, w, h = sel['rect']
        code = sel['code']
        nx = clamp(x + dx, 0, self.plan.gw - w)
        ny = clamp(y + dy, 0, self.plan.gh - h)

        # temporarily clear, then validate
        self.plan.clear(x, y, w, h)
        ok = self.plan.fits(nx, ny, w, h)
        if ok:
            wall = self._infer_wall(nx, ny, w, h)
            dwall, dstart, dwidth = self.openings.door_span_cells()
            if wall == dwall and self._span_blocks_opening(wall, max(0, dstart-1), max(1, dwidth+2), nx, ny, w, h):
                ok = False
            if ok:
                for wwspan, start, L in self.openings.window_spans_cells():
                    if wall == wwspan and self._span_blocks_opening(wall, start, L, nx, ny, w, h):
                        ok = False; break

        if ok:
            self.plan.place(nx, ny, w, h, code)
            self.selected['rect'] = [nx, ny, w, h]
            self._log_event({"event":"nudge","code":code,"from":[x,y,w,h],"to":[nx,ny,w,h]})
        else:
            self.plan.place(x, y, w, h, code)

        self.plan.clearzones = merge_clearances(self.plan.clearzones)
        self._sync_room_plans()
        self._draw()

    def _rotate_selected(self, direction=+1):
        sel = getattr(self, 'selected', None)
        if not sel:
            return
        x, y, w, h = sel['rect']
        code = sel['code']

        # swap length ↔ breadth (90° clockwise)
        nw, nh = h, w
        nx = max(0, min(x, self.plan.gw - nw))
        ny = max(0, min(y, self.plan.gh - nh))

        self.plan.clear(x, y, w, h)
        if self.plan.fits(nx, ny, nw, nh):
            self.plan.place(nx, ny, nw, nh, code)
            self.selected['rect'] = [nx, ny, nw, nh]
            self._log_event({"event": "rotate", "code": code,
                             "from": [x, y, w, h], "to": [nx, ny, nw, nh]})
        else:
            self.plan.place(x, y, w, h, code)

        self.plan.clearzones = merge_clearances(self.plan.clearzones)
        self._sync_room_plans()
        self._draw()


    def _sync_room_plans(self):
        """Synchronize per-room plans with current bedroom plan."""
        self.bed_plan = self.plan


    def _solve_and_draw_preserve(self):
        """Rebuild the plan ONLY from previously placed items, no new furniture."""
        if self.sim_timer: self.root.after_cancel(self.sim_timer); self.sim_timer=None
        if self.sim2_timer: self.root.after_cancel(self.sim2_timer); self.sim2_timer=None
        self.sim_path=[]; self.sim_poly=[]; self.sim2_path=[]; self.sim2_poly=[]

        # Re-apply door/window positions from UI (doesn't add furniture)
        self._apply_openings_from_ui()
        bed_wall, _, _ = self.bed_openings.door_span_cells()
        if bed_wall == WALL_RIGHT:
            self.status.set('Bedroom door cannot be on shared wall.')
            self._draw()
            return
        if self.bath_dims:
            bath_wall, _, _ = self.bath_openings.door_span_cells()
            if bath_wall != WALL_LEFT:
                self.status.set('Bathroom door must be on shared wall.')
                self._draw()
                return

        # New empty grid for bedroom, then re-place exactly what the user already had
        best = GridPlan(self.bed_Wm, self.bed_Hm)
        for j in range(self.plan.gh):
            for i in range(self.plan.gw):
                code = self.plan.occ[j][i]
                if code:
                    best.occ[j][i] = code
        best.clearzones.extend(self.plan.clearzones)

        # Place back snapshot exactly (with front/bed clearances)
        sticky = getattr(self, '_sticky_items', [])
        FRONT_REC_DEFAULT = {'WRD': 0.80, 'DRS': 0.90, 'DESK': 0.90, 'TVU': 0.75, 'BST': 0.75}
        for (code,x,y,w,h,wall) in sticky:
            best.place(x,y,w,h, code)
            # Re-apply clearances
            if code == 'BED':
                # No special method required here in preserve path
                pass

            else:
                fc_m = FRONT_REC_DEFAULT.get(code, 0.0)
                if fc_m > 0.0:
                    fc = best.meters_to_cells(fc_m)
                    if wall == 0: best.mark_clear(x,y+h,w,fc,'FRONT',code)
                    elif wall == 2: best.mark_clear(x,y-fc,w,fc,'FRONT',code)
                    elif wall == 3: best.mark_clear(x+w,y,fc,h,'FRONT',code)
                    elif wall == 1: best.mark_clear(x-fc,y,fc,h,'FRONT',code)

        best.clearzones = merge_clearances(best.clearzones)

        # Adopt as current plan, compute META minimally, draw
        self.plan = best
        self.bed_plan = best
        if self.bath_dims:
            self.bath_plan = arrange_bathroom(self.bath_dims[0], self.bath_dims[1], BATH_RULES)
        meta = {
            'coverage': getattr(best, 'coverage', lambda: 0.0)(),
            'paths_ok': True,
            'reach_windows': True,
            'score': 0.0,
        }
        self.meta = meta
        self._log_run(meta)
        self._draw()
        self.status.set("Layout preserved. No new furniture added.")


    # ------- adjacency & access rules

    def _adjacency_required_cells(self) -> Set[tuple]:
        """
        Return empty cells that represent must-touch adjacency to furniture faces:
          - Bed accessible from three free sides (all except wall face)
          - Side tables accessible from face opposite the wall
          - Wardrobe/Dresser/Desk/TVU accessible from face opposite the wall
        """
        p = self.plan
        gw, gh = p.gw, p.gh
        must = set()

        def add_face_cells(x, y, w, h, wall, faces):
            for face in faces:
                if face == 'N' and y-1 >= 0:
                    for i in range(w):
                        if p.occ[y-1][x+i] is None: must.add((x+i, y-1))
                if face == 'S' and y+h < gh:
                    for i in range(w):
                        if p.occ[y+h][x+i] is None: must.add((x+i, y+h))
                if face == 'W' and x-1 >= 0:
                    for j in range(h):
                        if p.occ[y+j][x-1] is None: must.add((x-1, y+j))
                if face == 'E' and x+w < gw:
                    for j in range(h):
                        if p.occ[y+j][x+w] is None: must.add((x+w, y+j))

        # BED
        for (bx, by, bw, bd, bwall) in self._components_by_code('BED'):
            faces = {'N','S','W','E'}
            if bwall == 0: faces.discard('N')
            elif bwall == 2: faces.discard('S')
            elif bwall == 3: faces.discard('W')
            elif bwall == 1: faces.discard('E')
            add_face_cells(bx, by, bw, bd, bwall, faces)

        # BST / WRD / DRS / DESK / TVU: opposite to wall
        face_map = {'BST': None, 'WRD': None, 'DRS': None, 'DESK': None, 'TVU': None}
        for code in list(face_map.keys()):
            for (x, y, w, h, wall) in self._components_by_code(code):
                if wall == 0: faces = {'S'}
                elif wall == 2: faces = {'N'}
                elif wall == 3: faces = {'E'}
                else: faces = {'W'}
                add_face_cells(x, y, w, h, wall, faces)

        return must

    # ------- simulations (full coverage with animation + RL)

    def _simulate_one(self):
        self.simulate_circulation()

    def simulate_circulation(self):
        """Build full-coverage path + animate one human block."""
        path, meta = self._build_full_coverage_path()
        self.sim_path = path
        self.sim_poly = meta['poly']
        self.sim_index = 0
        self._apply_rl_from_sim(meta)
        self._animate_one()

    def _simulate_two(self):
        """Two humans with different traversal orders."""
        path1, meta1 = self._build_full_coverage_path(order='rdlu')  # right,down,left,up
        path2, meta2 = self._build_full_coverage_path(order='lurd')  # left,up,right,down
        self.sim_path = path1; self.sim_poly = meta1['poly']; self.sim_index = 0
        self.sim2_path = path2; self.sim2_poly = meta2['poly']; self.sim2_index = 0
        self._apply_rl_from_sim(meta1)  # one RL update is enough per invocation
        self._animate_two()

    def _build_full_coverage_path(self, order='rdlu'):
        p = self.plan
        gw, gh = p.gw, p.gh

        # empty predicate
        def is_empty(x, y):
            c = p.occ[y][x]
            return c is None

        # door start fringe
        dx, dy, dw, dh = self.openings.door_rect_cells()
        if self.openings.door_wall == 0: start = (dx + dw//2, dh)
        elif self.openings.door_wall == 2: start = (dx + dw//2, gh - dh - 1)
        elif self.openings.door_wall == 3: start = (dw, dy + dh//2)
        else: start = (gw - dw - 1, dy + dh//2)

        free = {(x, y) for y in range(gh) for x in range(gw) if is_empty(x, y)}
        if start not in free:
            start = self._nearest_reachable_cell(start, free)

        targets = set(self._adjacency_required_cells())

        # window end candidates
        win_end = []
        for wall, s, L in self.openings.window_spans_cells():
            mid = s + max(0, L//2)
            if wall == 0 and (mid, 1) in free: win_end.append((mid, 1))
            elif wall == 2 and (mid, gh-2) in free: win_end.append((mid, gh-2))
            elif wall == 3 and (1, mid) in free: win_end.append((1, mid))
            elif wall == 1 and (gw-2, mid) in free: win_end.append((gw-2, mid))

        # neighbor ordering
        dir_map = {
            'r': (1,0), 'l': (-1,0), 'u': (0,-1), 'd': (0,1)
        }
        order_dirs = [dir_map[c] for c in order]

        def neighbors(x, y):
            for dx, dy in order_dirs:
                nx, ny = x+dx, y+dy
                if 0 <= nx < gw and 0 <= ny < gh:
                    yield nx, ny

        # DFS cover
        stack=[start]; seen=set(); path=[]; poly=[]
        collisions=0
        while stack:
            u = stack.pop()
            if u in seen: continue
            seen.add(u); path.append(u)
            if u not in free: collisions += 1
            if len(path)>=2:
                a=path[-2]; b=path[-1]
                ax,ay=self._cell_center(*a); bx,by=self._cell_center(*b)
                poly.append((ax,ay)); poly.append((bx,by))
            # push neighbors
            nbrs=[v for v in neighbors(*u) if v not in seen]
            stack.extend(nbrs)

        # ensure all targets
        from collections import deque
        def bfs_path(src, dst):
            if src == dst: return [src]
            q=deque([src]); parent={src:None}
            while q:
                u=q.popleft()
                for v in ((u[0]+1,u[1]),(u[0]-1,u[1]),(u[0],u[1]+1),(u[0],u[1]-1)):
                    if not (0<=v[0]<gw and 0<=v[1]<gh): continue
                    if v in parent: continue
                    if v not in free: continue
                    parent[v]=u
                    if v==dst: q.clear(); break
                    q.append(v)
            if dst not in parent: return None
            out=[]; cur=dst
            while cur is not None:
                out.append(cur); cur=parent[cur]
            return list(reversed(out))

        current = path[-1] if path else start
        misses=0
        for t in [t for t in targets if t not in set(path) and t in free]:
            sp=bfs_path(current,t)
            if not sp:
                misses += 1
                continue
            for s in sp[1:]:
                ax,ay=self._cell_center(*current); bx,by=self._cell_center(*s)
                poly.append((ax,ay)); poly.append((bx,by))
                path.append(s); current=s

        # finish at nearest window
        end_is_window=False
        if win_end:
            best=None; best_len=None
            for wcell in win_end:
                sp=bfs_path(current,wcell)
                if sp and (best_len is None or len(sp)<best_len):
                    best=sp; best_len=len(sp)
            if best:
                for s in best[1:]:
                    ax,ay=self._cell_center(*current); bx,by=self._cell_center(*s)
                    poly.append((ax,ay)); poly.append((bx,by))
                    path.append(s); current=s
                end_is_window=True

        coverage = len(set(path)&free)/max(1,len(free))
        rec = {
            "ts": time.time(),
            "event": "simulate_full_coverage",
            "steps": len(path),
            "coverage_free": coverage,
            "unmet_adjacency": misses,
            "end_is_window": end_is_window,
            "collisions": collisions,
            "path_len": len(path),
            "path_trunc": path[:1000],
        }
        try:
            with open(SIM_FILE,'a') as f: f.write(json.dumps(rec)+"\n")
        except Exception as e:
            print("SIM save error:", e)

        return path, {"poly": poly, "coverage": coverage, "misses": misses,
                      "end_is_window": end_is_window, "collisions": collisions}

    def _nearest_reachable_cell(self, start, pool:Set[tuple]):
        from collections import deque
        gw, gh = self.plan.gw, self.plan.gh
        def neighbors(x, y):
            for dx, dy in ((1,0),(-1,0),(0,1),(0,-1)):
                nx, ny = x+dx, y+dy
                if 0 <= nx < gw and 0 <= ny < gh:
                    yield nx, ny
        q = deque([start]); seen = {start}
        while q:
            u = q.popleft()
            if u in pool: return u
            for v in neighbors(*u):
                if v not in seen and (self.plan.occ[v[1]][v[0]] is None):
                    seen.add(v); q.append(v)
        return start

    # ------- RL integration

    def _apply_rl_from_sim(self, meta):
        coverage = meta["coverage"]
        misses = meta["misses"]
        end_is_window = meta["end_is_window"]
        collisions = meta["collisions"]

        Q = rl_load()
        s = rl_state_from_metrics(coverage, misses, end_is_window)
        a = rl_choose_action(Q, s, epsilon=0.15)
        # reward: high coverage, zero misses, end at window, no collisions
        reward = (coverage*3.0) + (1.0 if end_is_window else -0.5) + (-0.8*misses) + (-0.2*collisions)
        # mock next state as same (single-step update)
        ns = s
        Q = rl_update(Q, s, a, reward, ns)
        rl_save(Q)
        rl_apply_action_to_weights(self.weights, a, scale=0.25)
        self.status.set(self.status.get() + f" · RL nudged weights with action {a}")

    # ------- animation

    def _animate_one(self):
        if not self.sim_path: return
        self.sim_index = min(self.sim_index+1, len(self.sim_path)-1)
        i,j = self.sim_path[self.sim_index]
        self._draw()  # redraw and human block moves
        if self.sim_index < len(self.sim_path)-1:
            self.sim_timer = self.root.after(5, self._animate_one)  # hyperspeed

    def _animate_two(self):
        progressed = False
        if self.sim_path:
            self.sim_index = min(self.sim_index+1, len(self.sim_path)-1)
            progressed = progressed or (self.sim_index < len(self.sim_path)-1)
        if self.sim2_path:
            self.sim2_index = min(self.sim2_index+2, len(self.sim2_path)-1)  # slightly faster
            progressed = progressed or (self.sim2_index < len(self.sim2_path)-1)
        self._draw()
        if progressed:
            self.sim2_timer = self.root.after(5, self._animate_two)

    # ------- export

    def _export_png(self):
        # Tk doesn't export PNG natively; export EPS then let user convert
        path = filedialog.asksaveasfilename(defaultextension='.eps', filetypes=[('EPS','*.eps')], title='Export as EPS')
        if not path: return
        try:
            self.canvas.postscript(file=path, colormode='color')
            messagebox.showinfo('Export', f'Exported drawing to {path}\nTip: convert EPS→PNG via Preview or ImageMagick.')
        except Exception as e:
            messagebox.showerror('Export failed', str(e))

    # ------- logging

    def _log_event(self, obj):
        obj['ts'] = time.time()
        append_jsonl_locked(SIM_FILE, obj)

    def _grid_snapshot(self, plan: 'GridPlan', max_hw: int = 16):
        mapping = {'BED':1,'BST':2,'WRD':3,'DRS':4,'DESK':5,'TVU':6}
        H = min(max_hw, plan.gh); W = min(max_hw, plan.gw)
        sx = max(1, plan.gw // W); sy = max(1, plan.gh // H)
        G = np.zeros((H, W), dtype=np.int8)
        jj = 0
        for y in range(0, plan.gh, sy):
            ii = 0
            for x in range(0, plan.gw, sx):
                c = plan.occ[y][x]
                if c:
                    base = c.split(':')[0]
                    G[jj, ii] = mapping.get(base, 7)
                ii += 1
                if ii >= W:
                    break
            jj += 1
            if jj >= H:
                break
        return G

    def _grid_for_log(self):
        plans = [self.bed_plan]
        if self.bath_plan:
            plans.append(self.bath_plan)
        grids = [self._grid_snapshot(p, 16) for p in plans if p is not None]
        if not grids:
            return []
        max_h = max(g.shape[0] for g in grids)
        combined = []
        for j in range(max_h):
            row = []
            for g in grids:
                h, w = g.shape
                if j < h:
                    row.extend(int(v) for v in g[j])
                else:
                    row.extend([0] * w)
            combined.append(row)
        return combined


    def _log_run(self, meta):
        rec = {
            "ts": time.time(),
            "event": "solve_result",
            "features": meta.get('features', {}),
            "score": meta.get('score', 0.0),
            "coverage": meta.get('coverage', 0.0),
            "reach_windows": meta.get('reach_windows', False)
        }
        append_jsonl_locked(SIM_FILE, rec)

# -----------------------
# App shell (final fix: wait for dialogs)
# -----------------------

# ---- REPLACE FROM HERE -------------------------------------------------------

class App:
    def __init__(self):
        self.root = tk.Tk()
        self.root.title('VASTU – Bedroom (Generator)')
        apply_modern_theme(self.root)
        self.root.protocol('WM_DELETE_WINDOW', self._on_close)
        # landing container (always visible fallback)
        self.landing = ttk.Frame(self.root, padding=16)
        self.landing.pack(fill=tk.BOTH, expand=True)
        self._build_landing()

    def _build_landing(self):
        for w in list(self.landing.children.values()):
            w.destroy()
        ttk.Label(self.landing, text='VASTU – Bedroom', font=('SF Pro Text', 18, 'bold')).pack(pady=(8,2))
        ttk.Label(self.landing, text='Click Start to choose mode and room inputs.').pack(pady=(0,12))
        btns = ttk.Frame(self.landing); btns.pack()
        ttk.Button(btns, text='Start', style='Primary.TButton', command=self._startup_flow).pack(side=tk.LEFT, padx=6)
        ttk.Button(btns, text='Open Default Generate', command=lambda: self._open_generate_default()).pack(side=tk.LEFT, padx=6)

    def _on_close(self):
        try: self.root.destroy()
        except: pass

    def run(self):
        # Show window up front, even on macOS
        self.root.geometry('1200x800')
        self.root.update_idletasks()
        self.root.deiconify()
        self.root.lift()
        try:
            # toggle topmost briefly to beat macOS “behind other apps” quirk
            self.root.attributes('-topmost', True)
            self.root.after(300, lambda: self.root.attributes('-topmost', False))
        except Exception:
            pass
        self.root.mainloop()

    # ---------- startup flow (modal dialogs, but safe) ----------

    def _startup_flow(self):
        # Bring to front again before showing dialogs
        self.root.lift()
        self.root.update()

        # 1) Mode dialog
        md = ModeDialog(self.root)
        self.root.wait_window(md)
        if not getattr(md, 'result', None):
            # user cancelled; keep landing visible
            return
        mode = md.result
        

        # 2) Room input dialog capturing both rooms
        label = 'Sketch' if mode == 'sketch' else 'Generate'
        try:
            cd = AreaDialogCombined(self.root, label)
            self.root.wait_window(cd)
            if not getattr(cd, 'result', None):
                return
            bed_res = cd.result.get('bedroom', {})
            bath_res = cd.result.get('bathroom', {})
        except Exception:
            bed_res = {"mode": "dims", "W": 4.2, "H": 3.0, "len_units": "m", "bed": "Auto"}
            bath_res = {"mode": "dims", "W": 2.4, "H": 1.8, "len_units": "m", "bed": "Auto"}

        bed_dims = self._compute_dims_from_result(bed_res)
        bath_dims = self._compute_dims_from_result(bath_res)

        # open the chosen workspace
        self._open_workspace(mode, bed_dims, bath_dims)

    def _compute_dims_from_result(self, res: Dict) -> Tuple[float,float,Optional[str]]:
        if res.get("mode") == "area":
            A = float(res.get("area", 12.0))
            unit = res.get("area_units", "m²")
            A_m2 = A * AREA_UNIT_TO_M2.get(unit, 1.0)
            # choose square-ish box
            Wm = max(2.6, float(np.sqrt(A_m2)))
            Hm = max(2.6, float(A_m2 / Wm))
        else:
            W = float(res.get("W", 4.2)); H = float(res.get("H", 3.0))
            lu = res.get("len_units", "m")
            if lu == "ft":
                Wm = W * FT_TO_M; Hm = H * FT_TO_M
            else:
                Wm, Hm = W, H
        bed_key = res.get("bed", "Auto")
        return Wm, Hm, (None if bed_key == 'Auto' else bed_key)

    def _open_workspace(self, mode: str, bed_dims: Tuple[float,float,Optional[str]], bath_dims: Tuple[float,float,Optional[str]]):
      
        # clear landing and any previous workspaces so only one view remains
        for child in self.root.winfo_children():
            if child is not self.landing:
                try:
                    child.destroy()
                except Exception:
                    pass

        self.landing.pack_forget()
        for w in list(self.landing.children.values()):
            try:
                w.destroy()
            except Exception:
                pass
        if mode == 'sketch':
            Wm, Hm, _ = bed_dims
            SketchGrid(self.root, int(round((Wm*Hm)/(CELL_M*CELL_M))), 'm', on_back=self._back_to_landing)
        else:
            Wb, Hb, bed_key = bed_dims
            Wc, Hc, _ = bath_dims
            GenerateView(
                self.root,
                Wb,
                Hb,
                bed_key,
                room_label='Plan',
                bath_dims=(Wc, Hc),
                pack_side=tk.LEFT,
                on_back=self._back_to_landing,
            )


    def _back_to_landing(self):
        # remove any leftover top-level frames that views added
        for child in self.root.winfo_children():
            # keep only our landing frame
            if child is not self.landing:
                try: child.destroy()
                except: pass
        self.landing.pack(fill=tk.BOTH, expand=True)
        self._build_landing()

    def _open_generate_default(self):
        # Quick path: default bedroom and bathroom sizes
        bed_dims = (4.2, 3.0, None)
        bath_dims = (2.4, 1.8, None)
        self._open_workspace('generate', bed_dims, bath_dims)

# ---- AND REPLACE YOUR MAIN GUARD WITH THIS -----------------------------------

if __name__ == "__main__":
    App().run()

# ---- END REPLACEMENT ---------------------------------------------------------<|MERGE_RESOLUTION|>--- conflicted
+++ resolved
@@ -2161,7 +2161,7 @@
 }
 
 
-<<<<<<< HEAD
+
 WALL_COLOR = '#000000'
 WIN_COLOR = '#000000'
 WALL_FILL = '#ffcccc'
@@ -2170,17 +2170,7 @@
 OPENING_THICK = 0.07
 HUMAN1_COLOR = '#ff6262'
 HUMAN2_COLOR = '#ffdd55'
-=======
-WALL_COLOR='#000000'
-WIN_COLOR='#000000'
-
-WALL_FILL='#ff0000'
-DOOR_FILL='#8b4513'
-WIN_FILL='#95c8ff'
-
-HUMAN1_COLOR='#ff6262'
-HUMAN2_COLOR='#ffdd55'
->>>>>>> 2610e347
+
 
 class GenerateView:
     def __init__(self, root: tk.Misc, Wm: float, Hm: float, bed_key: Optional[str], room_label: str = 'Bedroom', bath_dims: Optional[Tuple[float,float]] = None, pack_side=tk.LEFT, on_back=None):
@@ -2626,17 +2616,9 @@
                 cv.create_rectangle(x0, y0, x0 + w * scale, y0 + h * scale,
                                     outline=PALETTE['CLEAR'], dash=(8, 6), width=2)
 
-<<<<<<< HEAD
+
         draw_room(self.bed_plan, bed_ox, bed_oy)
-=======
-            cv.create_rectangle(ox, oy, ox + gw * scale, oy + gh * scale,
-
-                                outline=WALL_COLOR, fill=WALL_FILL, width=wall_width)
-            self._draw_room_openings(cv, openings, ox, oy, scale,
-                                     wall_width, open_width)
-
-        draw_room(self.bed_plan, self.bed_openings, bed_ox, bed_oy)
->>>>>>> 2610e347
+
         if self.bath_plan:
             draw_room(self.bath_plan, bath_ox, bath_oy)
 
