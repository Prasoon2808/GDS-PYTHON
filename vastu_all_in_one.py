--- conflicted
+++ resolved
@@ -2117,14 +2117,9 @@
                 ('LAV', 'Lavatory'), ('CLEAR', 'Clearances (merged)')
             ]
         elif self.room_label.lower() == 'bathroom':
-<<<<<<< HEAD
+
+        if self.room_label.lower() == 'bathroom':
             items = [('WC','Toilet'),('SHR','Shower'),('TUB','Tub'),('LAV','Lavatory'),('CLEAR','Clearances')]
-=======
-            items = [
-                ('WC', 'Toilet'), ('SHR', 'Shower'), ('TUB', 'Tub'),
-                ('LAV', 'Lavatory'), ('CLEAR', 'Clearances')
-            ]
->>>>>>> b7495ce2
         else:
             items = [
                 ('BED', 'Bed'), ('BST', 'Night Table'), ('WRD', 'Wardrobe'),
@@ -3180,11 +3175,8 @@
             # user cancelled; keep landing visible
             return
         mode = md.result
-<<<<<<< HEAD
-        
-=======
-
->>>>>>> b7495ce2
+        ]
+
         # 2) Room input dialogs (bedroom then bathroom)
 
 
