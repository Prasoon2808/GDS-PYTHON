import tkinter as tk
from tkinter import ttk, messagebox, filedialog
from collections import deque, defaultdict
from math import ceil, sqrt
from typing import Optional, Dict, Tuple, List, Set
import time, json, random, os, itertools, re
import numpy as np

BED_RULES_FILE = os.path.join(os.path.dirname(__file__), "rules.bedroom.json")
BATH_RULES_FILE = os.path.join(os.path.dirname(__file__), "rules.bathroom.json")

def load_rules(path: str) -> Dict:
    """
    Load rule configuration from ``path``. If the file is missing or invalid
    an empty dictionary is returned so that built-in defaults remain in effect.
    """
    try:
        with open(path, "r") as f:
            text = f.read()
        text = re.sub(r"//.*?$|/\*.*?\*/", "", text, flags=re.MULTILINE | re.DOTALL)
        return json.loads(text)
    except Exception:
        return {}

RULES = load_rules(BED_RULES_FILE)
BATH_RULES = load_rules(BATH_RULES_FILE)

"""
VASTU – Sketch + Generate (Bedroom) – ALL-IN-ONE ADVANCED – FINAL (Aug-2025)

What’s new in this build
- Clearances: zero-gap from furniture/element edges (no empty-cell gap).
- Bold visibility: walls/door/windows stroke ≈3× thicker.
- Human simulation: visible “block” that sprints the full scribble path (every empty cell + access targets).
  Logs collisions/unreachables; animates in hyperspeed.
- Access faces:
  • BED: 3 faces accessible (all except wall face)
  • BST/WRD/DRS/DESK/TVU: face opposite the wall accessible
- Learning:
  • Rehydrate from all logs; per-feature & overall feedback; sim outcomes.
  • Deep MLP preference model + TransformerPreference (self-attention over feature tokens) – NumPy only.
  • Q-learning for rapid policy nudges (state from sim metrics → actions adjust solver weights).
- Furniture size restrictions vs room area.
- Batch sensitivities applied before Generate.
- Strategic data capture in feedback/simulation JSONL log.

Files (in working dir)
- solver_weights.json
- solver_feedback.jsonl
- solver_simulations.jsonl
- solver_nn.npz
- solver_transformer.npz
- solver_rl.json
"""

# -----------------------
# Constants / units
# -----------------------

IN_TO_M = 0.0254
FT_TO_M = 0.3048
CELL_M = RULES.get("units", {}).get("CELL_M", 0.25)
PATH_WIDTH_CELLS = RULES.get("solver", {}).get("PATH_WIDTH_CELLS", 2)
LEARNING_RATE = RULES.get("learning", {}).get("LEARNING_RATE", 0.06)

SIM_FILE = 'solver_simulations.jsonl'
WEIGHT_FILE='solver_weights.json'
FEEDBACK_FILE='solver_feedback.jsonl'
NN_FILE = 'solver_nn.npz'
TRF_FILE = 'solver_transformer.npz'
RL_FILE = 'solver_rl.json'

# Supervised/Unsupervised ensemble files
SUP_FILE = 'solver_supervised.npz'   # classification + regression head
KM_FILE  = 'solver_kmeans.npz'       # unsupervised clusters
ENS_FILE = 'solver_ensemble.npz'     # light wrapper metadata


# Additional model files (heavy-weight ensemble)
AE_FILE  = 'solver_autoencoder.npz'
CNN_FILE = 'solver_cnn.npz'
RNN_FILE = 'solver_rnn.npz'
GAN_FILE = 'solver_gan.npz'

# --- ultra-light cross-process file lock (works well for many local users) ---
def _acquire_lock(path: str, timeout: float = 1.5, poll: float = 0.05):
    """
    Create <path>.lock atomically. Returns lock file path or None on timeout.
    Safe on macOS/Linux; avoids concurrent writes when multiple app instances run.
    """
    lock = path + '.lock'
    t0 = time.time()
    while True:
        try:
            fd = os.open(lock, os.O_CREAT | os.O_EXCL | os.O_WRONLY)
            os.write(fd, str(os.getpid()).encode())
            os.close(fd)
            return lock
        except FileExistsError:
            if time.time() - t0 > timeout:
                return None
            time.sleep(poll)

def _release_lock(lockpath: Optional[str]):
    if not lockpath: return
    try: os.unlink(lockpath)
    except Exception: pass


AREA_UNIT_TO_M2 = {
    "m²": 1.0,
    "ft²": (FT_TO_M ** 2),
    "yd²": (0.9144 ** 2),
    "cm²": 1e-4,
    "mm²": 1e-6,
    "acre": 4046.8564224,
    "hectare": 10000.0,
}
LENGTH_UNIT_LABELS = ["m", "ft"]

# -----------------------
# Catalog (book sizes only)
# -----------------------

DEFAULT_BEDROOM_BOOK = {
    "BEDS": {
        "SINGLE": {"w": 3 * FT_TO_M, "d": (6 + 6/12) * FT_TO_M},
        "TWIN":   {"w": (3 + 3/12) * FT_TO_M, "d": (6 + 6/12) * FT_TO_M},
        "THREE_Q_SMALL": {"w": 4 * FT_TO_M, "d": (6 + 6/12) * FT_TO_M},
        "DOUBLE": {"w": (4 + 6/12) * FT_TO_M, "d": (6 + 6/12) * FT_TO_M},
    },
    "NIGHT_TABLE": {
        "BST_18": {"w": (1 + 6/12) * FT_TO_M, "d": (1 + 6/12) * FT_TO_M},
        "BST_24": {"w": 2 * FT_TO_M, "d": (1 + 6/12) * FT_TO_M},
    },
    "WARDROBE": {
        "WRD_H_180": {"w": 1.80, "d": 0.60, "front_rec": 0.60, "front_min": 0.50, "type": "hinged"},
        "WRD_S_210": {"w": 2.10, "d": 0.65, "front_rec": 0.80, "front_min": 0.70, "type": "sliding"},
        "WRD_S_180": {"w": 1.80, "d": 0.65, "front_rec": 0.80, "front_min": 0.70, "type": "sliding"},
        "WRD_H_150": {"w": 1.50, "d": 0.60, "front_rec": 0.60, "front_min": 0.50, "type": "hinged"},
    },
    "DRESSER": {
        "CHEST_SM": {"w": 3 * FT_TO_M, "d": (1 + 6/12) * FT_TO_M, "front_rec": 0.90, "front_min": 0.75},
        "DRS_4FT": {"w": 4 * FT_TO_M, "d": 2 * FT_TO_M, "front_rec": 0.90, "front_min": 0.75},
    },
    "DESK": {
        "DESK_120": {"w": 1.20, "d": 0.60, "front_rec": 0.90, "front_min": 0.75},
        "DESK_100": {"w": 1.00, "d": 0.55, "front_rec": 0.90, "front_min": 0.75},
    },
    "TVU": {"TVU_120": {"w": 1.20, "d": 0.45}},
    "CLEAR": {
        "side_rec": (3 + 6/12) * FT_TO_M,
        "side_min": 2 * FT_TO_M,
        "foot_rec": 3 * FT_TO_M,
        "foot_min": (1 + 6/12) * FT_TO_M,
        "unit_gap": 3 * IN_TO_M,
    },
}

BEDROOM_BOOK = RULES.get("bedroom_book") or RULES.get("BEDROOM_BOOK") or DEFAULT_BEDROOM_BOOK

# -----------------------
# Theme
# -----------------------

def apply_modern_theme(root: tk.Misc) -> None:
    style = ttk.Style(root)
    try:
        if 'aqua' in style.theme_names():
            style.theme_use('aqua')
        else:
            style.theme_use('clam')
    except Exception:
        pass
    style.configure('Primary.TButton', padding=(14, 7), font=('SF Pro Text', 12, 'bold'))
    style.configure('Secondary.TButton', padding=(14, 7), font=('SF Pro Text', 12))
    style.configure('TLabel', font=('SF Pro Text', 12))
    style.configure('TEntry', font=('SF Pro Text', 12))
    style.configure('TCombobox', font=('SF Pro Text', 12))
    style.configure('TScale', troughcolor='#ddd')

def clamp(v, lo, hi):
    return lo if v < lo else hi if v > hi else v

# -----------------------
# Weights / learning
# -----------------------

def load_weights()->Dict[str,float]:
    try:
        with open(WEIGHT_FILE,'r') as f: return json.load(f)
    except Exception:
        return {
            'bst_pair': 3.0,
            'has_wr': 0.9,
            'has_dr': 0.7,
            'privacy': 0.7,
            'symmetry': 0.5,
            'paths_ok': 1.2,
            'use_rec_clear': 0.5,
            'bed_not_bottom': 0.2,
            'coverage': 1.0,
            'reach_windows': 1.0,
            'door_align': 0.6,
            'longedge_wall': 0.4,
            'near_window_desk': 0.3,
            'adjacency': 0.6,
            'short_time': 0.0,
            'sim_len': -30.0
        }

def save_weights(w:Dict[str,float]):
    lock = _acquire_lock(WEIGHT_FILE)
    try:
        open(WEIGHT_FILE,'w').write(json.dumps(w))
    except Exception:
        pass
    finally:
        _release_lock(lock)

# -----------------------
# Robust file I/O (atomic + cross-process locks)
# -----------------------
try:
    import fcntl  # POSIX lock
    def _lock(f):  fcntl.flock(f.fileno(), fcntl.LOCK_EX)
    def _unlock(f): fcntl.flock(f.fileno(), fcntl.LOCK_UN)
except Exception:
    def _lock(f):  ...
    def _unlock(f): ...

def append_jsonl_locked(path:str, obj:dict)->None:
    os.makedirs(os.path.dirname(path) or '.', exist_ok=True)
    with open(path, 'a') as f:
        try: _lock(f)
        except Exception: pass
        try:
            f.write(json.dumps(obj) + "\n")
        finally:
            try: _unlock(f)
            except Exception: pass

def np_savez_atomic(path:str, **named)->None:
    tmp = path + ".tmp"
    np.savez(tmp, **named)
    try: os.replace(tmp, path)
    except Exception:
        try: os.remove(tmp)
        except Exception: pass


# Safe global dot product between weight dict and feature dict
def dot_score(w: Dict[str, float], f: Dict[str, float]) -> float:
    try:
        return float(sum(w.get(k, 0.0) * float(v) for k, v in f.items()))
    except Exception:
        # Be robust to any odd types in f
        total = 0.0
        for k, v in f.items():
            try:
                total += w.get(k, 0.0) * float(v)
            except Exception:
                continue
        return float(total)


def update_weights(weights:Dict[str,float], features:Dict[str,float], sign:int, lr:float=LEARNING_RATE)->Dict[str,float]:
    for k, v in features.items():
        weights[k] = weights.get(k, 0.0) + lr * sign * v
    save_weights(weights)
    return weights


# -----------------------
# Deep models (NumPy): MLP + Transformer
# -----------------------

class NeuralPreference:
    """Deeper MLP with two hidden layers for non-linear preference modeling."""
    def __init__(self, input_keys: List[str], h1=24, h2=16, lr=0.01, seed=42):
        self.keys = input_keys
        self.lr = lr
        rng = np.random.default_rng(seed)
        self.W1 = rng.normal(0, 0.2, (len(self.keys), h1))
        self.b1 = np.zeros((h1,))
        self.W2 = rng.normal(0, 0.2, (h1, h2))
        self.b2 = np.zeros((h2,))
        self.W3 = rng.normal(0, 0.2, (h2, 1))
        self.b3 = np.zeros((1,))

    def _vec(self, feat: Dict[str,float]):
        return np.array([float(feat.get(k,0.0)) for k in self.keys], dtype=np.float32)

    def predict(self, feat: Dict[str,float]) -> float:
        x = self._vec(feat)
        h1 = np.tanh(x @ self.W1 + self.b1)
        h2 = np.tanh(h1 @ self.W2 + self.b2)
        y_arr = (h2 @ self.W3 + self.b3).reshape(-1)
        return float(y_arr.item())


    def fit_batch(self, X: List[Dict[str,float]], y: List[float], epochs=8):
        if not X: return
        Xv = np.stack([self._vec(f) for f in X])
        yv = np.array(y, dtype=np.float32).reshape(-1,1)
        for _ in range(epochs):
            h1 = np.tanh(Xv @ self.W1 + self.b1)
            h2 = np.tanh(h1 @ self.W2 + self.b2)
            yhat = h2 @ self.W3 + self.b3
            err = yhat - yv
            # backprop
            dW3 = h2.T @ err / len(Xv)
            db3 = np.mean(err, axis=0)
            dh2 = err @ self.W3.T
            dh2_raw = (1 - h2**2) * dh2
            dW2 = h1.T @ dh2_raw / len(Xv)
            db2 = np.mean(dh2_raw, axis=0)
            dh1 = dh2_raw @ self.W2.T
            dh1_raw = (1 - h1**2) * dh1
            dW1 = Xv.T @ dh1_raw / len(Xv)
            db1 = np.mean(dh1_raw, axis=0)
            # update
            self.W3 -= self.lr * dW3; self.b3 -= self.lr * db3
            self.W2 -= self.lr * dW2; self.b2 -= self.lr * db2
            self.W1 -= self.lr * dW1; self.b1 -= self.lr * db1

    def save(self, path):
        np.savez(path, W1=self.W1, b1=self.b1, W2=self.W2, b2=self.b2, W3=self.W3, b3=self.b3, keys=np.array(self.keys, dtype=object))

    @staticmethod
    def load(path):
        """
        Safe loader:
        - Returns None if file missing, old schema, or unreadable.
        - Renames corrupt file to *.bad to avoid repeated crashes.
        """
        try:
            if not os.path.exists(path):
                return None
            d = np.load(path, allow_pickle=True)
            required = {'keys', 'W1', 'b1', 'W2', 'b2', 'W3', 'b3'}
            if not required.issubset(set(d.files)):
                # old or partial file -> ignore and quarantine
                try: os.replace(path, path + ".bad")
                except Exception: pass
                return None
            keys = list(d['keys'])
            mdl = NeuralPreference(keys)
            mdl.W1, mdl.b1 = d['W1'], d['b1']
            mdl.W2, mdl.b2 = d['W2'], d['b2']
            mdl.W3, mdl.b3 = d['W3'], d['b3']
            return mdl
        except Exception:
            # unreadable -> quarantine
            try: os.replace(path, path + ".bad")
            except Exception: pass
            return None


class TransformerPreference:
    """
    Minimal self-attention over feature tokens to capture correlations.
    Sequence = sorted feature keys; token embedding = value * learned key vector.
    Two encoder layers -> pooled vector -> linear score.
    """
    def __init__(self, keys: List[str], d_model=32, n_heads=4, lr=0.01, seed=7):
        self.keys = keys
        self.lr = lr
        self.d = d_model
        self.h = n_heads
        rng = np.random.default_rng(seed)
        # token embeddings (for keys)
        self.E = rng.normal(0, 0.2, (len(keys), d_model))
        # two layers of MHSA + FFN
        self.Wq1 = rng.normal(0, 0.2, (d_model, d_model))
        self.Wk1 = rng.normal(0, 0.2, (d_model, d_model))
        self.Wv1 = rng.normal(0, 0.2, (d_model, d_model))
        self.Wo1 = rng.normal(0, 0.2, (d_model, d_model))
        self.F1_1 = rng.normal(0, 0.2, (d_model, d_model*2))
        self.F1_2 = rng.normal(0, 0.2, (d_model*2, d_model))

        self.Wq2 = rng.normal(0, 0.2, (d_model, d_model))
        self.Wk2 = rng.normal(0, 0.2, (d_model, d_model))
        self.Wv2 = rng.normal(0, 0.2, (d_model, d_model))
        self.Wo2 = rng.normal(0, 0.2, (d_model, d_model))
        self.F2_1 = rng.normal(0, 0.2, (d_model, d_model*2))
        self.F2_2 = rng.normal(0, 0.2, (d_model*2, d_model))

        self.W_out = rng.normal(0, 0.2, (d_model, 1))
        self.b_out = 0.0

    def _seq(self, feat: Dict[str,float]):
        # sequence of token vectors: value * embedding
        vals = np.array([float(feat.get(k,0.0)) for k in self.keys]).reshape(-1,1)
        X = vals * self.E
        return X  # (T,d)

    def _mhsa(self, X, Wq, Wk, Wv, Wo):
        # simple single-head per attention head and concat
        T, d = X.shape
        H = self.h
        dh = d // H
        Q = X @ Wq; K = X @ Wk; V = X @ Wv
        heads=[]
        for i in range(H):
            q = Q[:, i*dh:(i+1)*dh]
            k = K[:, i*dh:(i+1)*dh]
            v = V[:, i*dh:(i+1)*dh]
            att = (q @ k.T) / np.sqrt(dh)
            att = np.exp(att - att.max(axis=1, keepdims=True))
            att = att / (att.sum(axis=1, keepdims=True)+1e-8)
            h = att @ v
            heads.append(h)
        Hcat = np.concatenate(heads, axis=1)
        return Hcat @ Wo

    def _encoder(self, X, Wq, Wk, Wv, Wo, F1, F2):
        # MHSA + residual + FFN + residual
        A = self._mhsa(X, Wq, Wk, Wv, Wo)
        X1 = X + A
        Z = np.tanh(X1 @ F1)
        Z = Z @ F2
        return X1 + Z

    def predict(self, feat: Dict[str,float]) -> float:
        X = self._seq(feat)
        H1 = self._encoder(X, self.Wq1,self.Wk1,self.Wv1,self.Wo1,self.F1_1,self.F1_2)
        H2 = self._encoder(H1, self.Wq2,self.Wk2,self.Wv2,self.Wo2,self.F2_1,self.F2_2)
        pooled = H2.mean(axis=0)
        y_arr = (pooled @ self.W_out).reshape(-1)
        return float(y_arr.item() + float(self.b_out))

    def fit_batch(self, X_list: List[Dict[str,float]], y: List[float], epochs=5):
        # lightweight training by finite-difference gradient approximation (for stability)
        if not X_list: return
        eps = 1e-3
        lr = self.lr
        for _ in range(epochs):
            # random sample a minibatch
            idx = np.random.default_rng().choice(len(X_list), size=min(16, len(X_list)), replace=False)
            loss = 0.0
            for k in idx:
                yhat = self.predict(X_list[k])
                loss += 0.5*(yhat - y[k])**2
            # update only output layer (cheap) + a tiny nudge to embeddings
            # gradient wrt output approx
            for _j in range(8):
                j = int(np.random.randint(0, len(self.keys)))
                base = self.E[j].copy()
                self.E[j] = base + eps
                y_plus = np.mean([self.predict(X_list[k]) for k in idx])
                self.E[j] = base - eps
                y_minus = np.mean([self.predict(X_list[k]) for k in idx])
                self.E[j] = base
                gE = (y_plus - y_minus)/(2*eps)
                self.E[j] -= lr * gE
            # update output layer by simple regression on pooled features
            pooled = []
            for k in idx:
                X = self._seq(X_list[k])
                H1 = self._encoder(X, self.Wq1,self.Wk1,self.Wv1,self.Wo1,self.F1_1,self.F1_2)
                H2 = self._encoder(H1, self.Wq2,self.Wk2,self.Wv2,self.Wo2,self.F2_1,self.F2_2)
                pooled.append(H2.mean(axis=0))
            P = np.vstack(pooled)                          # (B,d)
            yv = np.array([y[k] for k in idx]).reshape(-1,1)
            yhat = P @ self.W_out + self.b_out
            err = yhat - yv
            dW = P.T @ err / len(idx)
            db = float(np.mean(err))
            self.W_out -= lr * dW
            self.b_out  -= lr * db

    def save(self, path):
        np.savez(path,
                 E=self.E, Wq1=self.Wq1, Wk1=self.Wk1, Wv1=self.Wv1, Wo1=self.Wo1,
                 F11=self.F1_1, F12=self.F1_2,
                 Wq2=self.Wq2, Wk2=self.Wk2, Wv2=self.Wv2, Wo2=self.Wo2,
                 F21=self.F2_1, F22=self.F2_2,
                 W_out=self.W_out, b_out=self.b_out, keys=np.array(self.keys, dtype=object))

    @staticmethod
    def load(path):
        """
        Safe loader for transformer:
        - Returns None if file missing/old schema.
        - Quarantines unreadable files to *.bad.
        """
        try:
            if not os.path.exists(path):
                return None
            d = np.load(path, allow_pickle=True)
            required = {'keys','E',
                        'Wq1','Wk1','Wv1','Wo1','F11','F12',
                        'Wq2','Wk2','Wv2','Wo2','F21','F22',
                        'W_out','b_out'}
            if not required.issubset(set(d.files)):
                try: os.replace(path, path + ".bad")
                except Exception: pass
                return None
            keys = list(d['keys'])
            mdl = TransformerPreference(keys)
            mdl.E   = d['E']
            mdl.Wq1 = d['Wq1']; mdl.Wk1 = d['Wk1']; mdl.Wv1 = d['Wv1']; mdl.Wo1 = d['Wo1']
            mdl.F1_1= d['F11']; mdl.F1_2= d['F12']
            mdl.Wq2 = d['Wq2']; mdl.Wk2 = d['Wk2']; mdl.Wv2 = d['Wv2']; mdl.Wo2 = d['Wo2']
            mdl.F2_1= d['F21']; mdl.F2_2= d['F22']
            mdl.W_out = d['W_out']
            mdl.b_out = float(d['b_out'])
            return mdl
        except Exception:
            try: os.replace(path, path + ".bad")
            except Exception: pass
            return None

# -----------------------
# Supervised (cls + reg), Unsupervised (KMeans), and an Ensemble
# -----------------------

class SupervisedHead:
    """Logistic (classification) + Ridge (regression) on feature vectors."""
    def __init__(self, keys: List[str], lr=0.05, reg=1e-3):
        self.keys = keys; self.lr = lr; self.reg = reg
        d = len(keys)
        self.W  = np.zeros((d, 1), dtype=np.float32); self.b  = 0.0   # logistic
        self.Wr = np.zeros((d, 1), dtype=np.float32); self.br = 0.0   # ridge

    def _vec(self, feat: Dict[str,float]):
        return np.array([float(feat.get(k,0.0)) for k in self.keys], dtype=np.float32).reshape(-1,1)

    def fit(self, X_list: List[Dict[str,float]], y_cls: List[float], y_reg: List[float], epochs=40):
        if not X_list: return
        y_cls = [float(x) for x in y_cls]; y_reg = [float(x) for x in y_reg]
        for _ in range(epochs):
            for f, yc, yr in zip(X_list, y_cls, y_reg):
                x = self._vec(f)
                # logistic step
                z = (x.T @ self.W + self.b).item(); p = 1.0/(1.0 + np.exp(-z)); e = (p - yc)
                self.W  -= self.lr * (e * x + self.reg * self.W)
                self.b  -= self.lr * e
                # ridge step
                pred = (x.T @ self.Wr + self.br).item(); err = (pred - yr)
                self.Wr -= self.lr * (err * x + self.reg * self.Wr)
                self.br -= self.lr * err

    def predict_proba(self, feat: Dict[str,float]) -> float:
        x=self._vec(feat); z=(x.T @ self.W + self.b).item()
        return 1.0/(1.0 + np.exp(-z))

    def predict_reg(self, feat: Dict[str,float]) -> float:
        x=self._vec(feat); return (x.T @ self.Wr + self.br).item()

    def score(self, feat: Dict[str,float]) -> float:
        p = self.predict_proba(feat)             # [0,1]
        r = self.predict_reg(feat)               # normalized-ish reward
        return 0.6*(2.0*p - 1.0) + 0.4*r

    def save(self, path:str):
        np_savez_atomic(path, keys=np.array(self.keys, dtype=object),
                        W=self.W, b=np.array([self.b]),
                        Wr=self.Wr, br=np.array([self.br]))

    @staticmethod
    def load(path:str):
        if not os.path.exists(path): return None
        try:
            d = np.load(path, allow_pickle=True)
            m = SupervisedHead(list(d['keys']))
            m.W  = d['W'];  m.b  = float(d['b'][0])
            m.Wr = d['Wr']; m.br = float(d['br'][0])
            return m
        except Exception:
            return None


class KMeansLite:
    """Tiny KMeans with z-norm; marks the 'good' centroid by mean target."""
    def __init__(self, keys: List[str], k=4, seed=0):
        self.keys = keys; self.k = k; self.centers=None
        self.mu=None; self.sigma=None; self.good_idx=0; self.seed=seed

    def _vec(self, feat: Dict[str,float]):
        return np.array([float(feat.get(k,0.0)) for k in self.keys], dtype=np.float32)

    def fit(self, X_list: List[Dict[str,float]], y_quality: Optional[List[float]]=None, iters=30):
        if not X_list: return
        X = np.stack([self._vec(f) for f in X_list])
        self.mu = X.mean(axis=0); self.sigma = X.std(axis=0) + 1e-6
        Xn = (X - self.mu) / self.sigma
        rng = np.random.default_rng(self.seed)
        idx = rng.choice(len(Xn), size=min(self.k, len(Xn)), replace=False)
        C = Xn[idx]
        for _ in range(iters):
            D = ((Xn[:,None,:]-C[None,:,:])**2).sum(axis=2)
            labels = D.argmin(axis=1)
            for j in range(C.shape[0]):
                pts = Xn[labels==j]
                if len(pts)>0: C[j] = pts.mean(axis=0)
        self.centers = C
        if y_quality is not None and len(y_quality)==len(Xn):
            D = ((Xn[:,None,:]-C[None,:,:])**2).sum(axis=2)
            labels = D.argmin(axis=1)
            means = []
            for j in range(C.shape[0]):
                ys = [y_quality[i] for i in range(len(Xn)) if labels[i]==j]
                means.append(np.mean(ys) if ys else -1e9)
            self.good_idx = int(np.argmax(means))

    def score(self, feat: Dict[str,float]) -> float:
        if self.centers is None: return 0.0
        x = (self._vec(feat) - self.mu) / self.sigma
        dists = np.sqrt(((self.centers - x)**2).sum(axis=1))
        best = float(np.min(dists)); good = float(dists[self.good_idx])
        return (dists.mean() - good) / (1.0 + best)

    def save(self, path:str):
        if self.centers is None: return
        np_savez_atomic(path, keys=np.array(self.keys, dtype=object),
                        centers=self.centers, mu=self.mu, sigma=self.sigma,
                        good=np.array([self.good_idx]))

    @staticmethod
    def load(path:str):
        if not os.path.exists(path): return None
        try:
            d = np.load(path, allow_pickle=True)
            m = KMeansLite(list(d['keys']), k=int(d['centers'].shape[0]))
            m.centers = d['centers']; m.mu = d['mu']; m.sigma = d['sigma']; m.good_idx = int(d['good'][0])
            return m
        except Exception:
            return None


class MultiLearnerEnsemble:
    """Mix supervised + unsupervised scores."""
    def __init__(self, keys: List[str], sup: Optional[SupervisedHead], km: Optional[KMeansLite]):
        self.keys = keys; self.sup = sup; self.km = km

    def score(self, feat: Dict[str,float]) -> float:
        s = 0.0
        if self.sup: s += 0.7 * self.sup.score(feats=feat) if hasattr(self, 'score') else 0.7 * self.sup.score(feat)
        if self.km:  s += 0.3 * self.km.score(feat)
        return float(s)

    def save(self, path:str):
        np_savez_atomic(path, keys=np.array(self.keys, dtype=object))

    @staticmethod
    def load(path:str):
        if not os.path.exists(path): return None
        try:
            d = np.load(path, allow_pickle=True)
            keys = list(d['keys'])
            sup = SupervisedHead.load(SUP_FILE)
            km  = KMeansLite.load(KM_FILE)
            if sup is None and km is None: return None
            return MultiLearnerEnsemble(keys, sup, km)
        except Exception:
            return None


# -----------------------
# Additional deep models (NumPy-only)
# -----------------------

class AutoencoderPreference:
    """
    Small AE to learn compact feature embeddings.
    Score = -reconstruction_error + linear head on latent.
    """
    def __init__(self, keys: List[str], h=16, z=8, lr=0.02, seed=3):
        self.keys = keys; self.lr = lr
        rng = np.random.default_rng(seed)
        d = len(keys)
        self.W1 = rng.normal(0,0.2,(d,h)); self.b1 = np.zeros((h,))
        self.Wz = rng.normal(0,0.2,(h,z)); self.bz = np.zeros((z,))
        self.Wd1 = rng.normal(0,0.2,(z,h)); self.bd1= np.zeros((h,))
        self.Wout= rng.normal(0,0.2,(h,d)); self.bout=np.zeros((d,))
        self.Whead = rng.normal(0,0.2,(z,1)); self.bhead = np.zeros((1,))
    def _vec(self,f): return np.array([float(f.get(k,0.0)) for k in self.keys], dtype=np.float32)
    def encode(self,x):
        h = np.tanh(x@self.W1 + self.b1)
        z = np.tanh(h@self.Wz + self.bz); return z, h
    def decode(self,z):
        h = np.tanh(z@self.Wd1 + self.bd1)
        xr = h@self.Wout + self.bout; return xr
    def predict(self, feat):  # returns scalar
        x = self._vec(feat)
        z,_ = self.encode(x)
        xr = self.decode(z)
        recon = float(np.mean((xr - x)**2))
        y = float(z @ self.Whead + self.bhead)
        return float(y - recon)
    def fit_batch(self, X, y=None, epochs=8):
        if not X: return
        Xv = np.stack([self._vec(f) for f in X])
        for _ in range(epochs):
            z,h = self.encode(Xv)
            xr = self.decode(z)
            # recon loss
            err = xr - Xv
            dWout = h.T @ err / len(Xv); dbout = err.mean(axis=0)
            dh = err @ self.Wout.T * (1-h**2)
            dWd1 = z.T @ dh / len(Xv); dbd1 = dh.mean(axis=0)
            dz = dh @ self.Wd1.T * (1-z**2)
            dWz = h.T @ dz / len(Xv); dbz = dz.mean(axis=0)
            dW1 = Xv.T @ ((dz @ self.Wz.T)*(1-h**2)) / len(Xv)
            db1 = ((dz @ self.Wz.T)*(1-h**2)).mean(axis=0)
            # head (optional regression on y)
            if y is not None and len(y)==len(X):
                yv = np.array(y, dtype=np.float32).reshape(-1,1)
                pred = z @ self.Whead + self.bhead
                derr = (pred - yv) / len(Xv)
                dWh = z.T @ derr; dbh = derr.mean(axis=0)
                self.Whead -= self.lr * dWh; self.bhead -= self.lr * dbh
            # updates
            self.Wout -= self.lr*dWout; self.bout -= self.lr*dbout
            self.Wd1  -= self.lr*dWd1;  self.bd1  -= self.lr*dbd1
            self.Wz   -= self.lr*dWz;   self.bz   -= self.lr*dbz
            self.W1   -= self.lr*dW1;   self.b1   -= self.lr*db1
    def save(self,path):
        np.savez(path, keys=np.array(self.keys,dtype=object),
                 W1=self.W1,b1=self.b1,Wz=self.Wz,bz=self.bz,
                 Wd1=self.Wd1,bd1=self.bd1,Wout=self.Wout,bout=self.bout,
                 Whead=self.Whead,bhead=self.bhead)
    @staticmethod
    def load(path):
        try:
            if not os.path.exists(path): return None
            d=np.load(path,allow_pickle=True)
            req={'keys','W1','b1','Wz','bz','Wd1','bd1','Wout','bout','Whead','bhead'}
            if not req.issubset(set(d.files)): return None
            m=AutoencoderPreference(list(d['keys']))
            m.W1,dummy = d['W1'],None; m.b1=d['b1']
            m.Wz,m.bz = d['Wz'],d['bz']
            m.Wd1,m.bd1=d['Wd1'],d['bd1']
            m.Wout,m.bout=d['Wout'],d['bout']
            m.Whead,m.bhead=d['Whead'],d['bhead']
            return m
        except Exception: return None

class CNNPreference:
    """
    Tiny 2D conv net for grid snapshots (downsampled occupancy).
    Input: (H,W) ints -> one-hot channels 0..K; Conv3x3 -> ReLU -> GlobalAvgPool -> Linear.
    """
    def __init__(self, n_classes=8, d=16, lr=0.02, seed=11):
        self.K=n_classes; self.lr=lr
        rng=np.random.default_rng(seed)
        self.F = rng.normal(0,0.15,(3,3,self.K,d))  # 3x3xK->d
        self.W = rng.normal(0,0.15,(d,1)); self.b=0.0
    def _one_hot(self, G):
        H,W = G.shape; X = np.zeros((H,W,self.K), dtype=np.float32)
        Gc = np.clip(G,0,self.K-1)
        for k in range(self.K): X[:,:,k]=(Gc==k).astype(np.float32)
        return X
    def _conv(self,X):
        H,W,K = X.shape; d = self.F.shape[-1]
        Y = np.zeros((H-2,W-2,d), dtype=np.float32)
        for i in range(H-2):
            xs = X[i:i+3,:,:]
            for j in range(W-2):
                patch = xs[:,j:j+3,:]
                Y[i,j,:] = np.tensordot(patch, self.F, axes=((0,1,2),(0,1,2)))
        return np.maximum(0.0, Y)  # ReLU
    def predict(self, grid):
        if grid is None: return 0.0
        X=self._one_hot(grid)
        H=self._conv(X)
        v = H.mean(axis=(0,1))
        y = float(v @ self.W[:,0] + self.b)
        return y
    def fit_batch(self, grids, y, epochs=6):
        if not grids: return
        yv = np.array(y, dtype=np.float32).reshape(-1,1)
        for _ in range(epochs):
            idx = np.random.default_rng().choice(len(grids), size=min(8,len(grids)), replace=False)
            dW = np.zeros_like(self.W); db=0.0; dF = np.zeros_like(self.F)
            for k in idx:
                G = grids[k]; X = self._one_hot(G); H = self._conv(X)
                v = H.mean(axis=(0,1)).reshape(-1,1)
                pred = v.T @ self.W + self.b
                err = (pred - yv[k:k+1])
                dW += v * err
                db += float(err)
                # very rough gradient to F via linear backprop on active ReLU positions
                mask = (H>0).astype(np.float32)
                gradH = (err * self.W.reshape(1,1,-1)) * mask / (H.shape[0]*H.shape[1])
                for i in range(H.shape[0]):
                    for j in range(H.shape[1]):
                        patch = X[i:i+3, j:j+3, :]
                        dF += np.tensordot(patch, gradH[i,j,:], axes=0)
            self.W -= self.lr * dW / max(1,len(idx))
            self.b -= self.lr * db / max(1,len(idx))
            self.F -= self.lr * dF / max(1,len(idx))
    def save(self,path): np.savez(path, F=self.F,W=self.W,b=self.b)
    @staticmethod
    def load(path):
        try:
            if not os.path.exists(path): return None
            d=np.load(path,allow_pickle=True)
            m=CNNPreference()
            m.F,m.W,m.b=d['F'],d['W'],float(d['b'])
            return m
        except Exception: return None

class GRUPreference:
    """
    Tiny GRU on movement sequences (from simulation path deltas).
    """
    def __init__(self, d_in=4, d_h=16, lr=0.02, seed=21):
        rng=np.random.default_rng(seed)
        self.dh=d_h; self.lr=lr
        # input embed
        self.E = rng.normal(0,0.2,(d_in,d_h))
        # GRU params (update/reset/new)
        self.Wz=rng.normal(0,0.2,(d_h,d_h)); self.Uz=rng.normal(0,0.2,(d_h,d_h)); self.bz=np.zeros((d_h,))
        self.Wr=rng.normal(0,0.2,(d_h,d_h)); self.Ur=rng.normal(0,0.2,(d_h,d_h)); self.br=np.zeros((d_h,))
        self.Wh=rng.normal(0,0.2,(d_h,d_h)); self.Uh=rng.normal(0,0.2,(d_h,d_h)); self.bh=np.zeros((d_h,))
        self.Wo=rng.normal(0,0.2,(d_h,1)); self.bo=0.0
    def _step(self, x, h):
        z = 1/(1+np.exp(- (x@self.Wz + h@self.Uz + self.bz)))
        r = 1/(1+np.exp(- (x@self.Wr + h@self.Ur + self.br)))
        h_t = np.tanh(x@self.Wh + (r*h)@self.Uh + self.bh)
        h_new = (1-z)*h + z*h_t
        return h_new
    def predict(self, seq):
        if not seq: return 0.0
        h=np.zeros((self.dh,), dtype=np.float32)
        for t in seq:
            x=self.E[t]
            h=self._step(x,h)
        return float(h @ self.Wo[:,0] + self.bo)
    def fit_batch(self, seqs, y, epochs=6):
        if not seqs: return
        yv=np.array(y,dtype=np.float32).reshape(-1,1)
        for _ in range(epochs):
            idx=np.random.default_rng().choice(len(seqs), size=min(12,len(seqs)), replace=False)
            dWo=np.zeros_like(self.Wo); dbo=0.0  # (no full BPTT to keep it light)
            for k in idx:
                seq=seqs[k]
                if not seq: continue
                h=np.zeros((self.dh,), dtype=np.float32)
                for t in seq:
                    h=self._step(self.E[t], h)
                pred = h @ self.Wo[:,0] + self.bo
                err = pred - float(yv[k])
                dWo += h.reshape(-1,1) * err; dbo += err
            self.Wo -= self.lr * dWo / max(1,len(idx)); self.bo -= self.lr * dbo / max(1,len(idx))
    def save(self,path): np.savez(path, E=self.E,Wz=self.Wz,Uz=self.Uz,bz=self.bz,Wr=self.Wr,Ur=self.Ur,br=self.br,Wh=self.Wh,Uh=self.Uh,bh=self.bh,Wo=self.Wo,bo=self.bo)
    @staticmethod
    def load(path):
        try:
            if not os.path.exists(path): return None
            d=np.load(path,allow_pickle=True); m=GRUPreference()
            m.E=d['E']; m.Wz=d['Wz']; m.Uz=d['Uz']; m.bz=d['bz']
            m.Wr=d['Wr']; m.Ur=d['Ur']; m.br=d['br']
            m.Wh=d['Wh']; m.Uh=d['Uh']; m.bh=d['bh']
            m.Wo=d['Wo']; m.bo=float(d['bo']); return m
        except Exception: return None

class TinyFeatureGAN:
    """
    Very small discriminator on features; generator is implicit noise->linear.
    We use it as a learned 'realism' prior: D(x) high for good layouts.
    """
    def __init__(self, keys: List[str], lr=0.02, seed=4):
        self.keys=keys; self.lr=lr
        rng=np.random.default_rng(seed)
        self.W = rng.normal(0,0.2,(len(keys),1)); self.b=0.0
    def _vec(self,f): return np.array([float(f.get(k,0.0)) for k in self.keys], dtype=np.float32).reshape(-1,1)
    def predict(self, f):  # sigmoid score
        z = float(self._vec(f).T @ self.W + self.b)
        return 1.0/(1.0+np.exp(-z))
    def fit_batch(self, X_pos, X_neg, epochs=6):
        if not X_pos or not X_neg: return
        for _ in range(epochs):
            batch = np.random.default_rng().choice(len(X_pos), size=min(16,len(X_pos)), replace=False)
            dW=np.zeros_like(self.W); db=0.0
            for i in batch:
                xp = self._vec(X_pos[i]); xn = self._vec(X_neg[np.random.randint(0,len(X_neg))])
                for x, y in ((xp,1.0),(xn,0.0)):
                    z = float(x.T @ self.W + self.b); p = 1/(1+np.exp(-z)); e = (p - y)
                    dW += x * e; db += e
            self.W -= self.lr * dW / max(1,len(batch)); self.b -= self.lr * db / max(1,len(batch))
    def save(self,path): np.savez(path, keys=np.array(self.keys,dtype=object), W=self.W,b=self.b)
    @staticmethod
    def load(path):
        try:
            if not os.path.exists(path): return None
            d=np.load(path,allow_pickle=True)
            m=TinyFeatureGAN(list(d['keys'])); m.W=d['W']; m.b=float(d['b']); return m
        except Exception: return None

class EnsemblePreference:
    """Blend available models; missing ones are ignored."""
    def __init__(self, mlp=None, trf=None, ae=None, cnn=None, rnn=None, gan=None):
        self.mlp=mlp; self.trf=trf; self.ae=ae; self.cnn=cnn; self.rnn=rnn; self.gan=gan
    def predict(self, feats:Dict[str,float], grid=None, seq=None):
        score=0.0; wsum=0.0
        if self.mlp: score+=0.35*self.mlp.predict(feats); wsum+=0.35
        if self.trf: score+=0.45*self.trf.predict(feats); wsum+=0.45
        if self.ae:  score+=0.25*self.ae.predict(feats);  wsum+=0.25
        if self.cnn and grid is not None: score+=0.20*self.cnn.predict(grid); wsum+=0.20
        if self.rnn and seq: score+=0.15*self.rnn.predict(seq); wsum+=0.15
        if self.gan: score+=0.10*(self.gan.predict(feats)-0.5); wsum+=0.10
        return score if wsum==0.0 else score



# -----------------------
# RL – lightweight Q-learning over weight-nudge actions
# -----------------------

RL_ACTIONS = [
    {"coverage": +0.5}, {"coverage": -0.5},
    {"reach_windows": +0.5}, {"reach_windows": -0.5},
    {"paths_ok": +0.5}, {"paths_ok": -0.5},
    {"adjacency": +0.5}, {"adjacency": -0.5},
]

def rl_load():
    if os.path.exists(RL_FILE):
        try: return json.load(open(RL_FILE,'r'))
        except Exception: pass
    return {}

def rl_save(data):
    try: json.dump(data, open(RL_FILE,'w'))
    except Exception: pass

def rl_state_from_metrics(coverage, adjacency_hits, end_is_window):
    # Discretize to a small state space
    c = 2 if coverage>=0.98 else (1 if coverage>=0.9 else 0)
    a = 1 if adjacency_hits==0 else 0
    w = 1 if end_is_window else 0
    return f"c{c}_a{a}_w{w}"

def rl_choose_action(Q, state, epsilon=0.2):
    if random.random() < epsilon or state not in Q:
        return random.randrange(len(RL_ACTIONS))
    return int(np.argmax(Q[state]))

def rl_update(Q, state, action, reward, next_state, alpha=0.3, gamma=0.85):
    # tabular Q-learning
    if state not in Q: Q[state] = [0.0]*len(RL_ACTIONS)
    if next_state not in Q: Q[next_state] = [0.0]*len(RL_ACTIONS)
    best_next = max(Q[next_state])
    Q[state][action] += alpha * (reward + gamma * best_next - Q[state][action])
    return Q

def rl_apply_action_to_weights(W, action_idx, scale=0.2):
    for k,delta in RL_ACTIONS[action_idx].items():
        W[k] = W.get(k,0.0) + scale*delta
    save_weights(W)

# -----------------------
# Dialogs
# -----------------------

class ModeDialog(tk.Toplevel):
    def __init__(self, parent: tk.Misc):
        super().__init__(parent)
        self.title('Start a new design')
        self.transient(parent); self.grab_set(); self.resizable(False, False)
        self.result=None
        w,h=440,220; self._center(parent,w,h)
        f=ttk.Frame(self, padding=24); f.pack(fill=tk.BOTH, expand=True)
        ttk.Label(f, text='Choose mode', font=('SF Pro Text', 14, 'bold')).pack(anchor='w')
        ttk.Label(f, text='You can still edit after starting.').pack(anchor='w', pady=(0,12))
        b=ttk.Frame(f); b.pack(fill=tk.X, pady=12)
        ttk.Button(b, text='✏️  Sketch Design', style='Primary.TButton', command=lambda:self._ok('sketch')).pack(side=tk.LEFT, expand=True, fill=tk.X, padx=(0,8))
        ttk.Button(b, text='⚙️  Generate Design', style='Secondary.TButton', command=lambda:self._ok('generate')).pack(side=tk.LEFT, expand=True, fill=tk.X)
        ttk.Button(f, text='Cancel', command=self._cancel).pack(anchor='e', pady=(8,0))
        self.wait_visibility(); self.focus_set()
    def _center(self, parent, w, h):
        self.update_idletasks()
        try:
            x = parent.winfo_rootx() + max(0,(parent.winfo_width()-w)//2)
            y = parent.winfo_rooty() + max(0,(parent.winfo_height()-h)//2)
            self.geometry(f"{w}x{h}+{x}+{y}")
        except Exception:
            sw,sh=self.winfo_screenwidth(), self.winfo_screenheight()
            self.geometry(f"{w}x{h}+{(sw-w)//2}+{(sh-h)//2}")
    def _ok(self, mode): self.result=mode; self.destroy()
    def _cancel(self): self.result=None; self.destroy()

class AreaDialog(tk.Toplevel):
    UNITS=["m²","ft²","yd²","cm²","mm²","acre","hectare"]
    def __init__(self, parent: tk.Misc, mode_label: str, include_bed: bool = True):
        super().__init__(parent)
        self.title('Room Inputs')
        self.transient(parent); self.grab_set(); self.resizable(False, False)
        self.result=None
        self.include_bed = include_bed
        w,h=640,380; self._center(parent,w,h)
        f=ttk.Frame(self, padding=24); f.pack(fill=tk.BOTH, expand=True)
        ttk.Label(f, text=f'{mode_label}: set room inputs', font=('SF Pro Text', 14, 'bold')).pack(anchor='w')
        body=ttk.Frame(f); body.pack(fill=tk.X, pady=(10,0))
        self.method=tk.StringVar(value='area')
        ttk.Radiobutton(body, text='Area', variable=self.method, value='area').grid(row=0, column=0, sticky='w')
        ttk.Radiobutton(body, text='W × H', variable=self.method, value='dims').grid(row=0, column=1, sticky='w', padx=10)
        ttk.Label(body, text='Area').grid(row=1, column=0, sticky='w')
        self.area=tk.StringVar(value='12'); ttk.Entry(body, textvariable=self.area, width=10).grid(row=2, column=0, sticky='we')
        ttk.Label(body, text='Units').grid(row=1, column=1, sticky='w')
        self.area_units=tk.StringVar(value='m²'); ttk.Combobox(body, textvariable=self.area_units, values=self.UNITS, state='readonly', width=10).grid(row=2, column=1)
        ttk.Label(body, text='W (for W×H)').grid(row=1, column=2, sticky='w')
        self.W=tk.StringVar(value='4.2'); ttk.Entry(body, textvariable=self.W, width=10).grid(row=2, column=2)
        ttk.Label(body, text='H (for W×H)').grid(row=1, column=3, sticky='w')
        self.H=tk.StringVar(value='3.0'); ttk.Entry(body, textvariable=self.H, width=10).grid(row=2, column=3)
        ttk.Label(body, text='Len units').grid(row=1, column=4, sticky='w')
        self.len_units=tk.StringVar(value='m'); ttk.Combobox(body, textvariable=self.len_units, values=LENGTH_UNIT_LABELS, state='readonly', width=6).grid(row=2, column=4)
        for i in range(5): body.grid_columnconfigure(i, weight=1)

        if include_bed:
            opts=ttk.Frame(f); opts.pack(fill=tk.X, pady=(10,0))
            ttk.Label(opts, text='Bed Size').grid(row=0, column=0, sticky='w')
            self.bed=tk.StringVar(value='Auto')
            ttk.Combobox(opts, textvariable=self.bed,
                         values=['Auto','SINGLE','TWIN','THREE_Q_SMALL','DOUBLE'], state='readonly', width=16).grid(row=1, column=0, sticky='w')
        else:
            self.bed=None
        a=ttk.Frame(f); a.pack(fill=tk.X, pady=(12,0))
        ttk.Button(a, text='Continue', style='Primary.TButton', command=self._ok).pack(side=tk.RIGHT)
        ttk.Button(a, text='Cancel', command=self._cancel).pack(side=tk.RIGHT, padx=(0,8))
        self.wait_visibility(); self.focus_set()
    def _center(self, parent, w, h):
        self.update_idletasks()
        try:
            x = parent.winfo_rootx() + max(0,(parent.winfo_width()-w)//2)
            y = parent.winfo_rooty() + max(0,(parent.winfo_height()-h)//2)
            self.geometry(f"{w}x{h}+{x}+{y}")
        except Exception:
            sw,sh=self.winfo_screenwidth(), self.winfo_screenheight()
            self.geometry(f"{w}x{h}+{(sw-w)//2}+{(sh-h)//2}")
    def _ok(self):
        try:
            if self.method.get()=='area':
                A=float(self.area.get()); assert A>0
                bed_val = self.bed.get() if self.bed is not None else 'Auto'
                self.result={"mode":"area","area":A,"area_units":self.area_units.get(),"bed":bed_val}
            else:
                W=float(self.W.get()); H=float(self.H.get()); assert W>0 and H>0
                bed_val = self.bed.get() if self.bed is not None else 'Auto'
                self.result={"mode":"dims","W":W,"H":H,"len_units":self.len_units.get(),"bed":bed_val}
        except Exception:
            self.bell(); self.title('Room Inputs – enter valid numbers'); return
        self.destroy()
    def _cancel(self): self.result=None; self.destroy()

class AreaDialogCombined(tk.Toplevel):
    """Dialog for capturing bedroom and bathroom dimensions at once."""
    UNITS = AreaDialog.UNITS
    def __init__(self, parent: tk.Misc, mode_label: str):
        super().__init__(parent)
        self.title('Room Inputs')
        self.transient(parent); self.grab_set(); self.resizable(False, False)
        self.result=None
        w,h=640,600; self._center(parent,w,h)
        f=ttk.Frame(self, padding=24); f.pack(fill=tk.BOTH, expand=True)
        ttk.Label(f, text=f'{mode_label}: set room inputs', font=('SF Pro Text', 14, 'bold')).pack(anchor='w')

        ttk.Label(f, text='Bedroom', font=('SF Pro Text', 12, 'bold')).pack(anchor='w', pady=(10,0))
        bed_body=ttk.Frame(f); bed_body.pack(fill=tk.X, pady=(5,0))
        self.bed_method=tk.StringVar(value='area')
        ttk.Radiobutton(bed_body, text='Area', variable=self.bed_method, value='area').grid(row=0, column=0, sticky='w')
        ttk.Radiobutton(bed_body, text='W × H', variable=self.bed_method, value='dims').grid(row=0, column=1, sticky='w', padx=10)
        ttk.Label(bed_body, text='Area').grid(row=1, column=0, sticky='w')
        self.bed_area=tk.StringVar(value='12'); ttk.Entry(bed_body, textvariable=self.bed_area, width=10).grid(row=2, column=0, sticky='we')
        ttk.Label(bed_body, text='Units').grid(row=1, column=1, sticky='w')
        self.bed_area_units=tk.StringVar(value='m²'); ttk.Combobox(bed_body, textvariable=self.bed_area_units, values=self.UNITS, state='readonly', width=10).grid(row=2, column=1)
        ttk.Label(bed_body, text='W (for W×H)').grid(row=1, column=2, sticky='w')
        self.bed_W=tk.StringVar(value='4.2'); ttk.Entry(bed_body, textvariable=self.bed_W, width=10).grid(row=2, column=2)
        ttk.Label(bed_body, text='H (for W×H)').grid(row=1, column=3, sticky='w')
        self.bed_H=tk.StringVar(value='3.0'); ttk.Entry(bed_body, textvariable=self.bed_H, width=10).grid(row=2, column=3)
        ttk.Label(bed_body, text='Len units').grid(row=1, column=4, sticky='w')
        self.bed_len_units=tk.StringVar(value='m'); ttk.Combobox(bed_body, textvariable=self.bed_len_units, values=LENGTH_UNIT_LABELS, state='readonly', width=6).grid(row=2, column=4)
        for i in range(5): bed_body.grid_columnconfigure(i, weight=1)
        bed_opts=ttk.Frame(f); bed_opts.pack(fill=tk.X, pady=(5,0))
        ttk.Label(bed_opts, text='Bed Size').grid(row=0, column=0, sticky='w')
        self.bed_size=tk.StringVar(value='Auto')
        ttk.Combobox(bed_opts, textvariable=self.bed_size,
                     values=['Auto','SINGLE','TWIN','THREE_Q_SMALL','DOUBLE'], state='readonly', width=16).grid(row=1, column=0, sticky='w')

        ttk.Label(f, text='Bathroom', font=('SF Pro Text', 12, 'bold')).pack(anchor='w', pady=(20,0))
        bath_body=ttk.Frame(f); bath_body.pack(fill=tk.X, pady=(5,0))
        self.bath_method=tk.StringVar(value='area')
        ttk.Radiobutton(bath_body, text='Area', variable=self.bath_method, value='area').grid(row=0, column=0, sticky='w')
        ttk.Radiobutton(bath_body, text='W × H', variable=self.bath_method, value='dims').grid(row=0, column=1, sticky='w', padx=10)
        ttk.Label(bath_body, text='Area').grid(row=1, column=0, sticky='w')
        self.bath_area=tk.StringVar(value='4'); ttk.Entry(bath_body, textvariable=self.bath_area, width=10).grid(row=2, column=0, sticky='we')
        ttk.Label(bath_body, text='Units').grid(row=1, column=1, sticky='w')
        self.bath_area_units=tk.StringVar(value='m²'); ttk.Combobox(bath_body, textvariable=self.bath_area_units, values=self.UNITS, state='readonly', width=10).grid(row=2, column=1)
        ttk.Label(bath_body, text='W (for W×H)').grid(row=1, column=2, sticky='w')
        self.bath_W=tk.StringVar(value='2.4'); ttk.Entry(bath_body, textvariable=self.bath_W, width=10).grid(row=2, column=2)
        ttk.Label(bath_body, text='H (for W×H)').grid(row=1, column=3, sticky='w')
        self.bath_H=tk.StringVar(value='1.8'); ttk.Entry(bath_body, textvariable=self.bath_H, width=10).grid(row=2, column=3)
        ttk.Label(bath_body, text='Len units').grid(row=1, column=4, sticky='w')
        self.bath_len_units=tk.StringVar(value='m'); ttk.Combobox(bath_body, textvariable=self.bath_len_units, values=LENGTH_UNIT_LABELS, state='readonly', width=6).grid(row=2, column=4)
        for i in range(5): bath_body.grid_columnconfigure(i, weight=1)

        a=ttk.Frame(f); a.pack(fill=tk.X, pady=(12,0))
        ttk.Button(a, text='Continue', style='Primary.TButton', command=self._ok).pack(side=tk.RIGHT)
        ttk.Button(a, text='Cancel', command=self._cancel).pack(side=tk.RIGHT, padx=(0,8))
        self.wait_visibility(); self.focus_set()

    def _center(self, parent, w, h):
        self.update_idletasks()
        try:
            x = parent.winfo_rootx() + max(0,(parent.winfo_width()-w)//2)
            y = parent.winfo_rooty() + max(0,(parent.winfo_height()-h)//2)
            self.geometry(f"{w}x{h}+{x}+{y}")
        except Exception:
            sw,sh=self.winfo_screenwidth(), self.winfo_screenheight()
            self.geometry(f"{w}x{h}+{(sw-w)//2}+{(sh-h)//2}")

    def _ok(self):
        try:
            if self.bed_method.get()=='area':
                A=float(self.bed_area.get()); assert A>0
                bed_res={"mode":"area","area":A,"area_units":self.bed_area_units.get(),"bed":self.bed_size.get()}
            else:
                W=float(self.bed_W.get()); H=float(self.bed_H.get()); assert W>0 and H>0
                bed_res={"mode":"dims","W":W,"H":H,"len_units":self.bed_len_units.get(),"bed":self.bed_size.get()}
            if self.bath_method.get()=='area':
                A=float(self.bath_area.get()); assert A>0
                bath_res={"mode":"area","area":A,"area_units":self.bath_area_units.get(),"bed":"Auto"}
            else:
                W=float(self.bath_W.get()); H=float(self.bath_H.get()); assert W>0 and H>0
                bath_res={"mode":"dims","W":W,"H":H,"len_units":self.bath_len_units.get(),"bed":"Auto"}
            self.result={"bedroom":bed_res,"bathroom":bath_res}
        except Exception:
            self.bell(); self.title('Room Inputs – enter valid numbers'); return
        self.destroy()

    def _cancel(self): self.result=None; self.destroy()

# -----------------------
# Sketch grid (quick painter)
# -----------------------

class SketchGrid:
    DEFAULT_FILL = "#404040"
    ROOM_TYPES = [("Living","#f2b632"),("Bedroom","#4aa3a2"),("Kitchen","#ef6f6c"),("Dining","#7f86ff"),("Bath","#6cc24a"),("Other","#a77dc2")]
    def __init__(self, master: tk.Misc, n_cells: int, unit_label: str, on_back=None):
        self.on_back=on_back
        self.master=master; self.unit_label=unit_label
        self.n_cells=max(1,int(n_cells)); self.W,self.H=self._best_grid_dims(self.n_cells)
        self.margin=40; self.box=24; self.sx=self.sy=0
        self.colors=[[self.DEFAULT_FILL for _ in range(self.W)] for _ in range(self.H)]
        self.current_label,self.current_color=self.ROOM_TYPES[0]
        self.wrap=ttk.Frame(master); self.wrap.pack(fill=tk.BOTH, expand=True)
        tb=ttk.Frame(self.wrap, style='Toolbar.TFrame'); tb.pack(fill=tk.X)
        ttk.Button(tb, text='← Back', command=self._back).pack(side=tk.LEFT, padx=6, pady=4)
        self.canvas=tk.Canvas(self.wrap, bg="#1A1A1A", highlightthickness=0); self.canvas.pack(fill=tk.BOTH, expand=True)
        self.status=ttk.Frame(self.wrap); self.status.pack(fill=tk.X, side=tk.BOTTOM)
        self.count_labels={}; self._build_statusbar()
        self.sel_start=None; self.sel_rect_id=None
        self.menu=tk.Menu(self.canvas, tearoff=0)
        for idx,(name,color) in enumerate(self.ROOM_TYPES, start=1):
            self.menu.add_command(label=f"{idx}. {name}", command=lambda n=name,c=color:self.choose_color(n,c))
        self.menu.add_separator(); self.menu.add_command(label="Erase (empty)", command=lambda:self.choose_color("Empty", self.DEFAULT_FILL))
        self._bind_events(); self._reflow()
    def _back(self):
        try: self.wrap.destroy()
        except: pass
        if callable(self.on_back): self.on_back()
    def _best_grid_dims(self, n):
        if n<=0: return (1,1)
        r=int(sqrt(n)); best=None
        for h in range(1,r+1):
            if n%h==0:
                w=n//h
                if best is None or abs(w-h)<abs(best[0]-best[1]): best=(w,h)
        if best: return best
        w=int(ceil(sqrt(n))); h=int(ceil(n/w)); return (w,h)
    def _bind_events(self):
        self.canvas.bind('<Configure>', lambda e:self._reflow())
        self.canvas.bind('<Button-1>', self._on_drag_start)
        self.canvas.bind('<B1-Motion>', self._on_drag_move)
        self.canvas.bind('<ButtonRelease-1>', self._on_drag_end)
        for seq in ('<Button-3>','<Button-2>','<Control-Button-1>'): self.canvas.bind(seq, self._on_right_click)
        self.master.bind('<Escape>', lambda e:self._clear_selection())
    def _build_statusbar(self):
        self.current_var=tk.StringVar(value=f"Current: {self.current_label}")
        ttk.Label(self.status, textvariable=self.current_var).pack(side=tk.LEFT, padx=(8,12))
        self.count_labels['Empty']=ttk.Label(self.status, text="Empty: 0"); self.count_labels['Empty'].pack(side=tk.RIGHT, padx=6)
        for name,_ in reversed(self.ROOM_TYPES):
            lbl=ttk.Label(self.status, text=f"{name}: 0"); lbl.pack(side=tk.RIGHT, padx=6); self.count_labels[name]=lbl
        self._refresh_counts()
    def _reflow(self):
        cw=self.canvas.winfo_width() or 1; ch=self.canvas.winfo_height() or 1
        avail_w=max(1,cw-2*self.margin); avail_h=max(1,ch-2*self.margin)
        self.box=max(1,int(min(avail_w/self.W, avail_h/self.H)))
        grid_w=self.box*self.W; grid_h=self.box*self.H
        self.sx=(cw-grid_w)//2; self.sy=(ch-grid_h)//2
        self._redraw()
    def _redraw(self):
        c=self.canvas; c.delete('all')
        for i in range(self.H):
            y0=self.sy+i*self.box; y1=y0+self.box
            for j in range(self.W):
                x0=self.sx+j*self.box; x1=x0+self.box
                fill=self.colors[i][j]
                c.create_rectangle(x0,y0,x1,y1, fill=fill, outline="#2a2a2a")
        if self.sel_start and self.sel_rect_id: self.canvas.tag_raise(self.sel_rect_id)
    def _xy_to_ij(self, x,y):
        if not (self.sx<=x<self.sx+self.W*self.box and self.sy<=y<self.sy+self.H*self.box): return (None,None)
        j=int((x-self.sx)//self.box); i=int((y-self.sy)//self.box)
        return (clamp(i,0,self.H-1), clamp(j,0,self.W-1))
    def _on_drag_start(self, e):
        i,j=self._xy_to_ij(e.x,e.y);
        if i is None: return
        self.sel_start=(i,j); self._update_sel_rect(i,j,i,j)
    def _on_drag_move(self, e):
        if not self.sel_start: return
        i0,j0=self.sel_start; i1,j1=self._xy_to_ij(e.x,e.y)
        if i1 is None: return
        self._update_sel_rect(i0,j0,i1,j1)
    def _on_drag_end(self, e):
        if not self.sel_start: return
        i0,j0=self.sel_start; i1,j1=self._xy_to_ij(e.x,e.y)
        if i1 is None: self._clear_selection(); return
        imin,imax=sorted((i0,i1)); jmin,jmax=sorted((j0,j1))
        for i in range(imin,imax+1):
            for j in range(jmin,jmax+1): self.colors[i][j]=self.current_color
        self._clear_selection(); self._refresh_counts(); self._redraw()
    def _on_right_click(self, e):
        try: self.menu.tk_popup(e.x_root,e.y_root)
        finally: self.menu.grab_release()
    def choose_color(self,label,color):
        self.current_label,self.current_color=label,color
        self.current_var.set(f"Current: {label}")
    def _update_sel_rect(self,i0,j0,i1,j1):
        imin,imax=sorted((i0,i1)); jmin,jmax=sorted((j0,j1))
        x0=self.sx+jmin*self.box; y0=self.sy+imin*self.box
        x1=self.sx+(jmax+1)*self.box; y1=self.sy+(imax+1)*self.box
        if self.sel_rect_id is None:
            self.sel_rect_id=self.canvas.create_rectangle(x0,y0,x1,y1, outline="#fff", dash=(4,3), width=1)
        else:
            self.canvas.coords(self.sel_rect_id, x0,y0,x1,y1)
    def _clear_selection(self):
        if self.sel_rect_id is not None: self.canvas.delete(self.sel_rect_id); self.sel_rect_id=None
        self.sel_start=None
    def _refresh_counts(self):
        counts={name:0 for name,_ in self.ROOM_TYPES}; empty=0
        for i in range(self.H):
            for j in range(self.W):
                c=self.colors[i][j]; hit=False
                for name,col in self.ROOM_TYPES:
                    if c==col: counts[name]+=1; hit=True; break
                if not hit: empty+=1
        for name,_ in self.ROOM_TYPES: pass

# -----------------------
# Generate model
# -----------------------

class GridPlan:
    def __init__(self, Wm:float, Hm:float):
        self.Wm=Wm; self.Hm=Hm; self.cell=CELL_M
        self.gw=max(1,int(round(Wm/self.cell))); self.gh=max(1,int(round(Hm/self.cell)))
        self.occ=[[None for _ in range(self.gw)] for _ in range(self.gh)]
        # clearzones: (x,y,w,h,kind,owner)
        self.clearzones: List[Tuple[int,int,int,int,str,str]]=[]
    def fits(self, x:int,y:int,w:int,h:int)->bool:
        if x<0 or y<0 or x+w>self.gw or y+h>self.gh: return False
        for j in range(y,y+h):
            for i in range(x,x+w):
                if self.occ[j][i] is not None: return False
        for cx, cy, cw, ch, kind, _ in self.clearzones:
            if kind == 'DOOR_CLEAR':
                if not (x + w <= cx or cx + cw <= x or y + h <= cy or cy + ch <= y):
                    print('DEBUG: fits rejected due to DOOR_CLEAR overlap', (x,y,w,h), 'vs', (cx,cy,cw,ch))
                    return False
        return True
    def place(self, x:int,y:int,w:int,h:int, code:str):
        for j in range(y,y+h):
            for i in range(x,x+w): self.occ[j][i]=code
        return (x,y,w,h)
    def clear(self, x:int,y:int,w:int,h:int):
        for j in range(y,y+h):
            for i in range(x,x+w): self.occ[j][i]=None
    def mark_clear(self, x:int,y:int,w:int,h:int, kind:str, owner:str):
        # Zero-gap: start exactly at element edge (caller must pass adjacent coords)
        x=max(0,x); y=max(0,y)
        w=max(0,min(w, self.gw-x)); h=max(0,min(h, self.gh-y))
        if w>0 and h>0:
            self.clearzones.append((x,y,w,h,kind,owner))
    def meters_to_cells(self, m:float)->int:
        return max(1, int(ceil(m/self.cell)))

WALL_BOTTOM = 0
WALL_RIGHT = 1
WALL_TOP = 2
WALL_LEFT = 3


class Openings:
    def __init__(self, plan:GridPlan):
        self.p=plan
        self.door_wall=WALL_LEFT  # default orientation
        self.door_center=0.25*plan.Hm
        self.door_width=0.90
        self.swing_depth=0.60
        # (wall, start_m, length_m)
        self.windows=[[1, plan.Hm*0.40, 1.20], [-1,0.0,0.0]]
    def door_rect_cells(self)->Tuple[int,int,int,int]:
        p=self.p; swing=p.meters_to_cells(self.swing_depth); w=p.meters_to_cells(self.door_width)
        if self.door_wall==0:
            x=max(0, min(p.gw-w, int(round(self.door_center/p.cell))-w//2)); return (x, 0, w, swing)
        if self.door_wall==2:
            x=max(0, min(p.gw-w, int(round(self.door_center/p.cell))-w//2)); return (x, p.gh-swing, w, swing)
        if self.door_wall==3:
            y=max(0, min(p.gh-w, int(round(self.door_center/p.cell))-w//2)); return (0, y, swing, w)
        y=max(0, min(p.gh-w, int(round(self.door_center/p.cell))-w//2)); return (p.gw-swing, y, swing, w)
    def door_span_cells(self)->Tuple[int,int,int]:
        p=self.p; w=p.meters_to_cells(self.door_width)
        if self.door_wall in (WALL_BOTTOM, WALL_TOP):
            x=max(0, min(p.gw-w, int(round(self.door_center/p.cell))-w//2))
            return (self.door_wall, x, w)
        y=max(0, min(p.gh-w, int(round(self.door_center/p.cell))-w//2))
        return (self.door_wall, y, w)
    def window_spans_cells(self)->List[Tuple[int,int,int]]:
        res=[]; p=self.p
        for wall,start_m,length_m in self.windows:
            if wall<0 or length_m<=0: continue
            L = p.gw if wall in (0,2) else p.gh
            start_c=max(0,min(L-1,int(round(start_m/p.cell)))); length_c=max(1,int(round(length_m/p.cell)))
            res.append((wall,start_c,length_c))
        return res

def components_by_code(plan, code:str):
    """Return list of (x,y,w,h,wall) rects for contiguous components of given base code."""
    gw, gh = plan.gw, plan.gh
    seen = set()
    comps = []
    def infer_wall(x,y,w,h):
        if y == 0: return 0
        if y + h == gh: return 2
        if x == 0: return 3
        if x + w == gw: return 1
        return -1
    for j in range(gh):
        for i in range(gw):
            if (i,j) in seen: continue
            cell = plan.occ[j][i]
            if cell is None: continue
            base = cell.split(':')[0] if isinstance(cell,str) else cell
            if base != code: continue
            Q=[(i,j)]; seen.add((i,j)); cells=[]
            while Q:
                x,y = Q.pop(); cells.append((x,y))
                for di,dj in ((1,0),(-1,0),(0,1),(0,-1)):
                    nx,ny = x+di, y+dj
                    if 0<=nx<gw and 0<=ny<gh and (nx,ny) not in seen and plan.occ[ny][nx] == plan.occ[j][i]:
                        seen.add((nx,ny)); Q.append((nx,ny))
            xs=[c[0] for c in cells]; ys=[c[1] for c in cells]
            x0=min(xs); y0=min(ys); x1=max(xs); y1=max(ys)
            w=x1-x0+1; h=y1-y0+1
            comps.append((x0,y0,w,h,infer_wall(x0,y0,w,h)))
    return comps

# -----------------------
# Learning utilities (rehydrate + train deep nets)
# -----------------------

def rehydrate_from_feedback():
    """
    Replays historical feedback + simulation runs and trains:
      - Weights (per-feature)
      - Deep MLP + Transformer (regression)
      - SupervisedHead (classification + regression)
      - KMeansLite (unsupervised structure)
      - Semi-supervised: pseudo-labels on unlabeled feature snapshots
    Returns: (W, mlp, trf, None, None, None, None, ensemble)
    """
    W = load_weights()
    co_pos=defaultdict(int); co_neg=defaultdict(int)

    # labeled
    feats_reg: List[Dict[str,float]] = []
    y_reg:   List[float] = []
    feats_cls: List[Dict[str,float]] = []
    y_cls:   List[float] = []

    # unlabeled pool
    unlabeled_feats: List[Dict[str,float]] = []

    # feedback.jsonl
    try:
        with open(FEEDBACK_FILE, 'r') as f:
            for ln in f:
                try: ev = json.loads(ln)
                except Exception: continue
                if ev.get('event') == 'feedback_feature':
                    key = ev.get('feature'); sign = +1 if ev.get('sign') == 'up' else -1
                    val = float(ev.get('value', 1.0))
                    update_weights(W, {key: val}, sign)
                elif ev.get('event') == 'feedback':
                    sign = +1 if ev.get('feedback') in ('up','+','pos','👍') else -1
                    feats = ev.get('features', {})
                    update_weights(W, {'paths_ok': 0.4, 'coverage': 0.4, 'symmetry': 0.2}, sign)
                    if feats:
                        feats_cls.append(feats); y_cls.append(1.0 if sign>0 else 0.0)
                        feats_reg.append(feats); y_reg.append(1.0 if sign>0 else -1.0)
                        for a,b in itertools.combinations(sorted(feats.keys()),2):
                            (co_pos if sign>0 else co_neg)[(a,b)] += 1
    except FileNotFoundError:
        pass

    # simulations.jsonl
    try:
        with open(SIM_FILE, 'r') as f:
            for ln in f:
                try: sim = json.loads(ln)
                except Exception: continue
                if sim.get('event') == 'solve_result':
                    unl = sim.get('features', {})
                    if unl: unlabeled_feats.append(unl)
                    continue
                if sim.get('event') == 'simulate_full_coverage':
                    collisions = int(sim.get('collisions', 0))
                    coverage   = float(sim.get('coverage_free', sim.get('coverage', 0.0)))
                    unmet_adj  = int(sim.get('unmet_adjacency', 0))
                    win_ok     = bool(sim.get('end_is_window', True))
                    reward = (coverage*2.0) + (1.0 if win_ok else -1.0) + (-0.8*unmet_adj) + (-0.2*collisions)
                    feats = {'coverage':coverage,'reach_windows':1.0 if win_ok else 0.0,
                             'paths_ok': 1.0 if collisions==0 else 0.0,
                             'adjacency': 1.0 if unmet_adj==0 else 0.0}
                    feats_reg.append(feats); y_reg.append(reward)
    except FileNotFoundError:
        pass

    # correlation nudges
    for (a,b),cnt in co_pos.items():
        if cnt>0: update_weights(W, {a:0.05,b:0.05}, +1)
    for (a,b),cnt in co_neg.items():
        if cnt>0: update_weights(W, {a:0.05,b:0.05}, -1)

    # Deep models (existing)
    mlp = None; trf = None
    if feats_reg:
        all_keys=set()
        for f in feats_reg: all_keys|=set(f.keys())
        keys=sorted(list(all_keys))
        yv = np.array(y_reg, dtype=np.float32)
        if yv.std()>1e-6:
            yv = (yv - yv.mean()) / (abs(yv).max()+1e-6)
        y_list = list(yv)
        mlp = NeuralPreference.load(NN_FILE) or NeuralPreference(keys, h1=32, h2=20, lr=0.03, seed=12)
        Xexp=[{k:f.get(k,0.0) for k in keys} for f in feats_reg]
        mlp.fit_batch(Xexp, y_list, epochs=12); mlp.save(NN_FILE)
        trf = TransformerPreference.load(TRF_FILE) or TransformerPreference(keys, d_model=48, n_heads=4, lr=0.01, seed=9)
        trf.fit_batch(Xexp, y_list, epochs=8); trf.save(TRF_FILE)

    # Supervised + Unsupervised + Semi-supervised
    ensemble = None
    if feats_reg or feats_cls or unlabeled_feats:
        keys=set()
        for f in feats_reg: keys|=set(f.keys())
        for f in feats_cls: keys|=set(f.keys())
        for f in unlabeled_feats: keys|=set(f.keys())
        keys=sorted(list(keys))
        def align(lst): return [{k:f.get(k,0.0) for k in keys} for f in lst]
        Xr = align(feats_reg); yr = list(np.array(y_reg, dtype=np.float32))
        Xc = align(feats_cls); yc = [float(v) for v in y_cls] if y_cls else []

        sup = SupervisedHead(keys, lr=0.05, reg=1e-3)
        if not Xc: Xc, yc = (Xr, [(1.0 if y>0 else 0.0) for y in yr])
        if not Xr: Xr, yr = (Xc, [1.0 if y>0.5 else -1.0 for y in yc])
        sup.fit(Xc, yc, yr, epochs=40)

        # semi-supervised: confident pseudo labels
        if unlabeled_feats:
            Xu = align(unlabeled_feats)
            probs = [sup.predict_proba(f) for f in Xu]
            pseudo = []
            for f, p in zip(Xu, probs):
                if p>=0.85 or p<=0.15:
                    pseudo.append((f, 1.0 if p>0.5 else 0.0, float(2.0*p-1.0)))
            if pseudo:
                Xp, ycp, yrp = zip(*pseudo)
                Xc2 = list(Xc) + list(Xp)
                yc2 = list(yc) + list(ycp)
                yr2 = list(yr) + list(yrp)
                sup.fit(Xc2, yc2, yr2, epochs=20)

        km = KMeansLite(keys, k=4, seed=7)
        q = yr if yr else [1.0 if y>0.5 else -1.0 for y in yc]
        km.fit(list(Xr or Xc), list(q), iters=30)

        sup.save(SUP_FILE); km.save(KM_FILE)
        ensemble = MultiLearnerEnsemble(keys, sup, km)
        try: ensemble.save(ENS_FILE)
        except Exception: pass

    save_weights(W)
    return W, mlp, trf, None, None, None, None, ensemble

# -----------------------
# Seeds / filters by room area
# -----------------------

def area_based_filters(Wm:float, Hm:float):
    A=Wm*Hm
    allow_large_wr = A>=11.0
    allow_double   = A>=11.0
    allow_twin     = A>=9.0
    return {
        "bed_choices": ['SINGLE','THREE_Q_SMALL','TWIN','DOUBLE'] if allow_double else (['SINGLE','THREE_Q_SMALL','TWIN'] if allow_twin else ['SINGLE','THREE_Q_SMALL']),
        "wardrobe_order": (['WRD_S_210','WRD_S_180','WRD_H_180','WRD_H_150'] if allow_large_wr else ['WRD_H_180','WRD_H_150','WRD_S_180'])
    }

def seed_templates(plan:'GridPlan', bed_key:str)->List[Dict]:
    bw=plan.meters_to_cells(BEDROOM_BOOK['BEDS'][bed_key]['w'])
    bd=plan.meters_to_cells(BEDROOM_BOOK['BEDS'][bed_key]['d'])
    g=plan.gw; h=plan.gh
    seeds=[]
    for wall in (0,2,3,1):
        if wall in (0,2):
            seeds.append({'wall':wall,'beds':[ (g//2-bw//2, 0 if wall==0 else h-bd, bw, bd) ]})
        else:
            seeds.append({'wall':wall,'beds':[ (0 if wall==3 else g-bd, h//2-bw//2, bd, bw) ]})
    offs=[-g//6, g//6]
    for dx in offs:
        seeds.append({'wall':0,'beds':[ (clamp(g//2-bw//2+dx,0,g-bw), 0, bw, bd) ]})
        seeds.append({'wall':2,'beds':[ (clamp(g//2-bw//2+dx,0,g-bw), h-bd, bw, bd) ]})
    offs=[-h//6, h//6]
    for dy in offs:
        seeds.append({'wall':3,'beds':[ (0, clamp(h//2-bw//2+dy,0,h-bw), bd, bw) ]})
        seeds.append({'wall':1,'beds':[ (g-bd, clamp(h//2-bw//2+dy,0,h-bw), bd, bw) ]})
    if bed_key=='TWIN':
        t_bw=bw; t_bd=bd
        seeds.append({'wall':0,'beds':[ (g//2-t_bw-1,0,t_bw,t_bd), (g//2+1,0,t_bw,t_bd) ]})
        seeds.append({'wall':2,'beds':[ (g//2-t_bw-1,h-t_bd,t_bw,t_bd), (g//2+1,h-t_bd,t_bw,t_bd) ]})
    return seeds

# -----------------------
# Solver
# -----------------------

class BedroomSolver:
    def __init__(self,
                 plan:GridPlan,
                 openings:Openings,
                 bed_key:Optional[str],
                 rng:random.Random,
                 weights:Dict[str,float],
                 mlp=None,
                 transformer=None,
                 ensemble=None,
                 pref=None,
                 force_bst_pair: bool = False):
        self.p=plan; self.op=openings; self.rng=rng; self.weights=weights
        self.mlp = mlp
        # unify attribute name used by run(); keep alias for any legacy refs
        self.transformer = transformer
        self.trf = transformer
        self.ensemble = ensemble
        self.c = BEDROOM_BOOK['CLEAR']
        filters=area_based_filters(plan.Wm, plan.Hm)
        self.allowed_beds=filters["bed_choices"]
        self.wr_order=filters["wardrobe_order"]
        self.bed_key = (bed_key if (bed_key and bed_key in self.allowed_beds) else self.autopick_bed())
        self.force_bst_pair = bool(force_bst_pair)

    def autopick_bed(self)->str:
        Wm=self.p.Wm; Hm=self.p.Hm; A=Wm*Hm
        options=self.allowed_beds
        if 'DOUBLE' in options and (min(Wm,Hm)>=3.1 and A>=12): return 'DOUBLE'
        if 'THREE_Q_SMALL' in options: return 'THREE_Q_SMALL'
        return options[0]

    def run(self, iters:int=900, time_budget_ms:int=520)->Tuple[Optional[GridPlan], Dict]:
        t0=time.time()
        best=None; best_meta={}; best_score=-1e9
        seeds=seed_templates(self.p, self.bed_key)
        beam=[]
        tries=0
        while (time.time()-t0)*1000 < time_budget_ms and tries<iters:
            tries+=1
            seed=self.rng.choice(seeds)
            res, meta, feats = self._attempt(seed)
            if not res: continue
            base_score=dot_score(self.weights, feats)
            # adjacency bonus
            adj = self._adjacency_score(res)
            feats['adjacency'] = adj
            base_score += self.weights.get('adjacency',0.6) * adj
            # deep models
            if self.mlp:
                base_score += 0.35 * self.mlp.predict(feats)
            if self.transformer:
                base_score += 0.45 * self.transformer.predict(feats)
            # ensemble (supervised + unsupervised + semi)
            if getattr(self, 'ensemble', None):
                try: base_score += 0.40 * self.ensemble.score(feats)
                except Exception: pass
            beam.append((base_score,res,{**meta,'features':feats,'score':base_score}))
            beam.sort(key=lambda x:-x[0]); beam=beam[:6]
        if beam:
            best_score,best,best_meta=beam[0]
        return best, best_meta

    def _attempt(self, seed:Dict):
        res,meta,feats=self._try_seed(seed)
        if res: return res,meta,feats
        for relax in [0.0, 0.4, 0.8]:
            for wall in (seed['wall'], 0,2,3,1):
                for shift in (-3,-2,-1,0,1,2,3):
                    s2=self._shifted_seed(seed, wall, shift)
                    res,meta,feats=self._try_seed(s2, relax)
                    if res: return res,meta,feats
        return None,{},{}

    def _grid_snapshot(self, plan:'GridPlan', max_hw: int = 16):
        """Downsample occupancy to a small int grid for CNN/analytics."""
        mapping = {'BED':1,'BST':2,'WRD':3,'DRS':4,'DESK':5,'TVU':6}
        H = min(max_hw, plan.gh); W = min(max_hw, plan.gw)
        sx = max(1, plan.gw // W); sy = max(1, plan.gh // H)
        G = np.zeros((H,W), dtype=np.int8)
        jj=0
        for y in range(0, plan.gh, sy):
            ii=0
            for x in range(0, plan.gw, sx):
                c = plan.occ[y][x]
                if c:
                    base = c.split(':')[0]
                    G[jj,ii] = mapping.get(base,7)
                ii+=1
                if ii>=W: break
            jj+=1
            if jj>=H: break
        return G


    def _shifted_seed(self, seed:Dict, wall:int, shift:int)->Dict:
        beds=[]
        for (x,y,w,h) in seed['beds']:
            if wall in (0,2):
                beds.append((clamp(x+shift,0,self.p.gw-w), 0 if wall==0 else self.p.gh-h, w,h))
            elif wall==3:
                beds.append((0, clamp(y+shift,0,self.p.gh-h), w,h))
            else:
                beds.append((self.p.gw-w, clamp(y+shift,0,self.p.gh-h), w,h))
        return {'wall':wall,'beds':beds}

    def _try_seed(self, seed:Dict, relax_factor:float=0.0):
        p=GridPlan(self.p.Wm,self.p.Hm)
        # Door block
        dx,dy,dw,dh=self.op.door_rect_cells()
        for j in range(dy, dy+dh):
            for i in range(dx, dx+dw): p.occ[j][i]='DOOR'
        self._add_door_clearance(p, owner='DOOR')

        # Place bed(s)
        beds=[]
        for (x,y,w,h) in seed['beds']:
            jx=max(0,min(p.gw-w, x + self.rng.randint(-1,1)))
            jy=max(0,min(p.gh-h, y + self.rng.randint(-1,1)))
            if not p.fits(jx,jy,w,h): return None,{},{}
            if not self._bed_touches_wall(jx,jy,w,h,seed['wall']): return None,{},{}
            side=p.meters_to_cells(self.c['side_rec']*(1.0-relax_factor) + self.c['side_min']*relax_factor)
            foot=p.meters_to_cells(self.c['foot_rec']*(1.0-relax_factor) + self.c['foot_min']*relax_factor)
            if not self._clear_ok(p,jx,jy,w,h,seed['wall'],side,foot): return None,{},{}
            p.place(jx,jy,w,h,f'BED:{self.bed_key}')
            # zero-gap clearances at edges
            if seed['wall'] in (0,2):
                p.mark_clear(jx-side, jy, side, h, 'SIDE', 'BED')
                p.mark_clear(jx+w, jy, side, h, 'SIDE', 'BED')
                if seed['wall']==0: p.mark_clear(jx, jy+h, w, foot, 'FOOT', 'BED')
                else:               p.mark_clear(jx, jy-foot, w, foot, 'FOOT', 'BED')
            else:
                p.mark_clear(jx, jy-side, w, side, 'SIDE', 'BED')
                p.mark_clear(jx, jy+h, w, side, 'SIDE', 'BED')
                if seed['wall']==3: p.mark_clear(jx+w, jy, foot, h, 'FOOT', 'BED')
                else:               p.mark_clear(jx-foot, jy, foot, h, 'FOOT', 'BED')
            beds.append((jx,jy,w,h,seed['wall']))

        # Night tables (strict)
        bst=BEDROOM_BOOK['NIGHT_TABLE']['BST_18']
        tw=p.meters_to_cells(bst['w']); td=p.meters_to_cells(bst['d'])
        placed_bst=0
        for (bx,by,bw,bd,bedwall) in beds:
            placed_bst += self._place_bst_pair_strict(p, bedwall, bx,by,bw,bd, tw,td)

        # If user requires a pair for each bed, enforce it hard
        if getattr(self, 'force_bst_pair', False) and placed_bst < 2*len(beds):
            return None, {}, {}


        # Windows clearances
        self._add_window_clearances(p)

        # Wardrobe + Dresser
        wr = self._place_wall_unit(p, 'WRD')
        dr = self._place_wall_unit(p, 'DRS')
        if self.force_bst_pair and placed_bst < 2*len(beds):
            return None, {}, {}

        # Path feasibility & coverage (coarse)
        ok, coverage, reach_windows = self._paths_and_coverage(p)
        if not ok: return None,{},{}

        # features
        def desk_near_window():
            desks = components_by_code(p, 'DESK')
            if not desks:
                return 0.0
            win_spans = self.op.window_spans_cells()
            for (x,y,w,h,wall) in desks:
                if wall < 0: continue
                if wall in (0,2):
                    a0,a1=x,x+w
                    for ww,s,lenv in win_spans:
                        if ww==wall:
                            b0,b1=s,s+lenv
                            if not (a1<=b0 or b1<=a0): return 1.0
                else:
                    a0,a1=y,y+h
                    for ww,s,lenv in win_spans:
                        if ww==wall:
                            b0,b1=s,s+lenv
                            if not (a1<=b0 or b1<=a0): return 1.0
            return 0.0

        feats = {
            'bst_pair': 1.0 if placed_bst >= 2*len(beds) else 0.5 if placed_bst > 0 else 0.0,
            'has_wr': 1.0 if wr else 0.0,
            'has_dr': 1.0 if dr else 0.0,
            'privacy': 1.0 if seed['wall'] != 0 else 0.5,
            'symmetry': 1.0 if placed_bst in (0,2,4) else 0.5,
            'paths_ok': 1.0,
            'use_rec_clear': 1.0 if relax_factor == 0.0 else 0.0,
            'bed_not_bottom': 1.0 if seed['wall'] != 0 else 0.0,
            'coverage': coverage,
            'reach_windows': 1.0 if reach_windows else 0.0,
            'door_align': 1.0,
            'longedge_wall': 1.0,
            'near_window_desk': desk_near_window()
        }

        meta={'placed_bst':placed_bst,'has_wr':bool(wr),'has_dr':bool(dr),'wall':seed['wall'],
              'coverage':coverage,'reach_windows':reach_windows}
        p.clearzones = merge_clearances(p.clearzones)
        return p, meta, feats

    # --- helpers

    def _bed_touches_wall(self,x,y,w,h,wall)->bool:
        if wall==0: return y==0
        if wall==2: return (y+h)==self.p.gh
        if wall==3: return x==0
        return (x+w)==self.p.gw

    def _clear_ok(self, p:GridPlan,x:int,y:int,w:int,h:int, wall:int, side:int, foot:int)->bool:
        if wall in (0,2):
            if x-side<0 or x+w+side>p.gw: return False
            if wall==0 and y+h+foot>p.gh: return False
            if wall==2 and y-foot<0: return False
        else:
            if y-side<0 or y+h+side>p.gh: return False
            if wall==3 and x+w+foot>p.gw: return False
            if wall==1 and x-foot<0: return False
        return True

    def _span_blocks_opening(self, wall:int, start:int, width:int, x:int,y:int,w:int,h:int)->bool:
        if wall in (0,2) and y==(0 if wall==0 else self.p.gh-h):
            a0=x; a1=x+w; b0=start; b1=start+width
            return not (a1<=b0 or b1<=a0)
        if wall in (3,1) and x==(0 if wall==3 else self.p.gw-w):
            a0=y; a1=y+h; b0=start; b1=start+width
            return not (a1<=b0 or b1<=a0)
        return False

    def _place_bst_pair_strict(self, p:GridPlan, bed_wall:int, bx:int,by:int,bw:int,bd:int, tw:int,td:int)->int:
        """
        Place up to two bedside tables adjacent to the bed's accessible sides.

        Works for all bed-wall orientations:
          - Bed on top/bottom wall → place tables to the left & right, flush to that wall.
          - Bed on left/right wall → place tables above & below, flush to that wall.

        Pass 1: strict (avoid door + avoid windows)
        Pass 2: relaxed (avoid door, ignore windows)
        Pass 3: inset by 1 cell from the wall (still avoid door)
        """
        # Treat bw/bd as the ACTUAL placed rect size (bw = bed width in cells, bd = bed height in cells).
        bed_w, bed_h = bw, bd

        dwall, dstart, dwidth = self.op.door_span_cells()
        win_spans = self.op.window_spans_cells()

        # Compute the door clearance rectangle (swing area) to avoid blocking access
        swing = max(1, p.meters_to_cells(self.op.swing_depth))
        if dwall == 0:
            door_clear = (dstart, 0, dwidth, swing)
        elif dwall == 2:
            door_clear = (dstart, p.gh - swing, dwidth, swing)
        elif dwall == 3:
            door_clear = (0, dstart, swing, dwidth)
        else:
            door_clear = (p.gw - swing, dstart, swing, dwidth)

        bath_door_span = None
        if getattr(self, 'bath_openings', None):
            bwall, bstart, bwidth = self.bath_openings.door_span_cells()
            if bwall == 3:   # shared left wall
                bath_door_span = (bstart, bwidth)

        def touches_opening(x, y, w, h, avoid_windows: bool) -> bool:
            # identify which wall the candidate touches
            if y == 0: wall = 0
            elif y + h == p.gh: wall = 2
            elif x == 0: wall = 3
            elif x + w == p.gw: wall = 1
            else: wall = -1

            if wall == dwall and self._span_blocks_opening(wall, max(0, dstart-1), max(1, dwidth+2), x, y, w, h):
                return True
            if avoid_windows and wall >= 0:
                for ww, start, L in win_spans:
                    if ww == wall and self._span_blocks_opening(wall, start, L, x, y, w, h):
                        return True
            return False

        def try_pass(avoid_windows: bool, inset: int) -> int:
            placed = 0
            if bed_wall in (0, 2):
                # bedside tables along same top/bottom wall → y anchored to the wall
                y = (0 if bed_wall == 0 else (p.gh - td))
                y = y + (inset if bed_wall == 0 else -inset)
                candidates = [
                    (bx - tw,      y, tw, td),               # left of bed
                    (bx + bed_w,   y, tw, td),               # right of bed
                ]
            else:
                # bedside tables along same left/right wall → x anchored to the wall
                x = (0 if bed_wall == 3 else (p.gw - tw))
                x = x + (inset if bed_wall == 3 else -inset)
                candidates = [
                    (x, by - td,        tw, td),             # above bed
                    (x, by + bed_h,     tw, td),             # below bed
                ]

            for (x, y, w, h) in candidates:
                # keep inside bounds and empty
                if x < 0 or y < 0 or x + w > p.gw or y + h > p.gh:
                    continue
                # Skip if door clearance area is on the same wall and overlaps
                if bed_wall == dwall:
                    dcx, dcy, dcw, dch = door_clear
                    if not (x + w <= dcx or dcx + dcw <= x or y + h <= dcy or dcy + dch <= y):
                        continue
                if bath_door_span and x == 0:
                    bstart, bwidth = bath_door_span
                    if not (y + h <= bstart or bstart + bwidth <= y):
                        continue
                if not p.fits(x, y, w, h):
                    continue

                # demand true side adjacency to the bed rectangle
                # (rectangles share a side and overlap along the other axis)
                side_adjacent = (
                    # left of bed
                    (x + w == bx and not (y + h <= by or by + bed_h <= y)) or
                    # right of bed
                    (x == bx + bed_w and not (y + h <= by or by + bed_h <= y)) or
                    # above bed
                    (y + h == by and not (x + w <= bx or bx + bed_w <= x)) or
                    # below bed
                    (y == by + bed_h and not (x + w <= bx or bx + bed_w <= x))
                )
                if not side_adjacent:
                    continue

                if touches_opening(x, y, w, h, avoid_windows):
                    continue

                p.place(x, y, w, h, 'BST')
                placed += 1
                if placed == 2:
                    break
            return placed

        total = 0
        total += try_pass(avoid_windows=True,  inset=0)
        if total < 2:
            total += try_pass(avoid_windows=False, inset=0)
        if total < 2:
            total += try_pass(avoid_windows=False, inset=1)

        return min(total, 2)

    def _place_wall_unit(self, p:GridPlan, kind:str):
        if kind=='WRD': specs = self.wr_order
        else: specs = ['DRS_4FT','CHEST_SM']
        dwall,dstart,dwidth=self.op.door_span_cells()
        win_spans=self.op.window_spans_cells()
        bath_door_span = None
        if getattr(self, "bath_openings", None):
            bwall, bstart, bwidth = self.bath_openings.door_span_cells()
            if bwall == 3:
                bath_door_span = (bstart, bwidth)
        swing = max(1, p.meters_to_cells(self.op.swing_depth))
        if dwall == 0:
            door_clear = (dstart, 0, dwidth, swing)
        elif dwall == 2:
            door_clear = (dstart, p.gh - swing, dwidth, swing)
        elif dwall == 3:
            door_clear = (0, dstart, swing, dwidth)
        else:
            door_clear = (p.gw - swing, dstart, swing, dwidth)
        for name in specs:
            spec = BEDROOM_BOOK['WARDROBE'][name] if kind=='WRD' else BEDROOM_BOOK['DRESSER'][name]
            W=p.meters_to_cells(spec['w']); D=p.meters_to_cells(spec['d'])
            orient_sizes = []
            ww,hh=(max(W,D), min(W,D))
            orient_sizes += [(0, ww, hh), (2, ww, hh)]
            orient_sizes += [(3, hh, ww), (1, hh, ww)]
            self.rng.shuffle(orient_sizes)
            for wall, ww, hh in orient_sizes:
                options=[]
                if wall==0: y=0; xs=range(0, p.gw-ww+1); options += [(x,y,ww,hh) for x in xs]
                elif wall==2: y=p.gh-hh; xs=range(0, p.gw-ww+1); options += [(x,y,ww,hh) for x in xs]
                elif wall==3: x=0; ys=range(0, p.gh-hh+1); options += [(x,y,ww,hh) for y in ys]
                else: x=p.gw-ww; ys=range(0, p.gh-hh+1); options += [(x,y,ww,hh) for y in ys]
                self.rng.shuffle(options)
                for x,y,w,h in options:
                    if wall==dwall:
                        if self._span_blocks_opening(wall,max(0,dstart-1),max(1,dwidth+2),x,y,w,h): continue
                        dcx,dcy,dcw,dch = door_clear
                        if not (x + w <= dcx or dcx + dcw <= x or y + h <= dcy or dcy + dch <= y):
                            continue
                    bad=False
                    for wwspan,start,lenv in win_spans:
                        if wall==wwspan and self._span_blocks_opening(wall,start,lenv,x,y,w,h): bad=True; break
                    if bad: continue
                    if bath_door_span and wall == 3:
                        bstart, bwidth = bath_door_span
                        if self._span_blocks_opening(3, max(0, bstart - 1),
                                                     max(1, bwidth + 2), x, y, w, h):
                            continue
                    if not p.fits(x,y,w,h): continue
                    p.place(x,y,w,h, kind)
                    if 'front_rec' in spec:
                        fc = p.meters_to_cells(spec['front_rec'])
                        if wall==0: p.mark_clear(x,y+h,w,fc,'FRONT',kind)
                        elif wall==2: p.mark_clear(x,y-fc,w,fc,'FRONT',kind)
                        elif wall==3: p.mark_clear(x+w,y,fc,h,'FRONT',kind)
                        else: p.mark_clear(x-fc,y,fc,h,'FRONT',kind)
                    return (x,y,w,h)
        return None

    def _add_door_clearance(self, p: GridPlan, owner: str):
        wall, start, width = self.op.door_span_cells()
        depth = p.meters_to_cells(self.op.swing_depth) + max(1, PATH_WIDTH_CELLS - 1)
        pw = max(1, PATH_WIDTH_CELLS)
        if wall == 0:
            p.mark_clear(start, depth, width, pw, 'DOOR_CLEAR', owner)
        elif wall == 2:
            p.mark_clear(start, p.gh - depth - pw, width, pw, 'DOOR_CLEAR', owner)
        elif wall == 3:
            p.mark_clear(pw, start, pw, width, 'DOOR_CLEAR', owner)
        else:
            p.mark_clear(p.gw - depth - pw, start, pw, width, 'DOOR_CLEAR', owner)

    def _add_window_clearances(self, p:GridPlan):
        depth = max(1, p.meters_to_cells(0.40))
        for wall,start,length in self.op.window_spans_cells():
            if wall==0:   p.mark_clear(start, depth, length, 1, 'WIN_CLEAR','WINDOW')
            elif wall==2: p.mark_clear(start, p.gh-1-depth, length, 1, 'WIN_CLEAR','WINDOW')
            elif wall==3: p.mark_clear(1, start, 1, length, 'WIN_CLEAR','WINDOW')
            else:         p.mark_clear(p.gw-2, start, 1, length, 'WIN_CLEAR','WINDOW')

    def _paths_and_coverage(self, p:GridPlan)->Tuple[bool,float,bool]:
        gw,gh=p.gw,p.gh
        blocked=[[p.occ[j][i] is not None and p.occ[j][i] != 'DOOR' for i in range(gw)] for j in range(gh)]
        free=sum(1 for j in range(gh) for i in range(gw) if not blocked[j][i])
        dx,dy,dw,dh=self.op.door_rect_cells()
        if self.op.door_wall==0: start=(dx+dw//2, dh)
        elif self.op.door_wall==2: start=(dx+dw//2, gh-dh-1)
        elif self.op.door_wall==3: start=(dw, dy+dh//2)
        else: start=(gw-dw-1, dy+dh//2)
        if not (0<=start[0]<gw and 0<=start[1]<gh): return False,0.0,False
        blocked[start[1]][start[0]]=False

        Q=deque([start]); seen={start}
        while Q:
            i,j=Q.popleft()
            for di,dj in ((1,0),(-1,0),(0,1),(0,-1)):
                ni=i+di; nj=j+dj
                if 0<=ni<gw and 0<=nj<gh and not blocked[nj][ni] and (ni,nj) not in seen:
                    seen.add((ni,nj)); Q.append((ni,nj))
        coverage=len(seen)/max(1,free)

        targets=[]
        for wall,start,lenv in self.op.window_spans_cells():
            mid=start+max(0,lenv//2)
            if wall==0: targets.append((mid, 1))
            elif wall==2: targets.append((mid, gh-2))
            elif wall==3: targets.append((1, mid))
            else: targets.append((gw-2, mid))
        reach_windows=all(t in seen for t in targets) if targets else True
        ok = (coverage>0.60 and reach_windows)
        return ok, coverage, reach_windows

    def _adjacency_score(self, plan:GridPlan) -> float:
        """
        Coarse adjacency score using simple matrix; higher is better.
        """
        A = {
            'BED': {'BST': +2.0, 'WRD': +0.8, 'DRS': +0.6, 'DESK': +0.4},
            'DESK': {'WIN': +1.5},  # desk near windows
        }
        def boxes(code):
            comps = components_by_code(plan, code)
            if comps:
                x,y,w,h,_ = comps[0]
                return (x,y,x+w-1,y+h-1)
            return None
        score = 0.0
        bbed = boxes('BED')
        if bbed:
            bx0, by0, bx1, by1 = bbed
            for other, wt in A['BED'].items():
                b = boxes(other)
                if not b: continue
                ox0, oy0, ox1, oy1 = b
                dx = max(0, max(ox0 - bx1, bx0 - ox1))
                dy = max(0, max(oy0 - by1, by0 - oy1))
                score += wt * (1.0 / (1.0 + dx + dy))
        # desk near window
        bdesk = boxes('DESK')
        if bdesk:
            dx0, dy0, dx1, dy1 = bdesk
            for wall, s, L in self.op.window_spans_cells():
                if wall in (0,2):
                    a0, a1 = dx0, dx1
                    b0, b1 = s, s+L
                    if not (a1<b0 or b1<a0):
                        score += A['DESK']['WIN']; break
        return score

# -----------------------
# Clearance merging
# -----------------------

def merge_clearances(rects:List[Tuple[int,int,int,int,str,str]])->List[Tuple[int,int,int,int,str,str]]:
    by_kind=defaultdict(list)
    for r in rects: by_kind[(r[4], r[5])].append(r)
    out=[]
    for key, group in by_kind.items():
        changed=True
        L=[list(r[:4]) for r in group]  # [x,y,w,h]
        while changed:
            changed=False
            i=0
            while i<len(L):
                x1,y1,w1,h1=L[i]; merged=False
                j=i+1
                while j<len(L):
                    x2,y2,w2,h2=L[j]
                    if rects_touch_or_overlap((x1,y1,w1,h1),(x2,y2,w2,h2)):
                        x=min(x1,x2); y=min(y1,y2)
                        X=max(x1+w1,x2+w2); Y=max(y1+h1,y2+h2)
                        x1,y1,w1,h1=x,y,X-x,Y-y
                        L[i]=[x1,y1,w1,h1]; L.pop(j); merged=True; changed=True
                    else:
                        j+=1
                if not merged: i+=1
        for x,y,w,h in L:
            out.append((x,y,w,h,key[0],key[1]))
    return out

def rects_touch_or_overlap(a,b)->bool:
    ax,ay,aw,ah=a; bx,by,bw,bh=b
    if ax+aw < bx or bx+bw < ax: return False
    if ay+ah < by or by+bh < ay: return False
    return True

def add_door_clearance(p: GridPlan, op: Openings, owner: str):
    """Mark clearance for a door defined by ``op`` onto plan ``p``."""
    wall, start, width = op.door_span_cells()
    depth = p.meters_to_cells(op.swing_depth) + max(1, PATH_WIDTH_CELLS - 1)
    if wall == 0:
        p.mark_clear(start, depth, width, max(1, PATH_WIDTH_CELLS), 'DOOR_CLEAR', owner)
    elif wall == 2:
        p.mark_clear(start, p.gh - depth - max(1, PATH_WIDTH_CELLS), width,
                     max(1, PATH_WIDTH_CELLS), 'DOOR_CLEAR', owner)
    elif wall == 3:
        p.mark_clear(depth, start, max(1, PATH_WIDTH_CELLS), width,
                     'DOOR_CLEAR', owner)
    else:
        p.mark_clear(p.gw - depth - max(1, PATH_WIDTH_CELLS), start,
                     max(1, PATH_WIDTH_CELLS), width, 'DOOR_CLEAR', owner)

# -----------------------
# Bathroom arranger (very light – placeholder)
# -----------------------

def arrange_bathroom(
    Wm: float,
    Hm: float,
    rules: Dict,
    openings: Optional[Openings] = None,
    rng: Optional[random.Random] = None,
) -> GridPlan:
    """Generate a bathroom layout honouring clearance rules.

    The function is intentionally lightweight – its goal is simply to place the
    four common fixtures (tub, shower, water closet and lavatory) while
    respecting the minimum clearances encoded in ``rules``.  It is **not** an
    optimiser; if the room is too small to satisfy the hard minimums a partially
    filled plan may be returned.  ``openings`` describes door and window
    positions to honour when reserving door clearances.
    """

    def _intersects_clear(p: GridPlan, x: int, y: int, w: int, h: int) -> bool:
        for cx, cy, cw, ch, *_ in p.clearzones:
            if (x < cx + cw and x + w > cx and y < cy + ch and y + h > cy):
                return True
        return False

    def _place_with_front(p: GridPlan, x: int, y: int, w: int, h: int,
                          code: str, front_m: float, against_top: bool) -> bool:
        """Place an element and reserve the required front clearance."""
        if not p.fits(x, y, w, h) or _intersects_clear(p, x, y, w, h):
            return False
        fc = p.meters_to_cells(front_m)
        if fc > 0:
            if against_top:
                fx, fy, fw, fh = x, y - fc, w, fc
            else:
                fx, fy, fw, fh = x, y + h, w, fc
            if fy < 0 or fy + fh > p.gh:
                return False
            if not p.fits(fx, fy, fw, fh) or _intersects_clear(p, fx, fy, fw, fh):
                return False
        if not p.fits(x, y, w, h):
            return False
        p.place(x, y, w, h, code)
        if fc > 0:
            p.mark_clear(fx, fy, fw, fh, 'FRONT', code)
        return True

    units = rules.get('units', {})
    in_m = units.get('IN_M', 0.0254)

    fx = rules.get('fixtures', {})
    clear = {
        'lav_side': fx.get('lavatory', {}).get('side_clear_to_wall_m', {}).get('min', 0.508),
        'lav_front': fx.get('lavatory', {}).get('front_clear_to_opposite_m', {}).get('min', 0.610),
        'lav_to_fixture': fx.get('lavatory', {}).get('to_adjacent_fixture_edge_m', {}).get('min', 0.406),
        'wc_side': fx.get('water_closet', {}).get('center_to_side_obstruction_m', {}).get('min', 0.406),
        'wc_front': fx.get('water_closet', {}).get('front_clear_to_opposite_m', {}).get('min', 0.610),
        'tub_front': fx.get('bathtub', {}).get('front_clear_to_opposite_wall_m', {}).get('min', 0.762),
        'shr_front': fx.get('bathtub', {}).get('entry_front_clear_m', 0.762),
    }

    tub_lengths = sorted(fx.get('bathtub', {}).get('common_lengths_m', [1.5]))
    shr_opts = sorted(
        fx.get('shower', {}).get('stall_nominal_sizes_in', [{'w': 36, 'd': 36}]),
        key=lambda s: (s.get('w', 0) * s.get('d', 0), s.get('w', 0), s.get('d', 0))
    )

    p = GridPlan(Wm, Hm)
    if openings:
        dx, dy, dw, dh = openings.door_rect_cells()
        if p.fits(dx, dy, dw, dh):
            p.place(dx, dy, dw, dh, 'DOOR')
        add_door_clearance(p, openings, 'DOOR')

    # Attempt to place each fixture individually, skipping those that don't fit.

    for tub_len in tub_lengths:
        tw = p.meters_to_cells(tub_len)
        td = p.meters_to_cells(0.75)
        if _place_with_front(p, 0, p.gh - td, tw, td, 'TUB', clear['tub_front'], True):
            break

    for shr_size in shr_opts:
        sw = p.meters_to_cells(shr_size.get('w', 36) * in_m)
        sd = p.meters_to_cells(shr_size.get('d', 36) * in_m)
        if _place_with_front(p, max(0, p.gw - sw), p.gh - sd, sw, sd,
                             'SHR', clear['shr_front'], True):
            break

    ww = p.meters_to_cells(clear['wc_side'] * 2)
    wd = p.meters_to_cells(0.76)
    wc_placed = _place_with_front(p, 0, 0, ww, wd, 'WC', clear['wc_front'], False)

    lw = p.meters_to_cells(clear['lav_side'] * 2)
    ld = p.meters_to_cells(0.6)
    gap_req = p.meters_to_cells(clear['lav_to_fixture'])
    if (not wc_placed) or (p.gw - ww - lw >= gap_req):
        _place_with_front(p, p.gw - lw, 0, lw, ld, 'LAV', clear['lav_front'], False)

    return p

# -----------------------
# UI – Generate view
# -----------------------

PALETTE = {
    'BED':'#2eea98','BST':'#cfcfcf','WRD':'#ffa54a','DRS':'#ffd84a',
    'DESK':'#8ad1ff','TVU':'#b7b7b7','CLEAR':'#6fb6ff','DOOR':'#8b4513'
}

# Living room elements (complimenting tones)
PALETTE.setdefault('SOFA', '#86e3ce')
PALETTE.setdefault('CTAB', '#d0f4ea')  # coffee table
PALETTE.setdefault('STAB', '#a1c6ea')  # side table
PALETTE.setdefault('RUG',  '#f6d186')

# Dining elements (color family distinct from LR)
PALETTE.setdefault('DTAB',   '#ffb3c1')  # dining table
PALETTE.setdefault('DCHAIR', '#ffc9de')  # dining chair
PALETTE.setdefault('DSIDE',  '#ffd6a5')  # sideboard / buffet

# Bathroom elements
PALETTE.setdefault('WC',  '#ffb4b4')
PALETTE.setdefault('SHR', '#a3d5ff')
PALETTE.setdefault('TUB', '#fff3b0')
PALETTE.setdefault('LAV', '#c5e1a5')

ITEM_LABELS = {
    'BED': 'Bed',
    'BST': 'Night Table',
    'WRD': 'Wardrobe',
    'DRS': 'Dresser',
    'DESK': 'Desk',
    'TVU': 'TV Unit',
    'WC': 'Toilet',
    'SHR': 'Shower',
    'TUB': 'Tub',
    'LAV': 'Lavatory',
    'CLEAR': 'Clearance',
    'SOFA': 'Sofa',
    'CTAB': 'Coffee Table',
    'STAB': 'Side Table',
    'RUG': 'Rug',
    'DTAB': 'Dining Table',
    'DCHAIR': 'Dining Chair',
    'DSIDE': 'Sideboard',
    'CHEST': 'Chest'
}


WALL_COLOR='#000000'
WIN_COLOR='#000000'

DOOR_FILL='#8b4513'
WIN_FILL='#95c8ff'

HUMAN1_COLOR='#ff6262'
HUMAN2_COLOR='#ffdd55'

class GenerateView:
    BED_CODES = {'WRD', 'DRS', 'DESK', 'TVU', 'BST', 'BED'}
    BATH_CODES = {'WC', 'SHR', 'TUB', 'LAV'}

    def __init__(self, root: tk.Misc, Wm: float, Hm: float, bed_key: Optional[str], room_label: str = 'Bedroom', bath_dims: Optional[Tuple[float,float]] = None, pack_side=tk.LEFT, on_back=None):
        self.root=root; self.on_back=on_back
        self.room_label = room_label

        self.bed_Wm = Wm; self.bed_Hm = Hm
        self.bath_dims = bath_dims
        if bath_dims:
            bw, bh = bath_dims
            self.bath_Wm = bw; self.bath_Hm = bh
        else:
            self.bath_Wm = self.bath_Hm = 0.0

        # Maintain separate plans for bedroom and bathroom.
        self.bed_plan = GridPlan(self.bed_Wm, self.bed_Hm)
        self.bath_plan = GridPlan(self.bath_Wm, self.bath_Hm) if bath_dims else None

        # Overall dims remain fixed for combined plan
        if self.bath_plan:
            self.Wm = self.bed_Wm + self.bath_Wm
            self.Hm = max(self.bed_Hm, self.bath_Hm)
        else:
            self.Wm = self.bed_Wm
            self.Hm = self.bed_Hm

        # Combined plan used by legacy helpers (_cell_rect etc.)
        self.plan = GridPlan(self.Wm, self.Hm)
        self._combine_plans()

        self.bed_openings = Openings(GridPlan(self.bed_Wm, self.bed_Hm))
        self.openings = self.bed_openings  # maintain compatibility for bedroom ops
        self.bath_openings = (
            Openings(self.bath_plan) if bath_dims else None
        )
        self.bed_key=None if bed_key=='Auto' else bed_key
        self.weights, self.mlp, self.transformer, self.ae, self.cnn, self.rnn, self.gan, self.ensemble = rehydrate_from_feedback()
        self.rng=random.Random()
        self.container=ttk.Frame(root); self.container.pack(side=pack_side, fill=tk.BOTH, expand=True)
        tb=ttk.Frame(self.container); tb.pack(fill=tk.X)
        ttk.Button(tb, text='← Back', command=self._go_back).pack(side=tk.LEFT, padx=6, pady=4)
        ttk.Label(tb, text=self.room_label, font=('SF Pro Text', 12, 'bold')).pack(side=tk.LEFT, padx=6)
        self.canvas=tk.Canvas(self.container, bg='#ffffff', highlightthickness=0, cursor='hand2')
        self.canvas.pack(side=tk.LEFT, fill=tk.BOTH, expand=True)

        # Tooltip elements are managed via the 'tooltip' tag

        self.sidebar=ttk.Frame(self.container, width=360, padding=10)
        self.sidebar.pack(side=tk.RIGHT, fill=tk.Y)
        self._build_sidebar()
        self.canvas.bind('<Configure>', lambda e: self._draw())
        
        # (keyboard bindings are set below via canvas.bind + root.bind_all)

        
        # Drag state
        self.drag_item=None
        # Selection state for keyboard ops and double-click lock
        self.selected=None
        self.selected_locked=False
        self.canvas.bind('<Button-1>', self._on_down)
        self.canvas.bind('<B1-Motion>', self._on_drag)
        self.canvas.bind('<ButtonRelease-1>', self._on_up)
        
        # Double-click toggles sticky selection (lock/unlock)
        self.canvas.bind('<Double-Button-1>', self._on_double_click)

        # Also bind arrows directly on the canvas (widget-level gets priority when canvas has focus)
        for seq in ('<KeyPress-Left>', '<Left>',
                    '<KeyPress-Right>', '<Right>',
                    '<KeyPress-Up>', '<Up>',
                    '<KeyPress-Down>', '<Down>'):
            self.canvas.bind(seq, self._on_arrow_rotate)
        self.canvas.bind('r', self._on_arrow_rotate)


        # --- Keyboard bindings (global) ---
        # Bind to both KeyPress and plain sequences to avoid widget focus swallowing arrows
        for seq in ('<KeyPress-Left>', '<Left>',
                    '<KeyPress-Right>', '<Right>',
                    '<KeyPress-Up>', '<Up>',
                    '<KeyPress-Down>', '<Down>'):
            self.root.bind_all(seq, self._on_arrow_rotate)

        # Ctrl/Cmd + Arrow = nudge by 1 cell
        for seq, cb in (
            ('<Control-Left>',  self._on_ctrl_left),
            ('<Control-Right>', self._on_ctrl_right),
            ('<Control-Up>',    self._on_ctrl_up),
            ('<Control-Down>',  self._on_ctrl_down),
            ('<Command-Left>',  self._on_ctrl_left),
            ('<Command-Right>', self._on_ctrl_right),
            ('<Command-Up>',    self._on_ctrl_up),
            ('<Command-Down>',  self._on_ctrl_down),
        ):
            self.root.bind_all(seq, cb)

        # 'r' also rotates
        self.root.bind_all('r', self._on_arrow_rotate)

        # Sims
        self.sim_timer=None; self.sim2_timer=None
        self.sim_path=[]; self.sim_index=0; self.sim_poly=[]
        self.sim2_path=[]; self.sim2_index=0; self.sim2_poly=[]
        # Human blocks
        self.human_id=None; self.human2_id=None
        # batch feedback vars filled in _build_sidebar
        # Kick off initial solve after all widgets are set up so that
        # variables and geometry are ready before the heavy work runs.
        self.root.after_idle(self._solve_and_draw)
    # ----------------- sidebar

    def _build_sidebar(self):
        # Clear any existing widgets so sidebar can be rebuilt cleanly
        for child in self.sidebar.winfo_children():
            child.destroy()

        # --- Bedroom controls ---
        ttk.Label(self.sidebar, text='Bedroom Door & Windows', font=('SF Pro Text', 13, 'bold')).pack(anchor='w', pady=(4,2))
        f=ttk.Frame(self.sidebar); f.pack(fill=tk.X)
        self.bed_door_wall=tk.StringVar(value='Left')
        ttk.Label(f, text='Door wall').grid(row=0,column=0,sticky='w')
        ttk.Combobox(
            f,
            textvariable=self.bed_door_wall,
            values=['Bottom','Top','Left'],
            state='readonly',
            width=8,
        ).grid(row=1, column=0)
        self.bed_door_w=tk.DoubleVar(value=0.9); self.bed_door_c=tk.DoubleVar(value=self.bed_Hm*0.25)
        ttk.Label(f, text='Door width').grid(row=0,column=1,sticky='w')
        ttk.Scale(f, variable=self.bed_door_w, from_=0.7, to=1.2, orient='horizontal').grid(row=1,column=1,sticky='we', padx=4)
        ttk.Label(f, text='Door center (m)').grid(row=0,column=2,sticky='w')
        ttk.Scale(f, variable=self.bed_door_c, from_=0.0, to=max(self.bed_Wm,self.bed_Hm), orient='horizontal').grid(row=1,column=2,sticky='we', padx=4)
        for i in range(3): f.grid_columnconfigure(i, weight=1)

        wbox=ttk.Frame(self.sidebar); wbox.pack(fill=tk.X, pady=(6,2))
        ttk.Label(wbox, text='Window 1').grid(row=0,column=0,sticky='w')
        self.bed_w1_wall=tk.StringVar(value='Bottom'); self.bed_w1_len=tk.DoubleVar(value=1.2); self.bed_w1_c=tk.DoubleVar(value=self.bed_Hm*0.40)
        ttk.Combobox(
            wbox,
            textvariable=self.bed_w1_wall,
            values=['Bottom','Top','Left','None'],
            state='readonly',
            width=8,
        ).grid(row=1, column=0, sticky='w')
        ttk.Label(wbox, text='Width').grid(row=0,column=1,sticky='w')
        ttk.Scale(wbox, variable=self.bed_w1_len, from_=0.8, to=2.0, orient='horizontal').grid(row=1,column=1,sticky='we',padx=4)
        ttk.Label(wbox, text='Center (m)').grid(row=0,column=2,sticky='w')
        ttk.Scale(wbox, variable=self.bed_w1_c, from_=0.0, to=max(self.bed_Wm,self.bed_Hm), orient='horizontal').grid(row=1,column=2,sticky='we',padx=4)
        for i in range(3): wbox.grid_columnconfigure(i, weight=1)

        wbox2=ttk.Frame(self.sidebar); wbox2.pack(fill=tk.X, pady=(4,6))
        ttk.Label(wbox2, text='Window 2').grid(row=0,column=0,sticky='w')
        self.bed_w2_wall=tk.StringVar(value='None'); self.bed_w2_len=tk.DoubleVar(value=0.0); self.bed_w2_c=tk.DoubleVar(value=0.0)
        ttk.Combobox(wbox2, textvariable=self.bed_w2_wall, values=['Bottom','Top','Left','None'], state='readonly', width=8).grid(row=1,column=0)
        ttk.Label(wbox2, text='Width').grid(row=0,column=1,sticky='w')
        ttk.Scale(wbox2, variable=self.bed_w2_len, from_=0.0, to=2.0, orient='horizontal').grid(row=1,column=1,sticky='we',padx=4)
        ttk.Label(wbox2, text='Center (m)').grid(row=0,column=2,sticky='w')
        ttk.Scale(wbox2, variable=self.bed_w2_c, from_=0.0, to=max(self.bed_Wm,self.bed_Hm), orient='horizontal').grid(row=1,column=2,sticky='we',padx=4)
        for i in range(3): wbox2.grid_columnconfigure(i, weight=1)

        # --- Bathroom controls ---
        if self.bath_dims:
            ttk.Label(self.sidebar, text='Bathroom Door & Windows', font=('SF Pro Text', 13, 'bold')).pack(anchor='w', pady=(8,2))
            bw, bh = self.bath_dims
            bf = ttk.Frame(self.sidebar); bf.pack(fill=tk.X)
            self.bath_door_wall = tk.StringVar(value='Left')
            ttk.Label(bf, text='Door wall').grid(row=0, column=0, sticky='w')
            ttk.Combobox(bf, textvariable=self.bath_door_wall, values=['Left'], state='readonly', width=8).grid(row=1, column=0)
            self.bath_door_w = tk.DoubleVar(value=0.7); self.bath_door_c = tk.DoubleVar(value=bh*0.25)
            ttk.Label(bf, text='Door width').grid(row=0, column=1, sticky='w')
            ttk.Scale(bf, variable=self.bath_door_w, from_=0.7, to=1.2, orient='horizontal').grid(row=1, column=1, sticky='we', padx=4)
            ttk.Label(bf, text='Door center (m)').grid(row=0, column=2, sticky='w')
            ttk.Scale(bf, variable=self.bath_door_c, from_=0.0, to=max(bw,bh), orient='horizontal').grid(row=1, column=2, sticky='we', padx=4)
            for i in range(3): bf.grid_columnconfigure(i, weight=1)

            bw1 = ttk.Frame(self.sidebar); bw1.pack(fill=tk.X, pady=(6,2))
            ttk.Label(bw1, text='Window 1').grid(row=0, column=0, sticky='w')
            self.bath_w1_wall = tk.StringVar(value='None'); self.bath_w1_len = tk.DoubleVar(value=0.0); self.bath_w1_c = tk.DoubleVar(value=0.0)
            ttk.Combobox(bw1, textvariable=self.bath_w1_wall, values=['Bottom','Right','Top','None'], state='readonly', width=8).grid(row=1, column=0, sticky='w')
            ttk.Label(bw1, text='Width').grid(row=0, column=1, sticky='w')
            ttk.Scale(bw1, variable=self.bath_w1_len, from_=0.0, to=2.0, orient='horizontal').grid(row=1, column=1, sticky='we', padx=4)
            ttk.Label(bw1, text='Center (m)').grid(row=0, column=2, sticky='w')
            ttk.Scale(bw1, variable=self.bath_w1_c, from_=0.0, to=max(bw,bh), orient='horizontal').grid(row=1, column=2, sticky='we', padx=4)
            for i in range(3): bw1.grid_columnconfigure(i, weight=1)

            bw2 = ttk.Frame(self.sidebar); bw2.pack(fill=tk.X, pady=(4,6))
            ttk.Label(bw2, text='Window 2').grid(row=0, column=0, sticky='w')
            self.bath_w2_wall = tk.StringVar(value='None'); self.bath_w2_len = tk.DoubleVar(value=0.0); self.bath_w2_c = tk.DoubleVar(value=0.0)
            ttk.Combobox(bw2, textvariable=self.bath_w2_wall, values=['Bottom','Right','Top','None'], state='readonly', width=8).grid(row=1, column=0)
            ttk.Label(bw2, text='Width').grid(row=0, column=1, sticky='w')
            ttk.Scale(bw2, variable=self.bath_w2_len, from_=0.0, to=2.0, orient='horizontal').grid(row=1, column=1, sticky='we', padx=4)
            ttk.Label(bw2, text='Center (m)').grid(row=0, column=2, sticky='w')
            ttk.Scale(bw2, variable=self.bath_w2_c, from_=0.0, to=max(bw,bh), orient='horizontal').grid(row=1, column=2, sticky='we', padx=4)
            for i in range(3): bw2.grid_columnconfigure(i, weight=1)

        ttk.Button(self.sidebar, text='↻ Generate', style='Primary.TButton', command=self._apply_batch_and_generate).pack(fill=tk.X)

        if 'bedroom' in self.room_label.lower():
            ttk.Label(self.sidebar, text='Furniture', font=('SF Pro Text', 13, 'bold')).pack(anchor='w', pady=(8,2))
            fb=ttk.Frame(self.sidebar); fb.pack(fill=tk.X, pady=(0,2))
            self.furn_kind=tk.StringVar(value='TVU'); self.auto_place=tk.BooleanVar(value=True)
            ttk.Combobox(fb, textvariable=self.furn_kind, values=['TVU','DESK','DRS_4FT','CHEST_SM','WRD_S_210','WRD_H_180'], width=12, state='readonly').pack(side=tk.LEFT)
            ttk.Checkbutton(fb, text='auto', variable=self.auto_place).pack(side=tk.LEFT, padx=6)
            b2=ttk.Frame(self.sidebar); b2.pack(fill=tk.X)
            ttk.Button(b2, text='Add', command=self._add_furniture).pack(side=tk.LEFT, expand=True, fill=tk.X)
            ttk.Button(b2, text='Remove', command=self._remove_furniture).pack(side=tk.LEFT, expand=True, fill=tk.X, padx=6)

            # Rules
            self.force_bst_pair = tk.BooleanVar(value=True)
            ttk.Checkbutton(self.sidebar, text='Force bedside tables (pair)', variable=self.force_bst_pair).pack(anchor='w', pady=(6,2))
        else:
            self.force_bst_pair = tk.BooleanVar(value=False)

        
        ttk.Button(self.sidebar, text='▶ Simulate Circulation', command=self._simulate_one).pack(fill=tk.X, pady=(8,0))
        ttk.Button(self.sidebar, text='▶▶ Simulate Two Humans', command=self._simulate_two).pack(fill=tk.X, pady=(4,6))
        ttk.Button(self.sidebar, text='Run circulation sim (scribble)', command=self.simulate_circulation).pack(fill=tk.X, pady=(0,8))

        ttk.Button(self.sidebar, text='Export PNG', command=self._export_png).pack(fill=tk.X, pady=(6,0))
        self.status=tk.StringVar(value=''); ttk.Label(self.sidebar, textvariable=self.status, wraplength=320).pack(anchor='w', pady=(6,0))

        vars_to_trace = [
            self.bed_door_wall, self.bed_door_w, self.bed_door_c,
            self.bed_w1_wall, self.bed_w1_len, self.bed_w1_c,
            self.bed_w2_wall, self.bed_w2_len, self.bed_w2_c,
        ]
        for v in vars_to_trace:
            if hasattr(v, 'trace_add'):
                v.trace_add('write', lambda *args: self._solve_and_draw())

        if self.bath_dims:
            bath_door_vars = [self.bath_door_wall, self.bath_door_w, self.bath_door_c]
            bath_win_vars = [
                self.bath_w1_wall, self.bath_w1_len, self.bath_w1_c,
                self.bath_w2_wall, self.bath_w2_len, self.bath_w2_c,
            ]
            for v in bath_door_vars:
                if hasattr(v, 'trace_add'):
                    v.trace_add('write', lambda *args: self._solve_and_draw())
            for v in bath_win_vars:
                if hasattr(v, 'trace_add'):
                    v.trace_add('write', lambda *args: self._solve_and_draw_bath())

        if self.force_bst_pair is not None and hasattr(self.force_bst_pair, 'trace_add'):
            self.force_bst_pair.trace_add('write', lambda *args: self._solve_and_draw())


    def _go_back(self):
        try: self.container.destroy()
        except: pass
        if callable(self.on_back): self.on_back()

    # ----------------- solve / openings

    def _apply_openings_from_ui(self):
        wall_map = {'Bottom': 0, 'Right': 1, 'Top': 2, 'Left': 3}

        def parse_window(kind: str, wall_s, len_v, cen_v, allowed):
            """Parse a window definition from UI state.

            Returns ``None`` if the window should be ignored.
            """

            if wall_s == 'None' or (len_v <= 0.0):
                return None
            wall = wall_map.get(wall_s)
            if wall is None or wall not in allowed:
                print(f"Ignoring invalid {kind} window wall: {wall_s}")
                return None
            length = float(len_v)
            center = float(cen_v)
            start = max(0.0, center - 0.5 * length)
            return [wall, start, length]

        # Bedroom
        self.bed_openings.door_wall = wall_map.get(self.bed_door_wall.get(), 3)
        self.bed_openings.door_width = float(self.bed_door_w.get())
        self.bed_openings.door_center = float(self.bed_door_c.get())
        bed_allowed = {wall_map['Bottom'], wall_map['Top'], wall_map['Left']}
        self.bed_openings.windows = [
            w
            for w in [
                parse_window(
                    'bedroom',
                    self.bed_w1_wall.get(),
                    self.bed_w1_len.get(),
                    self.bed_w1_c.get(),
                    bed_allowed,
                ),
                parse_window(
                    'bedroom',
                    self.bed_w2_wall.get(),
                    self.bed_w2_len.get(),
                    self.bed_w2_c.get(),
                    bed_allowed,
                ),
            ]
            if w is not None
        ]

        # Bathroom
        if self.bath_dims and self.bath_openings:
            self.bath_openings.door_wall = wall_map.get(self.bath_door_wall.get(), 3)
            self.bath_openings.door_width = float(self.bath_door_w.get())
            self.bath_openings.door_center = float(self.bath_door_c.get())
            bath_allowed = {wall_map['Bottom'], wall_map['Right'], wall_map['Top']}
            self.bath_openings.windows = [
                w
                for w in [
                    parse_window(
                        'bathroom',
                        self.bath_w1_wall.get(),
                        self.bath_w1_len.get(),
                        self.bath_w1_c.get(),
                        bath_allowed,
                    ),
                    parse_window(
                        'bathroom',
                        self.bath_w2_wall.get(),
                        self.bath_w2_len.get(),
                        self.bath_w2_c.get(),
                        bath_allowed,
                    ),
                ]
                if w is not None
            ]


    def _apply_batch_and_generate(self):
        # (1) snapshot only if you want to keep a LOCKED item; otherwise clear
        sticky = []
        bath_sticky = []
        if getattr(self, 'selected_locked', False) and getattr(self, 'selected', None):
            x, y, w, h = self.selected['rect']
            code = self.selected['code']
            wall = self._infer_wall(x, y, w, h)
            bed_gw = getattr(self.bed_plan, 'gw', 0)
            if getattr(self, 'bath_plan', None) and x >= bed_gw:
                bath_sticky.append((code, x - bed_gw, y, w, h, wall))
            else:
                sticky.append((code, x, y, w, h, wall))
        self._sticky_items = sticky  # only keep the locked item (if any)
        self._sticky_bath_items = bath_sticky
        # (2) RUN THE SOLVER to regenerate
        self._apply_openings_from_ui()
        self._solve_and_draw()
        self.status.set('Bedroom and bathroom regenerated.')

    def _add_door_clearance(self, p: GridPlan, owner: str, openings=None):
        """Mark clearance for bedroom or bathroom doors on ``p``.

        If ``openings`` is not supplied, it is inferred based on whether ``p``
        corresponds to ``self.bath_plan`` or ``self.bed_plan``.
        """
        if openings is None:
            openings = self.bath_openings if p is self.bath_plan else self.bed_openings
        if openings:
            add_door_clearance(p, openings, owner)

    def _solve_and_draw(self):
        if self.sim_timer: self.root.after_cancel(self.sim_timer); self.sim_timer=None
        if self.sim2_timer: self.root.after_cancel(self.sim2_timer); self.sim2_timer=None
        self.sim_path=[]; self.sim_poly=[]; self.sim2_path=[]; self.sim2_poly=[]
        self._apply_openings_from_ui()
        bed_wall, _, _ = self.bed_openings.door_span_cells()
        bath_ok = True
        # Preserve previous plan so we can restore it on failure
        prev_plan = getattr(self, 'plan', None)
        if self.bath_dims:
            bath_wall, _, _ = self.bath_openings.door_span_cells()
            if bath_wall != WALL_LEFT:
                self.status.set('Bathroom door must be on shared wall.')
                bath_ok = False
        elif bed_wall == WALL_RIGHT:
            self.status.set('Bedroom door cannot be on shared wall.')
            self.bed_plan = None
            self.bath_plan = None
            self.plan = GridPlan(self.bed_Wm, self.bed_Hm)
            self._draw()
            return
        bed_plan=GridPlan(self.bed_Wm,self.bed_Hm)

        if self.bath_dims and self.bath_openings:
            bwall, _, _ = self.bath_openings.door_span_cells()
            if bwall == WALL_LEFT:
<<<<<<< HEAD
                mirror = Openings(bed_plan)
                mirror.door_wall = WALL_RIGHT
                mirror.door_center = self.bath_openings.door_center
                mirror.door_width = self.bath_openings.door_width
                mirror.swing_depth = self.bath_openings.swing_depth
                add_door_clearance(bed_plan, mirror, 'BATHROOM_DOOR')
=======
                add_door_clearance(bed_plan, self.bath_openings, 'BATHROOM_DOOR')
>>>>>>> 10da1350

        solver=BedroomSolver(
            bed_plan,
            self.bed_openings,
            self.bed_key,
            random.Random(),
            load_weights(),
            self.mlp,
            self.transformer,
            ensemble=getattr(self, 'ensemble', None),
            pref=None,
            force_bst_pair=bool(getattr(self, 'force_bst_pair', tk.BooleanVar(value=False)).get())
        )
        solver.bath_openings = getattr(self, 'bath_openings', None)
        best, meta = solver.run()
        if not isinstance(best, GridPlan):
            # If bedroom solver fails, keep the previous plan and inform the user
            self.status.set('No arrangement found (adjust door/windows).')
            if prev_plan is not None:
                self.plan = prev_plan
            self._draw()
            return

        # overlay sticky items (if any), preserving positions & clearances
        sticky = getattr(self, '_sticky_items', [])
        if sticky:
            FRONT_REC_DEFAULT = {'WRD': 0.80, 'DRS': 0.90, 'DESK': 0.90}
            for (code,x,y,w,h,wall) in sticky:
                # force place: clear any conflicts then place
                best.clear(x,y,w,h)
                best.place(x,y,w,h, code)
                # reapply front clearance if we have a default
                fc_m = FRONT_REC_DEFAULT.get(code, 0.0)
                if fc_m > 0.0:
                    fc = best.meters_to_cells(fc_m)
                    if wall == 0: best.mark_clear(x,y+h,w,fc,'FRONT',code)
                    elif wall == 2: best.mark_clear(x,y-fc,w,fc,'FRONT',code)
                    elif wall == 3: best.mark_clear(x+w,y,fc,h,'FRONT',code)
                    elif wall == 1: best.mark_clear(x-fc,y,fc,h,'FRONT',code)
            best.clearzones = merge_clearances(best.clearzones)

        bed_plan = best
        bath_plan = None
        failure_msg = None
        if self.bath_dims and bath_ok:
            bath_plan = arrange_bathroom(
                self.bath_dims[0], self.bath_dims[1], BATH_RULES,
                openings=self.bath_openings,
            )
            if isinstance(bath_plan, GridPlan):
                dx, dy, dw, dh = self.bath_openings.door_rect_cells()
                for j in range(dy, dy + dh):
                    for i in range(dx, dx + dw):
                        bath_plan.occ[j][i] = 'DOOR'
                bath_sticky = getattr(self, '_sticky_bath_items', [])
                if bath_sticky:
                    fx = BATH_RULES.get('fixtures', {})
                    clear = {
                        'lav_front': fx.get('lavatory', {}).get('front_clear_to_opposite_m', {}).get('min', 0.610),
                        'wc_front': fx.get('water_closet', {}).get('front_clear_to_opposite_m', {}).get('min', 0.610),
                        'tub_front': fx.get('bathtub', {}).get('front_clear_to_opposite_wall_m', {}).get('min', 0.762),
                        'shr_front': fx.get('bathtub', {}).get('entry_front_clear_m', 0.762),
                    }
                    FRONT_BATH_DEFAULT = {
                        'WC': clear['wc_front'],
                        'LAV': clear['lav_front'],
                        'TUB': clear['tub_front'],
                        'SHR': clear['shr_front'],
                    }
                    for (code, x, y, w, h, wall) in bath_sticky:
                        bath_plan.clear(x, y, w, h)
                        bath_plan.place(x, y, w, h, code)
                        fc_m = FRONT_BATH_DEFAULT.get(code, 0.0)
                        if fc_m > 0.0:
                            fc = bath_plan.meters_to_cells(fc_m)
                            if wall == 0:
                                bath_plan.mark_clear(x, y + h, w, fc, 'FRONT', code)
                            elif wall == 2:
                                bath_plan.mark_clear(x, y - fc, w, fc, 'FRONT', code)
                    bath_plan.clearzones = merge_clearances(bath_plan.clearzones)
                # add door clearances after fixtures are locked
                self._add_door_clearance(bath_plan, 'DOOR', self.bath_openings)
                if bed_wall == WALL_RIGHT:
                    self._add_door_clearance(bed_plan, 'DOOR', self.bed_openings)
                bath_plan.clearzones = merge_clearances(bath_plan.clearzones)
            else:
                bath_plan = None
                bath_ok = False
                failure_msg = 'Bathroom generation failed; bedroom only.'

        # Combine bedroom and bathroom into a single plan for downstream ops
        if bath_plan:
            total_wm = self.bed_Wm + self.bath_dims[0]
            total_hm = max(self.bed_Hm, self.bath_dims[1])
            combined = GridPlan(total_wm, total_hm)
            # copy bedroom
            for j in range(bed_plan.gh):
                for i in range(bed_plan.gw):
                    code = bed_plan.occ[j][i]
                    if code:
                        combined.occ[j][i] = code
            combined.clearzones.extend(bed_plan.clearzones)
            # copy bathroom with horizontal offset
            xoff = bed_plan.gw
            for j in range(bath_plan.gh):
                for i in range(bath_plan.gw):
                    code = bath_plan.occ[j][i]
                    if code:
                        combined.occ[j][i + xoff] = code
            for x, y, w, h, kind, owner in bath_plan.clearzones:
                combined.clearzones.append((x + xoff, y, w, h, kind, owner))
            combined.clearzones = merge_clearances(combined.clearzones)
            plan = combined
        else:
            plan = bed_plan

        # assign plans once after combining
        self.plan = plan
        self.bed_plan = bed_plan
        self.bath_plan = bath_plan

        self.meta = meta
        self._log_run(meta)
        self._draw()
        sc = meta.get('score', 0.0)
        if bath_ok:
            self.status.set(
                f"Coverage {meta.get('coverage', 0) * 100:.1f}% · Paths {'ok' if meta.get('paths_ok') else 'blocked'} ·"
                f" Windows {'ok' if meta.get('reach_windows') else 'miss'} · Score {sc:.2f}"
            )
        elif failure_msg:
            self.status.set(failure_msg)

    def _solve_and_draw_bath(self):
        """Recompute bathroom layout without rerunning the bedroom solver."""
        if not self.bath_dims:
            return
        if self.sim_timer: self.root.after_cancel(self.sim_timer); self.sim_timer=None
        if self.sim2_timer: self.root.after_cancel(self.sim2_timer); self.sim2_timer=None
        self.sim_path=[]; self.sim_poly=[]; self.sim2_path=[]; self.sim2_poly=[]

        self._apply_openings_from_ui()
        self.bath_plan = arrange_bathroom(
            self.bath_dims[0], self.bath_dims[1], BATH_RULES,
            openings=self.bath_openings
        )
        dx, dy, dw, dh = self.bath_openings.door_rect_cells()
        for j in range(dy, dy + dh):
            for i in range(dx, dx + dw):
                self.bath_plan.occ[j][i] = 'DOOR'
        bath_sticky = getattr(self, '_sticky_bath_items', [])
        if bath_sticky:
            fx = BATH_RULES.get('fixtures', {})
            clear = {
                'lav_front': fx.get('lavatory', {}).get('front_clear_to_opposite_m', {}).get('min', 0.610),
                'wc_front': fx.get('water_closet', {}).get('front_clear_to_opposite_m', {}).get('min', 0.610),
                'tub_front': fx.get('bathtub', {}).get('front_clear_to_opposite_wall_m', {}).get('min', 0.762),
                'shr_front': fx.get('bathtub', {}).get('entry_front_clear_m', 0.762),
            }
            FRONT_BATH_DEFAULT = {
                'WC': clear['wc_front'],
                'LAV': clear['lav_front'],
                'TUB': clear['tub_front'],
                'SHR': clear['shr_front'],
            }
            for (code, x, y, w, h, wall) in bath_sticky:
                self.bath_plan.clear(x, y, w, h)
                self.bath_plan.place(x, y, w, h, code)
                fc_m = FRONT_BATH_DEFAULT.get(code, 0.0)
                if fc_m > 0.0:
                    fc = self.bath_plan.meters_to_cells(fc_m)
                    if wall == 0:
                        self.bath_plan.mark_clear(x, y + h, w, fc, 'FRONT', code)
                    elif wall == 2:
                        self.bath_plan.mark_clear(x, y - fc, w, fc, 'FRONT', code)
            self.bath_plan.clearzones = merge_clearances(self.bath_plan.clearzones)
        self._add_door_clearance(self.bath_plan, 'DOOR', self.bath_openings)
        bed_wall, _, _ = self.bed_openings.door_span_cells()
        if bed_wall == WALL_RIGHT:
            self._add_door_clearance(self.bed_plan, 'DOOR', self.bed_openings)
        self.bath_plan.clearzones = merge_clearances(self.bath_plan.clearzones)

        bed_plan = self.bed_plan or GridPlan(self.bed_Wm, self.bed_Hm)
        total_wm = self.bed_Wm + self.bath_dims[0]
        total_hm = max(self.bed_Hm, self.bath_dims[1])
        combined = GridPlan(total_wm, total_hm)
        for j in range(bed_plan.gh):
            for i in range(bed_plan.gw):
                code = bed_plan.occ[j][i]
                if code:
                    combined.occ[j][i] = code
        combined.clearzones.extend(bed_plan.clearzones)
        xoff = bed_plan.gw
        for j in range(self.bath_plan.gh):
            for i in range(self.bath_plan.gw):
                code = self.bath_plan.occ[j][i]
                if code:
                    combined.occ[j][i + xoff] = code
        for x, y, w, h, kind, owner in self.bath_plan.clearzones:
            combined.clearzones.append((x + xoff, y, w, h, kind, owner))
        combined.clearzones = merge_clearances(combined.clearzones)
        self.plan = combined
        self._draw()

    # ----------------- draw & helpers

    def _draw(self):
        cv = self.canvas; cv.delete('all')
        bed_gw, bed_gh = self.bed_plan.gw, self.bed_plan.gh
        bath_gw = self.bath_plan.gw if self.bath_plan else 0
        bath_gh = self.bath_plan.gh if self.bath_plan else 0
        total_w = bed_gw + bath_gw
        max_h = max(bed_gh, bath_gh)
        cw, ch = cv.winfo_width() or 1, cv.winfo_height() or 1
        margin = 26
        scale = min((cw - 2*margin) / max(1, total_w), (ch - 2*margin) / max(1, max_h))
        self.scale = scale
        bed_ox = (cw - total_w * scale) / 2
        bed_oy = (ch - bed_gh * scale) / 2
        self.ox = bed_ox
        self.oy = bed_oy
        bath_ox = bed_ox + bed_gw * scale
        bath_oy = (ch - bath_gh * scale) / 2
        wall_width = max(4, int(scale * 0.12)) * 3
        open_width = max(1, wall_width // 3)

        def draw_room(plan, openings, ox, oy, draw_door=True):
            gw, gh = plan.gw, plan.gh
            for i in range(gw + 1):
                x = ox + i * scale
                cv.create_line(x, oy, x, oy + gh * scale, fill='#dddddd', tags=('grid',))
            for j in range(gh + 1):
                y = oy + j * scale
                cv.create_line(ox, y, ox + gw * scale, y, fill='#dddddd', tags=('grid',))
            bound = set()
            for j in range(gh):
                for i in range(gw):
                    code = plan.occ[j][i]
                    if not code or code == 'DOOR':
                        continue
                    base = code.split(':')[0]
                    tag = base.split('_')[0]
                    color = PALETTE.get(tag, '#888')
                    x0 = ox + i * scale
                    y0 = oy + (gh - 1 - j) * scale
                    cv.create_rectangle(x0, y0, x0 + scale, y0 + scale,
                                        outline='', fill=color, tags=(tag,))
                    if tag not in bound:
                        cv.tag_bind(tag, '<Enter>',
                                    lambda e, c=tag: self._show_tooltip(e, c))
                        cv.tag_bind(tag, '<Leave>', self._hide_tooltip)
                        bound.add(tag)

            for (x, y, w, h, kind, owner) in plan.clearzones:
                x0 = ox + x * scale
                y0 = oy + (gh - (y + h)) * scale
                cv.create_rectangle(x0, y0, x0 + w * scale, y0 + h * scale,
                                    outline=PALETTE['CLEAR'], dash=(8, 6), width=2)

            cv.create_rectangle(ox, oy, ox + gw * scale, oy + gh * scale,
                    outline=WALL_COLOR, fill='', width=wall_width)
            self._draw_room_openings(cv, openings, ox, oy, scale,
                                     wall_width, open_width, draw_door)

        bed_draw_door = not (
            self.bath_plan and self.bed_openings.door_wall == WALL_RIGHT
        )
        draw_room(self.bed_plan, self.bed_openings, bed_ox, bed_oy, bed_draw_door)
        if self.bath_plan:
            draw_room(self.bath_plan, self.bath_openings, bath_ox, bath_oy, True)

        cv.tag_lower('grid')

        def draw_path(poly, color):
            if len(poly) >= 2:
                for k in range(1, len(poly)):
                    x0, y0 = poly[k - 1]
                    x1, y1 = poly[k]
                    cv.create_line(x0, y0, x1, y1, fill=color, width=2,
                                   capstyle=tk.ROUND)
        draw_path(self.sim_poly, HUMAN1_COLOR)
        draw_path(self.sim2_poly, HUMAN2_COLOR)

        if self.sim_path:
            i, j = self.sim_path[min(self.sim_index, len(self.sim_path) - 1)]
            self._draw_human_block(i, j, HUMAN1_COLOR, which=1)
        if self.sim2_path:
            i, j = self.sim2_path[min(self.sim2_index, len(self.sim2_path) - 1)]
            self._draw_human_block(i, j, HUMAN2_COLOR, which=2)

    def _show_tooltip(self, event, code):
        base = code.split('_')[0]
        label = ITEM_LABELS.get(base, code)
        color = PALETTE.get(base, '#fff')
        self._hide_tooltip()

        x = event.x + 12
        y = event.y + 12
        text_id = self.canvas.create_text(x + 16, y, text=label, fill='black',
                                          anchor='nw', tags=('tooltip',))
        bbox = self.canvas.bbox(text_id)
        rect_id = self.canvas.create_rectangle(
            x, y - 4, bbox[2] + 4, max(bbox[3], y + 14) + 4,
            fill='white', outline='black', tags=('tooltip',))
        self.canvas.tag_raise(text_id, rect_id)
        color_id = self.canvas.create_rectangle(
            x + 2, y + 2, x + 14, y + 14,
            fill=color, outline='black', tags=('tooltip',))
        self.canvas.tag_raise(color_id, rect_id)

    def _hide_tooltip(self, event=None):
        self.canvas.delete('tooltip')



    def _draw_room_openings(self, cv, openings, ox, oy, scale,
                            wall_width, open_width, draw_door=True):

        if openings is None:
            return
        gw, gh = openings.p.gw, openings.p.gh

        def seg(wall, start, length, fill_color):
            if wall < 0 or length <= 0:
                return
            w = gw * scale
            h = gh * scale
            s = start * scale
            L = length * scale
            half = wall_width / 2
            if wall == 0:

                x0 = ox + s
                x1 = ox + s + L
                y0 = oy + h - half
                y1 = oy + h + half
            elif wall == 2:
                x0 = ox + s
                x1 = ox + s + L
                y0 = oy - half
                y1 = oy + half
            elif wall == 3:
                x0 = ox - half
                x1 = ox + half
                y0 = oy + h - (s + L)
                y1 = oy + h - s
            else:
                x0 = ox + w - half
                x1 = ox + w + half
                y0 = oy + h - (s + L)
                y1 = oy + h - s
            cv.create_rectangle(x0, y0, x1, y1,
                                outline=WALL_COLOR, width=open_width,
                                fill=fill_color)

        if draw_door:
            dwall, dstart, dwidth = openings.door_span_cells()
            seg(dwall, dstart, dwidth, DOOR_FILL)

        for wall, start, length in openings.window_spans_cells():
            seg(wall, start, length, WIN_FILL)

    def _draw_opening_segment(self, cv, wall, start, length, color, width):
        if wall<0 or length<=0: return
        x0=self.ox; y0=self.oy; w=self.plan.gw*self.scale; h=self.plan.gh*self.scale
        s=start*self.scale; L=length*self.scale
        if wall==0:
            cv.create_line(x0+s, y0+h, x0+s+L, y0+h, fill=color, width=width)
        elif wall==2:
            cv.create_line(x0+s, y0, x0+s+L, y0, fill=color, width=width)
        elif wall==3:
            cv.create_line(x0, y0+h-(s+L), x0, y0+h-s, fill=color, width=width)
        else:
            cv.create_line(x0+w, y0+h-(s+L), x0+w, y0+h-s, fill=color, width=width)

    def _draw_human_block(self, i, j, color, which=1):
        # small square centered in cell
        size = max(4, self.scale*0.5)
        cx, cy = self._cell_center(i,j)
        x0, y0 = cx - size/2, cy - size/2
        x1, y1 = cx + size/2, cy + size/2
        if which==1:
            if self.human_id is not None:
                try: self.canvas.coords(self.human_id, x0,y0,x1,y1)
                except: self.human_id=None
            if self.human_id is None:
                self.human_id = self.canvas.create_rectangle(x0,y0,x1,y1, fill=color, outline='')
        else:
            if self.human2_id is not None:
                try: self.canvas.coords(self.human2_id, x0,y0,x1,y1)
                except: self.human2_id=None
            if self.human2_id is None:
                self.human2_id = self.canvas.create_rectangle(x0,y0,x1,y1, fill=color, outline='')

    # ------- geometry helpers

    def _cell_center(self, i, j):
        x0 = self.ox + (i + 0.5) * self.scale
        y0 = self.oy + (self.plan.gh - (j + 0.5)) * self.scale
        return (x0, y0)

    def _cell_rect(self, x, y):
        x0 = self.ox + x * self.scale
        y0 = self.oy + (self.plan.gh - 1 - y) * self.scale
        return (x0, y0, x0 + self.scale, y0 + self.scale)

    def _xy_to_cell(self, px, py):
        if not (self.ox <= px <= self.ox + self.plan.gw*self.scale and
                self.oy <= py <= self.oy + self.plan.gh*self.scale):
            return (None, None)
        i = int((px - self.ox) // self.scale)
        j_from_top = int((py - self.oy) // self.scale)
        j = self.plan.gh - 1 - j_from_top
        return (clamp(i, 0, self.plan.gw-1), clamp(j, 0, self.plan.gh-1))

    def _infer_wall(self, x, y, w, h):
        if y == 0: return 0
        if y + h == self.plan.gh: return 2
        if x == 0: return 3
        if x + w == self.plan.gw: return 1
        return -1

    def _components_by_code(self, code):
        return components_by_code(self.plan, code)

    def _hit_component(self, px, py):
        i, j = self._xy_to_cell(px, py)
        if i is None: return None
        cell = self.plan.occ[j][i]
        if not cell or cell == 'DOOR': return None
        base = cell.split(':')[0]
        for (x,y,w,h,wall) in self._components_by_code(base):
            if x <= i < x+w and y <= j < y+h:
                return (x,y,w,h,base)
        return None

    # ------- add/remove furniture & boundary placement

    def _add_furniture(self):
        kind=self.furn_kind.get()
        p=self.plan
        placed=None
        if kind in ('TVU','DESK'):
            spec=BEDROOM_BOOK[kind][list(BEDROOM_BOOK[kind].keys())[0]]
            W=p.meters_to_cells(spec['w']); D=p.meters_to_cells(spec['d'])
            placed=self._place_free_boundary(kind, W, D)
            if placed and 'front_rec' in spec:
                x,y,w,h=placed
                wall=self._infer_wall(x,y,w,h)
                fc=p.meters_to_cells(spec['front_rec'])
                if wall==0: p.mark_clear(x,y+h,w,fc,'FRONT',kind)
                elif wall==2: p.mark_clear(x,y-fc,w,fc,'FRONT',kind)
                elif wall==3: p.mark_clear(x+w,y,fc,h,'FRONT',kind)
                else: p.mark_clear(x-fc,y,fc,h,'FRONT',kind)
        elif kind in ('DRS_4FT','CHEST_SM'):
            spec=BEDROOM_BOOK['DRESSER'][kind]
            W=p.meters_to_cells(spec['w']); D=p.meters_to_cells(spec['d'])
            placed=self._place_free_boundary('DRS', W, D, prefer_longedge=True)
            if placed:
                x,y,w,h=placed; wall=self._infer_wall(x,y,w,h)
                fc=p.meters_to_cells(spec['front_rec'])
                if wall==0: p.mark_clear(x,y+h,w,fc,'FRONT','DRS')
                elif wall==2: p.mark_clear(x,y-fc,w,fc,'FRONT','DRS')
                elif wall==3: p.mark_clear(x+w,y,fc,h,'FRONT','DRS')
                else: p.mark_clear(x-fc,y,fc,h,'FRONT','DRS')
        elif kind in ('WRD_S_210','WRD_H_180'):
            spec=BEDROOM_BOOK['WARDROBE'][kind]
            W=p.meters_to_cells(spec['w']); D=p.meters_to_cells(spec['d'])
            placed=self._place_free_boundary('WRD', W, D, prefer_longedge=True)
            if placed:
                x,y,w,h=placed; wall=self._infer_wall(x,y,w,h)
                fc=p.meters_to_cells(spec['front_rec'])
                if wall==0: p.mark_clear(x,y+h,w,fc,'FRONT','WRD')
                elif wall==2: p.mark_clear(x,y-fc,w,fc,'FRONT','WRD')
                elif wall==3: p.mark_clear(x+w,y,fc,h,'FRONT','WRD')
                else: p.mark_clear(x-fc,y,fc,h,'FRONT','WRD')
        if placed:
            p.clearzones=merge_clearances(p.clearzones)
            self._log_event({"event":"add_furniture","kind":kind,"rect":placed})
            self._draw()
        else:
            messagebox.showinfo('Add', 'No valid boundary slot found for this item.')

    def _remove_furniture(self):
        kind=self.furn_kind.get()
        code_map={'TVU':'TVU','DESK':'DESK','DRS_4FT':'DRS','CHEST_SM':'DRS','WRD_S_210':'WRD','WRD_H_180':'WRD'}
        code=code_map.get(kind,kind)
        comps=self._components_by_code(code)
        if not comps:
            messagebox.showinfo('Remove','No such furniture present.'); return
        x,y,w,h,_=comps[-1]
        self.plan.clear(x,y,w,h)
        self.plan.clearzones=[r for r in self.plan.clearzones if r[5]!=code]
        self.plan.clearzones=merge_clearances(self.plan.clearzones)
        self._log_event({"event":"remove_furniture","kind":kind,"rect":[x,y,w,h]})
        self._draw()

    def _place_free_boundary(self, code:str, W:int, D:int, prefer_longedge:bool=True):
        """
        Try placing a boundary-bound furniture piece.
        Enforces:
          - Long edge parallel to wall (for WRD/DRS/DESK/TVU)
          - No blocking door/window spans
          - Area-based size restriction (cells fraction cap)
        Returns (x,y,w,h) or None.
        """
        p = self.plan
        gw, gh = p.gw, p.gh

        # area cap
        room_cells = gw * gh
        fp = W * D
        frac_caps = {'WRD': 0.18, 'DRS': 0.14, 'DESK': 0.10, 'TVU': 0.08}
        cap = frac_caps.get(code, 0.20) * room_cells
        if fp > cap: return None

        # openings
        dwall, dstart, dwidth = self.openings.door_span_cells()
        bath_door_span = None
        if getattr(self, "bath_openings", None):
            bwall, bstart, bwidth = self.bath_openings.door_span_cells()
            if bwall == 3:  # Shared-wall bathroom door
                bath_door_span = (bstart, bwidth)
        win_spans = self.openings.window_spans_cells()

        def spans_block(wall, x, y, w, h):
            if bath_door_span and wall == 3:  # Shared-wall bathroom door
                bstart, bwidth = bath_door_span
                if self._span_blocks_opening(3, max(0, bstart - 1),
                                             max(1, bwidth + 2), x, y, w, h):
                    return True
            if wall == dwall and self._span_blocks_opening(
                    wall, max(0, dstart - 1), max(1, dwidth + 2), x, y, w, h):
                return True
            for ww, start, L in win_spans:
                if wall == ww and self._span_blocks_opening(wall, start, L, x, y, w, h):
                    return True
            return False

        walls = [0, 2, 3, 1]
        for wall in walls:
            if prefer_longedge:
                if wall in (0,2): ww, hh = max(W,D), min(W,D)
                else:             ww, hh = min(W,D), max(W,D)
            else:
                ww, hh = W, D

            if wall == 0:
                y = 0; slots = [(x, y, ww, hh) for x in range(0, gw-ww+1)]
            elif wall == 2:
                y = gh - hh; slots = [(x, y, ww, hh) for x in range(0, gw-ww+1)]
            elif wall == 3:
                x = 0; slots = [(x, y, ww, hh) for y in range(0, gh-hh+1)]
            else:
                x = gw - ww; slots = [(x, y, ww, hh) for y in range(0, gh-hh+1)]

            self.rng.shuffle(slots)
            for x, y, w, h in slots:
                if spans_block(wall, x, y, w, h): continue
                if not p.fits(x, y, w, h): continue
                p.place(x, y, w, h, code)
                return (x, y, w, h)
        return None

    # ------- drag with ghost preview

    def _on_down(self, e):
        if getattr(self, 'selected_locked', False):
            return

        # Ensure arrow keys go to the canvas
        try: self.canvas.focus_set()
        except Exception: pass


        comp = self._hit_component(e.x, e.y)
        if comp and comp[4] in (self.BED_CODES | self.BATH_CODES):
            x, y, w, h = comp[:4]
            code = comp[4]
            room = 'bath' if code in self.BATH_CODES else 'bed'
            self.selected = {'rect': [x, y, w, h], 'code': code}

            self.drag_item = {
                'orig': [x, y, w, h],
                'live': [x, y, w, h],
                'code': code,
                'room': room,
                'ghost': None
            }
            x0, y0, _, _ = self._cell_rect(x, y)
            _, _, x1, y1 = self._cell_rect(x+w-1, y+h-1)
            self.drag_item['ghost'] = self.canvas.create_rectangle(
                x0, y0, x1, y1, outline='#ffffff', dash=(4,3), width=2
            )
        else:
            if not getattr(self, 'selected_locked', False):
                self.selected = None
                self._draw()


    def _on_drag(self, e):
        if not self.drag_item:
            return
        _, _, w, h = self.drag_item['live']
        i, j = self._xy_to_cell(e.x, e.y)
        if i is None:
            return
        code = self.drag_item['code']
        room = self.drag_item.get('room')
        bed_gw = getattr(self.bed_plan, 'gw', 0)
        if room == 'bed':
            nx = clamp(i, 0, bed_gw - w)
            ny = clamp(j, 0, self.bed_plan.gh - h)
        elif room == 'bath' and getattr(self, 'bath_plan', None):
            xoff = bed_gw
            nx = clamp(i, xoff, xoff + self.bath_plan.gw - w)
            ny = clamp(j, 0, self.bath_plan.gh - h)
        else:
            nx = clamp(i, 0, self.plan.gw - w)
            ny = clamp(j, 0, self.plan.gh - h)

        x0, y0, _, _ = self._cell_rect(nx, ny)
        _, _, x1, y1 = self._cell_rect(nx+w-1, ny+h-1)
        if self.drag_item.get('ghost') is not None:
            self.canvas.coords(self.drag_item['ghost'], x0, y0, x1, y1)

        self.drag_item['live'] = [nx, ny, w, h]

    def _on_up(self, e):
        if not self.drag_item:
            return

        ox, oy, ow, oh = self.drag_item['orig']
        nx, ny, w, h = self.drag_item['live']
        code = self.drag_item['code']
        room = self.drag_item.get('room')

        if self.drag_item.get('ghost') is not None:
            try:
                self.canvas.delete(self.drag_item['ghost'])
            except Exception:
                pass

        target_plan = self.bed_plan if room == 'bed' else self.bath_plan
        xoff = 0
        if room == 'bath':
            xoff = self.bed_plan.gw
            ox -= xoff; nx -= xoff

        # clear original block before testing commit
        target_plan.clear(ox, oy, ow, oh)

        # bounds/overlap only for drag commit (stable & predictable)
        ok = target_plan.fits(nx, ny, w, h)
        in_room = (0 <= nx and nx + w <= target_plan.gw and
                   0 <= ny and ny + h <= target_plan.gh)
        ok = ok and in_room

        if ok:
            target_plan.place(nx, ny, w, h, code)
            self.selected = {'rect': [nx + xoff, ny, w, h], 'code': code}
            self._log_event({"event": "drag", "code": code,
                             "from": [ox + xoff, oy, ow, oh], "to": [nx + xoff, ny, w, h]})
        else:
            target_plan.place(ox, oy, ow, oh, code)

        target_plan.clearzones = merge_clearances(target_plan.clearzones)
        self.drag_item = None
        self._combine_plans()
        self._draw()


    # ------- keyboard + opening-span helpers

    def _on_double_click(self, e):
        """Toggle sticky selection lock. Double-click an item to lock; double-click again to unlock."""
        comp = self._hit_component(e.x, e.y)
        
                # Keep keyboard focus on canvas while locked
        try: self.canvas.focus_set()
        except Exception: pass

        
        if getattr(self, 'selected_locked', False):
            # unlock regardless of where we double-click
            self.selected_locked = False
            return "break"
        if comp:
            self.selected = {'rect': list(comp[:4]), 'code': comp[4]}
            self.selected_locked = True
            self._draw()
            return "break"

    def _on_arrow_rotate(self, e):
        # Rotate selected item 90° clockwise (swap w↔h)
        self._rotate_selected(+1)
        return "break"


    def _on_ctrl_left(self, e):
        self._nudge_selected(-1, 0)
        return "break"
    def _on_ctrl_right(self, e):
        self._nudge_selected(+1, 0)
        return "break"

    def _on_ctrl_up(self, e):
        self._nudge_selected(0, +1)
        return "break"

    def _on_ctrl_down(self, e):
        self._nudge_selected(0, -1)
        return "break"

    def _span_blocks_opening(self, wall:int, start:int, width:int, x:int,y:int,w:int,h:int)->bool:
        p = self.plan
        # top/bottom walls (0 = top, 2 = bottom)
        if wall in (0, 2):
            touches = (y == 0) if wall == 0 else (y + h == p.gh)
            if not touches: return False
            a0, a1 = x, x + w
            b0, b1 = start, start + width
            return not (a1 <= b0 or b1 <= a0)
        # left/right walls (3 = left, 1 = right)
        if wall in (3, 1):
            touches = (x == 0) if wall == 3 else (x + w == p.gw)
            if not touches: return False
            a0, a1 = y, y + h
            b0, b1 = start, start + width
            return not (a1 <= b0 or b1 <= a0)
        return False

    def _nudge_selected(self, dx:int, dy:int):
        sel = getattr(self, 'selected', None)
        if not sel: return
        x, y, w, h = sel['rect']
        code = sel['code']
        nx = clamp(x + dx, 0, self.plan.gw - w)
        ny = clamp(y + dy, 0, self.plan.gh - h)

        # temporarily clear, then validate
        self.plan.clear(x, y, w, h)
        ok = self.plan.fits(nx, ny, w, h)
        if ok:
            wall = self._infer_wall(nx, ny, w, h)
            dwall, dstart, dwidth = self.openings.door_span_cells()
            if wall == dwall and self._span_blocks_opening(wall, max(0, dstart-1), max(1, dwidth+2), nx, ny, w, h):
                ok = False
            if ok:
                for wwspan, start, L in self.openings.window_spans_cells():
                    if wall == wwspan and self._span_blocks_opening(wall, start, L, nx, ny, w, h):
                        ok = False; break

        if ok:
            self.plan.place(nx, ny, w, h, code)
            self.selected['rect'] = [nx, ny, w, h]
            self._log_event({"event":"nudge","code":code,"from":[x,y,w,h],"to":[nx,ny,w,h]})
        else:
            self.plan.place(x, y, w, h, code)

        self.plan.clearzones = merge_clearances(self.plan.clearzones)
        self._sync_room_plans()
        self._draw()

    def _rotate_selected(self, direction=+1):
        sel = getattr(self, 'selected', None)
        if not sel:
            return
        x, y, w, h = sel['rect']
        code = sel['code']

        # swap length ↔ breadth (90° clockwise)
        nw, nh = h, w
        nx = max(0, min(x, self.plan.gw - nw))
        ny = max(0, min(y, self.plan.gh - nh))

        self.plan.clear(x, y, w, h)
        if self.plan.fits(nx, ny, nw, nh):
            self.plan.place(nx, ny, nw, nh, code)
            self.selected['rect'] = [nx, ny, nw, nh]
            self._log_event({"event": "rotate", "code": code,
                             "from": [x, y, w, h], "to": [nx, ny, nw, nh]})
        else:
            self.plan.place(x, y, w, h, code)

        self.plan.clearzones = merge_clearances(self.plan.clearzones)
        self._sync_room_plans()
        self._draw()


    def _combine_plans(self):
        """Merge bedroom and bathroom plans into self.plan."""
        if self.bath_plan:
            combined = GridPlan(self.Wm, self.Hm)
            # copy bedroom
            for j in range(self.bed_plan.gh):
                for i in range(self.bed_plan.gw):
                    code = self.bed_plan.occ[j][i]
                    if code:
                        combined.occ[j][i] = code
            combined.clearzones.extend(self.bed_plan.clearzones)
            # copy bathroom with horizontal offset
            xoff = self.bed_plan.gw
            for j in range(self.bath_plan.gh):
                for i in range(self.bath_plan.gw):
                    code = self.bath_plan.occ[j][i]
                    if code:
                        combined.occ[j][i + xoff] = code
            for x, y, w, h, kind, owner in self.bath_plan.clearzones:
                combined.clearzones.append((x + xoff, y, w, h, kind, owner))
            combined.clearzones = merge_clearances(combined.clearzones)
            self.plan = combined
        else:
            self.plan = self.bed_plan


    def _sync_room_plans(self):
        """Synchronize per-room plans with current combined plan."""
        if self.bath_plan:
            bed = GridPlan(self.bed_Wm, self.bed_Hm)
            bath = GridPlan(self.bath_Wm, self.bath_Hm)
            xoff = self.bed_plan.gw
            for j in range(self.plan.gh):
                for i in range(self.plan.gw):
                    code = self.plan.occ[j][i]
                    if not code:
                        continue
                    if i < xoff:
                        bed.occ[j][i] = code
                    else:
                        bath.occ[j][i - xoff] = code
            for x, y, w, h, kind, owner in self.plan.clearzones:
                if x + w <= xoff:
                    bed.clearzones.append((x, y, w, h, kind, owner))
                elif x >= xoff:
                    bath.clearzones.append((x - xoff, y, w, h, kind, owner))
            bed.clearzones = merge_clearances(bed.clearzones)
            bath.clearzones = merge_clearances(bath.clearzones)
            self.bed_plan = bed
            self.bath_plan = bath
        else:
            self.bed_plan = self.plan


    def _solve_and_draw_preserve(self):
        """Rebuild the plan ONLY from previously placed items, no new furniture."""
        if self.sim_timer: self.root.after_cancel(self.sim_timer); self.sim_timer=None
        if self.sim2_timer: self.root.after_cancel(self.sim2_timer); self.sim2_timer=None
        self.sim_path=[]; self.sim_poly=[]; self.sim2_path=[]; self.sim2_poly=[]

        # Re-apply door/window positions from UI (doesn't add furniture)
        self._apply_openings_from_ui()
        bed_wall, _, _ = self.bed_openings.door_span_cells()
        if self.bath_dims:
            bath_wall, _, _ = self.bath_openings.door_span_cells()
            if bath_wall != WALL_LEFT:
                self.status.set('Bathroom door must be on shared wall.')
                self._draw()
                return
        elif bed_wall == WALL_RIGHT:
            self.status.set('Bedroom door cannot be on shared wall.')
            self._draw()
            return

        # New empty grid for bedroom, then re-place exactly what the user already had
        best = GridPlan(self.bed_Wm, self.bed_Hm)
        for j in range(self.plan.gh):
            for i in range(self.plan.gw):
                code = self.plan.occ[j][i]
                if code:
                    best.occ[j][i] = code
        best.clearzones.extend(self.plan.clearzones)

        # Place back snapshot exactly (with front/bed clearances)
        sticky = getattr(self, '_sticky_items', [])
        FRONT_REC_DEFAULT = {'WRD': 0.80, 'DRS': 0.90, 'DESK': 0.90, 'TVU': 0.75, 'BST': 0.75}
        for (code,x,y,w,h,wall) in sticky:
            best.place(x,y,w,h, code)
            # Re-apply clearances
            if code == 'BED':
                # No special method required here in preserve path
                pass

            else:
                fc_m = FRONT_REC_DEFAULT.get(code, 0.0)
                if fc_m > 0.0:
                    fc = best.meters_to_cells(fc_m)
                    if wall == 0: best.mark_clear(x,y+h,w,fc,'FRONT',code)
                    elif wall == 2: best.mark_clear(x,y-fc,w,fc,'FRONT',code)
                    elif wall == 3: best.mark_clear(x+w,y,fc,h,'FRONT',code)
                    elif wall == 1: best.mark_clear(x-fc,y,fc,h,'FRONT',code)

        best.clearzones = merge_clearances(best.clearzones)

        # Adopt as current plan, compute META minimally, draw
        self.plan = best
        self.bed_plan = best
        if self.bath_dims:
            self.bath_plan = arrange_bathroom(
                self.bath_dims[0],
                self.bath_dims[1],
                BATH_RULES,
                self.bath_openings,
            )
            add_door_clearance(self.bath_plan, self.bath_openings, 'DOOR')
            if bed_wall == WALL_RIGHT:
                add_door_clearance(self.bed_plan, self.bed_openings, 'DOOR')
        meta = {
            'coverage': getattr(best, 'coverage', lambda: 0.0)(),
            'paths_ok': True,
            'reach_windows': True,
            'score': 0.0,
        }
        self.meta = meta
        self._log_run(meta)
        self._draw()
        self.status.set("Layout preserved. No new furniture added.")


    # ------- adjacency & access rules

    def _adjacency_required_cells(self) -> Set[tuple]:
        """
        Return empty cells that represent must-touch adjacency to furniture faces:
          - Bed accessible from three free sides (all except wall face)
          - Side tables accessible from face opposite the wall
          - Wardrobe/Dresser/Desk/TVU accessible from face opposite the wall
        """
        p = self.plan
        gw, gh = p.gw, p.gh
        must = set()

        def add_face_cells(x, y, w, h, wall, faces):
            for face in faces:
                if face == 'N' and y-1 >= 0:
                    for i in range(w):
                        if p.occ[y-1][x+i] is None: must.add((x+i, y-1))
                if face == 'S' and y+h < gh:
                    for i in range(w):
                        if p.occ[y+h][x+i] is None: must.add((x+i, y+h))
                if face == 'W' and x-1 >= 0:
                    for j in range(h):
                        if p.occ[y+j][x-1] is None: must.add((x-1, y+j))
                if face == 'E' and x+w < gw:
                    for j in range(h):
                        if p.occ[y+j][x+w] is None: must.add((x+w, y+j))

        # BED
        for (bx, by, bw, bd, bwall) in self._components_by_code('BED'):
            faces = {'N','S','W','E'}
            if bwall == 0: faces.discard('N')
            elif bwall == 2: faces.discard('S')
            elif bwall == 3: faces.discard('W')
            elif bwall == 1: faces.discard('E')
            add_face_cells(bx, by, bw, bd, bwall, faces)

        # BST / WRD / DRS / DESK / TVU: opposite to wall
        face_map = {'BST': None, 'WRD': None, 'DRS': None, 'DESK': None, 'TVU': None}
        for code in list(face_map.keys()):
            for (x, y, w, h, wall) in self._components_by_code(code):
                if wall == 0: faces = {'S'}
                elif wall == 2: faces = {'N'}
                elif wall == 3: faces = {'E'}
                else: faces = {'W'}
                add_face_cells(x, y, w, h, wall, faces)

        return must

    # ------- simulations (full coverage with animation + RL)

    def _simulate_one(self):
        self.simulate_circulation()

    def simulate_circulation(self):
        """Build full-coverage path + animate one human block."""
        path, meta = self._build_full_coverage_path()
        self.sim_path = path
        self.sim_poly = meta['poly']
        self.sim_index = 0
        self._apply_rl_from_sim(meta)
        self._animate_one()

    def _simulate_two(self):
        """Two humans with different traversal orders."""
        path1, meta1 = self._build_full_coverage_path(order='rdlu')  # right,down,left,up
        path2, meta2 = self._build_full_coverage_path(order='lurd')  # left,up,right,down
        self.sim_path = path1; self.sim_poly = meta1['poly']; self.sim_index = 0
        self.sim2_path = path2; self.sim2_poly = meta2['poly']; self.sim2_index = 0
        self._apply_rl_from_sim(meta1)  # one RL update is enough per invocation
        self._animate_two()

    def _build_full_coverage_path(self, order='rdlu'):
        p = self.plan
        gw, gh = p.gw, p.gh

        # empty predicate
        def is_empty(x, y):
            c = p.occ[y][x]
            return c is None

        # door start fringe
        dx, dy, dw, dh = self.openings.door_rect_cells()
        if self.openings.door_wall == 0: start = (dx + dw//2, dh)
        elif self.openings.door_wall == 2: start = (dx + dw//2, gh - dh - 1)
        elif self.openings.door_wall == 3: start = (dw, dy + dh//2)
        else: start = (gw - dw - 1, dy + dh//2)

        free = {(x, y) for y in range(gh) for x in range(gw) if is_empty(x, y)}
        if start not in free:
            start = self._nearest_reachable_cell(start, free)

        targets = set(self._adjacency_required_cells())

        # window end candidates
        win_end = []
        for wall, s, L in self.openings.window_spans_cells():
            mid = s + max(0, L//2)
            if wall == 0 and (mid, 1) in free: win_end.append((mid, 1))
            elif wall == 2 and (mid, gh-2) in free: win_end.append((mid, gh-2))
            elif wall == 3 and (1, mid) in free: win_end.append((1, mid))
            elif wall == 1 and (gw-2, mid) in free: win_end.append((gw-2, mid))

        # neighbor ordering
        dir_map = {
            'r': (1,0), 'l': (-1,0), 'u': (0,-1), 'd': (0,1)
        }
        order_dirs = [dir_map[c] for c in order]

        def neighbors(x, y):
            for dx, dy in order_dirs:
                nx, ny = x+dx, y+dy
                if 0 <= nx < gw and 0 <= ny < gh:
                    yield nx, ny

        # DFS cover
        stack=[start]; seen=set(); path=[]; poly=[]
        collisions=0
        while stack:
            u = stack.pop()
            if u in seen: continue
            seen.add(u); path.append(u)
            if u not in free: collisions += 1
            if len(path)>=2:
                a=path[-2]; b=path[-1]
                ax,ay=self._cell_center(*a); bx,by=self._cell_center(*b)
                poly.append((ax,ay)); poly.append((bx,by))
            # push neighbors
            nbrs=[v for v in neighbors(*u) if v not in seen]
            stack.extend(nbrs)

        # ensure all targets
        from collections import deque
        def bfs_path(src, dst):
            if src == dst: return [src]
            q=deque([src]); parent={src:None}
            while q:
                u=q.popleft()
                for v in ((u[0]+1,u[1]),(u[0]-1,u[1]),(u[0],u[1]+1),(u[0],u[1]-1)):
                    if not (0<=v[0]<gw and 0<=v[1]<gh): continue
                    if v in parent: continue
                    if v not in free: continue
                    parent[v]=u
                    if v==dst: q.clear(); break
                    q.append(v)
            if dst not in parent: return None
            out=[]; cur=dst
            while cur is not None:
                out.append(cur); cur=parent[cur]
            return list(reversed(out))

        current = path[-1] if path else start
        misses=0
        for t in [t for t in targets if t not in set(path) and t in free]:
            sp=bfs_path(current,t)
            if not sp:
                misses += 1
                continue
            for s in sp[1:]:
                ax,ay=self._cell_center(*current); bx,by=self._cell_center(*s)
                poly.append((ax,ay)); poly.append((bx,by))
                path.append(s); current=s

        # finish at nearest window
        end_is_window=False
        if win_end:
            best=None; best_len=None
            for wcell in win_end:
                sp=bfs_path(current,wcell)
                if sp and (best_len is None or len(sp)<best_len):
                    best=sp; best_len=len(sp)
            if best:
                for s in best[1:]:
                    ax,ay=self._cell_center(*current); bx,by=self._cell_center(*s)
                    poly.append((ax,ay)); poly.append((bx,by))
                    path.append(s); current=s
                end_is_window=True

        coverage = len(set(path)&free)/max(1,len(free))
        rec = {
            "ts": time.time(),
            "event": "simulate_full_coverage",
            "steps": len(path),
            "coverage_free": coverage,
            "unmet_adjacency": misses,
            "end_is_window": end_is_window,
            "collisions": collisions,
            "path_len": len(path),
            "path_trunc": path[:1000],
        }
        try:
            with open(SIM_FILE,'a') as f: f.write(json.dumps(rec)+"\n")
        except Exception as e:
            print("SIM save error:", e)

        return path, {"poly": poly, "coverage": coverage, "misses": misses,
                      "end_is_window": end_is_window, "collisions": collisions}

    def _nearest_reachable_cell(self, start, pool:Set[tuple]):
        from collections import deque
        gw, gh = self.plan.gw, self.plan.gh
        def neighbors(x, y):
            for dx, dy in ((1,0),(-1,0),(0,1),(0,-1)):
                nx, ny = x+dx, y+dy
                if 0 <= nx < gw and 0 <= ny < gh:
                    yield nx, ny
        q = deque([start]); seen = {start}
        while q:
            u = q.popleft()
            if u in pool: return u
            for v in neighbors(*u):
                if v not in seen and (self.plan.occ[v[1]][v[0]] is None):
                    seen.add(v); q.append(v)
        return start

    # ------- RL integration

    def _apply_rl_from_sim(self, meta):
        coverage = meta["coverage"]
        misses = meta["misses"]
        end_is_window = meta["end_is_window"]
        collisions = meta["collisions"]

        Q = rl_load()
        s = rl_state_from_metrics(coverage, misses, end_is_window)
        a = rl_choose_action(Q, s, epsilon=0.15)
        # reward: high coverage, zero misses, end at window, no collisions
        reward = (coverage*3.0) + (1.0 if end_is_window else -0.5) + (-0.8*misses) + (-0.2*collisions)
        # mock next state as same (single-step update)
        ns = s
        Q = rl_update(Q, s, a, reward, ns)
        rl_save(Q)
        rl_apply_action_to_weights(self.weights, a, scale=0.25)
        self.status.set(self.status.get() + f" · RL nudged weights with action {a}")

    # ------- animation

    def _animate_one(self):
        if not self.sim_path: return
        self.sim_index = min(self.sim_index+1, len(self.sim_path)-1)
        i,j = self.sim_path[self.sim_index]
        self._draw()  # redraw and human block moves
        if self.sim_index < len(self.sim_path)-1:
            self.sim_timer = self.root.after(5, self._animate_one)  # hyperspeed

    def _animate_two(self):
        progressed = False
        if self.sim_path:
            self.sim_index = min(self.sim_index+1, len(self.sim_path)-1)
            progressed = progressed or (self.sim_index < len(self.sim_path)-1)
        if self.sim2_path:
            self.sim2_index = min(self.sim2_index+2, len(self.sim2_path)-1)  # slightly faster
            progressed = progressed or (self.sim2_index < len(self.sim2_path)-1)
        self._draw()
        if progressed:
            self.sim2_timer = self.root.after(5, self._animate_two)

    # ------- export

    def _export_png(self):
        # Tk doesn't export PNG natively; export EPS then let user convert
        path = filedialog.asksaveasfilename(defaultextension='.eps', filetypes=[('EPS','*.eps')], title='Export as EPS')
        if not path: return
        try:
            self.canvas.postscript(file=path, colormode='color')
            messagebox.showinfo('Export', f'Exported drawing to {path}\nTip: convert EPS→PNG via Preview or ImageMagick.')
        except Exception as e:
            messagebox.showerror('Export failed', str(e))

    # ------- logging

    def _log_event(self, obj):
        obj['ts'] = time.time()
        append_jsonl_locked(SIM_FILE, obj)

    def _grid_snapshot(self, plan: 'GridPlan', max_hw: int = 16):
        mapping = {'BED':1,'BST':2,'WRD':3,'DRS':4,'DESK':5,'TVU':6}
        H = min(max_hw, plan.gh); W = min(max_hw, plan.gw)
        sx = max(1, plan.gw // W); sy = max(1, plan.gh // H)
        G = np.zeros((H, W), dtype=np.int8)
        jj = 0
        for y in range(0, plan.gh, sy):
            ii = 0
            for x in range(0, plan.gw, sx):
                c = plan.occ[y][x]
                if c:
                    base = c.split(':')[0]
                    G[jj, ii] = mapping.get(base, 7)
                ii += 1
                if ii >= W:
                    break
            jj += 1
            if jj >= H:
                break
        return G

    def _grid_for_log(self):
        plans = [self.bed_plan]
        if self.bath_plan:
            plans.append(self.bath_plan)
        grids = [self._grid_snapshot(p, 16) for p in plans if p is not None]
        if not grids:
            return []
        max_h = max(g.shape[0] for g in grids)
        combined = []
        for j in range(max_h):
            row = []
            for g in grids:
                h, w = g.shape
                if j < h:
                    row.extend(int(v) for v in g[j])
                else:
                    row.extend([0] * w)
            combined.append(row)
        return combined


    def _log_run(self, meta):
        rec = {
            "ts": time.time(),
            "event": "solve_result",
            "features": meta.get('features', {}),
            "score": meta.get('score', 0.0),
            "coverage": meta.get('coverage', 0.0),
            "reach_windows": meta.get('reach_windows', False)
        }
        append_jsonl_locked(SIM_FILE, rec)

# -----------------------
# App shell (final fix: wait for dialogs)
# -----------------------

# ---- REPLACE FROM HERE -------------------------------------------------------

class App:
    def __init__(self):
        self.root = tk.Tk()
        self.root.title('VASTU – Bedroom (Generator)')
        apply_modern_theme(self.root)
        self.root.protocol('WM_DELETE_WINDOW', self._on_close)
        # landing container (always visible fallback)
        self.landing = ttk.Frame(self.root, padding=16)
        self.landing.pack(fill=tk.BOTH, expand=True)
        self._build_landing()

    def _build_landing(self):
        for w in list(self.landing.children.values()):
            w.destroy()
        ttk.Label(self.landing, text='VASTU – Bedroom', font=('SF Pro Text', 18, 'bold')).pack(pady=(8,2))
        ttk.Label(self.landing, text='Click Start to choose mode and room inputs.').pack(pady=(0,12))
        btns = ttk.Frame(self.landing); btns.pack()
        ttk.Button(btns, text='Start', style='Primary.TButton', command=self._startup_flow).pack(side=tk.LEFT, padx=6)
        ttk.Button(btns, text='Open Default Generate', command=lambda: self._open_generate_default()).pack(side=tk.LEFT, padx=6)

    def _on_close(self):
        try: self.root.destroy()
        except: pass

    def run(self):
        # Show window up front, even on macOS
        self.root.geometry('1200x800')
        self.root.update_idletasks()
        self.root.deiconify()
        self.root.lift()
        try:
            # toggle topmost briefly to beat macOS “behind other apps” quirk
            self.root.attributes('-topmost', True)
            self.root.after(300, lambda: self.root.attributes('-topmost', False))
        except Exception:
            pass
        self.root.mainloop()

    # ---------- startup flow (modal dialogs, but safe) ----------

    def _startup_flow(self):
        # Bring to front again before showing dialogs
        self.root.lift()
        self.root.update()

        # 1) Mode dialog
        md = ModeDialog(self.root)
        self.root.wait_window(md)
        if not getattr(md, 'result', None):
            # user cancelled; keep landing visible
            return
        mode = md.result
        

        # 2) Room input dialog capturing both rooms
        label = 'Sketch' if mode == 'sketch' else 'Generate'
        try:
            cd = AreaDialogCombined(self.root, label)
            self.root.wait_window(cd)
            if not getattr(cd, 'result', None):
                return
            bed_res = cd.result.get('bedroom', {})
            bath_res = cd.result.get('bathroom', {})
        except Exception:
            bed_res = {"mode": "dims", "W": 4.2, "H": 3.0, "len_units": "m", "bed": "Auto"}
            bath_res = {"mode": "dims", "W": 2.4, "H": 1.8, "len_units": "m", "bed": "Auto"}

        bed_dims = self._compute_dims_from_result(bed_res)
        bath_dims = self._compute_dims_from_result(bath_res)

        # open the chosen workspace
        self._open_workspace(mode, bed_dims, bath_dims)

    def _compute_dims_from_result(self, res: Dict) -> Tuple[float,float,Optional[str]]:
        if res.get("mode") == "area":
            A = float(res.get("area", 12.0))
            unit = res.get("area_units", "m²")
            A_m2 = A * AREA_UNIT_TO_M2.get(unit, 1.0)
            # choose square-ish box
            Wm = max(2.6, float(np.sqrt(A_m2)))
            Hm = max(2.6, float(A_m2 / Wm))
        else:
            W = float(res.get("W", 4.2)); H = float(res.get("H", 3.0))
            lu = res.get("len_units", "m")
            if lu == "ft":
                Wm = W * FT_TO_M; Hm = H * FT_TO_M
            else:
                Wm, Hm = W, H
        bed_key = res.get("bed", "Auto")
        return Wm, Hm, (None if bed_key == 'Auto' else bed_key)

    def _open_workspace(self, mode: str, bed_dims: Tuple[float,float,Optional[str]], bath_dims: Tuple[float,float,Optional[str]]):
      
        # clear landing and any previous workspaces so only one view remains
        for child in self.root.winfo_children():
            if child is not self.landing:
                try:
                    child.destroy()
                except Exception:
                    pass

        self.landing.pack_forget()
        for w in list(self.landing.children.values()):
            try:
                w.destroy()
            except Exception:
                pass
        if mode == 'sketch':
            Wm, Hm, _ = bed_dims
            SketchGrid(self.root, int(round((Wm*Hm)/(CELL_M*CELL_M))), 'm', on_back=self._back_to_landing)
        else:
            Wb, Hb, bed_key = bed_dims
            Wc, Hc, _ = bath_dims
            GenerateView(
                self.root,
                Wb,
                Hb,
                bed_key,
                room_label='Plan',
                bath_dims=(Wc, Hc),
                pack_side=tk.LEFT,
                on_back=self._back_to_landing,
            )


    def _back_to_landing(self):
        # remove any leftover top-level frames that views added
        for child in self.root.winfo_children():
            # keep only our landing frame
            if child is not self.landing:
                try: child.destroy()
                except: pass
        self.landing.pack(fill=tk.BOTH, expand=True)
        self._build_landing()

    def _open_generate_default(self):
        # Quick path: default bedroom and bathroom sizes
        bed_dims = (4.2, 3.0, None)
        bath_dims = (2.4, 1.8, None)
        self._open_workspace('generate', bed_dims, bath_dims)

# ---- AND REPLACE YOUR MAIN GUARD WITH THIS -----------------------------------

if __name__ == "__main__":
    App().run()

# ---- END REPLACEMENT ---------------------------------------------------------<|MERGE_RESOLUTION|>--- conflicted
+++ resolved
@@ -2644,17 +2644,13 @@
 
         if self.bath_dims and self.bath_openings:
             bwall, _, _ = self.bath_openings.door_span_cells()
-            if bwall == WALL_LEFT:
-<<<<<<< HEAD
-                mirror = Openings(bed_plan)
+            if bwall == WALL_LEFT:                mirror = Openings(bed_plan)
                 mirror.door_wall = WALL_RIGHT
                 mirror.door_center = self.bath_openings.door_center
                 mirror.door_width = self.bath_openings.door_width
                 mirror.swing_depth = self.bath_openings.swing_depth
                 add_door_clearance(bed_plan, mirror, 'BATHROOM_DOOR')
-=======
-                add_door_clearance(bed_plan, self.bath_openings, 'BATHROOM_DOOR')
->>>>>>> 10da1350
+
 
         solver=BedroomSolver(
             bed_plan,
